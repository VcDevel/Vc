/*  This file is part of the Vc library.

    Copyright (C) 2011-2012 Matthias Kretz <kretz@kde.org>

    Vc is free software: you can redistribute it and/or modify
    it under the terms of the GNU Lesser General Public License as
    published by the Free Software Foundation, either version 3 of
    the License, or (at your option) any later version.

    Vc is distributed in the hope that it will be useful, but
    WITHOUT ANY WARRANTY; without even the implied warranty of
    MERCHANTABILITY or FITNESS FOR A PARTICULAR PURPOSE.  See the
    GNU Lesser General Public License for more details.

    You should have received a copy of the GNU Lesser General Public
    License along with Vc.  If not, see <http://www.gnu.org/licenses/>.

*/

#include "../common/data.h"
#include "macros.h"
Vc_NAMESPACE_BEGIN(Vc_IMPL_NAMESPACE)
<<<<<<< HEAD

// conversion/casts {{{1
template<> template<> Vc_INTRINSIC short_v &Vector<short>::operator=(const ushort_v &x) {
    data() = static_cast<short>(x.data()); return *this;
}
template<> template<> Vc_INTRINSIC ushort_v &Vector<unsigned short>::operator=(const short_v &x) {
    data() = static_cast<unsigned short>(x.data()); return *this;
}
template<> template<> Vc_INTRINSIC int_v &Vector<int>::operator=(const uint_v &x) {
    data() = static_cast<int>(x.data()); return *this;
}
template<> template<> Vc_INTRINSIC uint_v &Vector<unsigned int>::operator=(const int_v &x) {
    data() = static_cast<unsigned int>(x.data()); return *this;
}
=======
>>>>>>> 78b4f768

// copySign ///////////////////////////////////////////////////////////////////////// {{{1
template<> Vc_INTRINSIC Vector<float> Vector<float>::copySign(Vector<float> reference) const
{
    union {
        float f;
        unsigned int i;
    } value, sign;
    value.f = data();
    sign.f = reference.data();
    value.i = (sign.i & 0x80000000u) | (value.i & 0x7fffffffu);
    return float_v(value.f);
}
template<> Vc_INTRINSIC Vector<double> Vector<double>::copySign(Vector<double> reference) const
{
    union {
        double f;
        unsigned long long i;
    } value, sign;
    value.f = data();
    sign.f = reference.data();
    value.i = (sign.i & 0x8000000000000000ull) | (value.i & 0x7fffffffffffffffull);
    return double_v(value.f);
} // }}}1
// bitwise operators {{{1
#define VC_CAST_OPERATOR_FORWARD(op, IntT, VecT) \
template<> Vc_ALWAYS_INLINE VecT &VecT::operator op##=(const VecT &x) { \
    typedef IntT uinta Vc_MAY_ALIAS; \
    uinta *left = reinterpret_cast<uinta *>(&m_data); \
    const uinta *right = reinterpret_cast<const uinta *>(&x.m_data); \
    *left op##= *right; \
    return *this; \
} \
template<> Vc_ALWAYS_INLINE Vc_PURE VecT VecT::operator op(const VecT &x) const { \
    VecT ret = *this; \
    return VecT(ret op##= x); \
}
#define VC_CAST_OPERATOR_FORWARD_FLOAT(op)  VC_CAST_OPERATOR_FORWARD(op, unsigned int, Vector<float>)
#define VC_CAST_OPERATOR_FORWARD_DOUBLE(op) VC_CAST_OPERATOR_FORWARD(op, unsigned long long, Vector<double>)
VC_ALL_BINARY(VC_CAST_OPERATOR_FORWARD_FLOAT)
VC_ALL_BINARY(VC_CAST_OPERATOR_FORWARD_DOUBLE)
#undef VC_CAST_OPERATOR_FORWARD
#undef VC_CAST_OPERATOR_FORWARD_FLOAT
#undef VC_CAST_OPERATOR_FORWARD_DOUBLE
// }}}1
// operators {{{1
#include "../common/operators.h"
// }}}1
// exponent {{{1
template<> Vc_INTRINSIC Vector<float> Vector<float>::exponent() const
{
    VC_ASSERT(m_data >= 0.f);
    union { float f; int i; } value;
    value.f = m_data;
    return float_v(static_cast<float>((value.i >> 23) - 0x7f));
}
template<> Vc_INTRINSIC Vector<double> Vector<double>::exponent() const
{
    VC_ASSERT(m_data >= 0.);
    union { double f; long long i; } value;
    value.f = m_data;
    return double_v(static_cast<double>((value.i >> 52) - 0x3ff));
}
// }}}1
// FMA {{{1
static Vc_ALWAYS_INLINE float highBits(float x)
{
    union {
        float f;
        unsigned int i;
    } y;
    y.f = x;
    y.i &= 0xfffff000u;
    return y.f;
}
static Vc_ALWAYS_INLINE double highBits(double x)
{
    union {
        double f;
        unsigned long long i;
    } y;
    y.f = x;
    y.i &= 0xfffffffff8000000ull;
    return y.f;
}
template<typename T> Vc_ALWAYS_INLINE T _fusedMultiplyAdd(T a, T b, T c)
{
    const T h1 = highBits(a);
    const T l1 = a - h1;
    const T h2 = highBits(b);
    const T l2 = b - h2;
    const T ll = l1 * l2;
    const T lh = l1 * h2 + h1 * l2;
    const T hh = h1 * h2;
    if (std::abs(c) < std::abs(lh)) {
        return (ll + c) + (lh + hh);
    } else {
        return (ll + lh) + (c + hh);
    }
}
template<> Vc_ALWAYS_INLINE void float_v::fusedMultiplyAdd(const float_v &f, const float_v &s)
{
    data() = _fusedMultiplyAdd(data(), f.data(), s.data());
}
template<> Vc_ALWAYS_INLINE void double_v::fusedMultiplyAdd(const double_v &f, const double_v &s)
{
    data() = _fusedMultiplyAdd(data(), f.data(), s.data());
}
// Random {{{1
static Vc_ALWAYS_INLINE void _doRandomStep(Vector<unsigned int> &state0,
        Vector<unsigned int> &state1)
{
    state0.load(&Common::RandomState[0]);
    state1.load(&Common::RandomState[uint_v::Size]);
    (state1 * 0xdeece66du + 11).store(&Common::RandomState[uint_v::Size]);
    uint_v((state0 * 0xdeece66du + 11).data() ^ (state1.data() >> 16)).store(&Common::RandomState[0]);
}

template<typename T> Vc_INTRINSIC Vector<T> Vector<T>::Random()
{
    Vector<unsigned int> state0, state1;
    _doRandomStep(state0, state1);
    return Vector<T>(static_cast<EntryType>(state0.data()));
}
template<> Vc_INTRINSIC Vector<float> Vector<float>::Random()
{
    Vector<unsigned int> state0, state1;
    _doRandomStep(state0, state1);
    union { unsigned int i; float f; } x;
    x.i = (state0.data() & 0x0fffffffu) | 0x3f800000u;
    return float_v(x.f - 1.f);
}
template<> Vc_INTRINSIC Vector<double> Vector<double>::Random()
{
    typedef unsigned long long uint64 Vc_MAY_ALIAS;
    uint64 state0 = *reinterpret_cast<const uint64 *>(&Common::RandomState[8]);
    state0 = (state0 * 0x5deece66dull + 11) & 0x000fffffffffffffull;
    *reinterpret_cast<uint64 *>(&Common::RandomState[8]) = state0;
    union { unsigned long long i; double f; } x;
    x.i = state0 | 0x3ff0000000000000ull;
    return double_v(x.f - 1.);
}
// isNegative {{{1
template<typename T> Vc_INTRINSIC Vc_PURE typename Vector<T>::Mask Vector<T>::isNegative() const
{
    union { float f; unsigned int i; } u;
    u.f = m_data;
    return Mask(0u != (u.i & 0x80000000u));
}
template<> Vc_INTRINSIC Vc_PURE double_m double_v::isNegative() const
{
    union { double d; unsigned long long l; } u;
    u.d = m_data;
    return double_m(0ull != (u.l & 0x8000000000000000ull));
}
// setQnan {{{1
template<typename T> Vc_INTRINSIC void Vector<T>::setQnan()
{
    union { float f; unsigned int i; } u;
    u.i = 0xffffffffu;
    m_data = u.f;
}
template<> Vc_INTRINSIC void double_v::setQnan()
{
    union { double d; unsigned long long l; } u;
    u.l = 0xffffffffffffffffull;
    m_data = u.d;
}
template<typename T> Vc_INTRINSIC void Vector<T>::setQnan(Mask m)
{
    if (m) {
        setQnan();
    }
}
template<> Vc_INTRINSIC void double_v::setQnan(Mask m)
{
    if (m) {
        setQnan();
    }
}
// }}}1
Vc_IMPL_NAMESPACE_END
#include "undomacros.h"
// vim: foldmethod=marker<|MERGE_RESOLUTION|>--- conflicted
+++ resolved
@@ -20,23 +20,6 @@
 #include "../common/data.h"
 #include "macros.h"
 Vc_NAMESPACE_BEGIN(Vc_IMPL_NAMESPACE)
-<<<<<<< HEAD
-
-// conversion/casts {{{1
-template<> template<> Vc_INTRINSIC short_v &Vector<short>::operator=(const ushort_v &x) {
-    data() = static_cast<short>(x.data()); return *this;
-}
-template<> template<> Vc_INTRINSIC ushort_v &Vector<unsigned short>::operator=(const short_v &x) {
-    data() = static_cast<unsigned short>(x.data()); return *this;
-}
-template<> template<> Vc_INTRINSIC int_v &Vector<int>::operator=(const uint_v &x) {
-    data() = static_cast<int>(x.data()); return *this;
-}
-template<> template<> Vc_INTRINSIC uint_v &Vector<unsigned int>::operator=(const int_v &x) {
-    data() = static_cast<unsigned int>(x.data()); return *this;
-}
-=======
->>>>>>> 78b4f768
 
 // copySign ///////////////////////////////////////////////////////////////////////// {{{1
 template<> Vc_INTRINSIC Vector<float> Vector<float>::copySign(Vector<float> reference) const
