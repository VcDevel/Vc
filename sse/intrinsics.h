--- conflicted
+++ resolved
@@ -491,12 +491,7 @@
 
     // only use the following blend functions with immediates as mask and, of course, compiling
     // with optimization
-<<<<<<< HEAD
-    static inline __m128d _mm_blend_pd(__m128d a, __m128d b, const int mask) {
-=======
     static inline __m128d INTRINSIC _mm_blend_pd(__m128d a, __m128d b, const int mask) {
-        __m128i c;
->>>>>>> 891aee91
         switch (mask) {
         case 0x0:
             return a;
