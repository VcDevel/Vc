--- conflicted
+++ resolved
@@ -262,19 +262,6 @@
 {
     data() = _mm_or_ps(data(), k.data());
 }
-<<<<<<< HEAD
-template<> Vc_INTRINSIC void Vector<float8>::setQnan()
-{
-    d.v()[0] = _mm_setallone_ps();
-    d.v()[1] = _mm_setallone_ps();
-}
-template<> Vc_INTRINSIC void Vector<float8>::setQnan(const Mask &k)
-{
-    d.v()[0] = _mm_or_ps(d.v()[0], k.data()[0]);
-    d.v()[1] = _mm_or_ps(d.v()[1], k.data()[1]);
-}
-=======
->>>>>>> e4a3f395
 
 ///////////////////////////////////////////////////////////////////////////////////////////
 // stores {{{1
