/*  This file is part of the Vc library. {{{

    Copyright (C) 2010-2013 Matthias Kretz <kretz@kde.org>

    Vc is free software: you can redistribute it and/or modify
    it under the terms of the GNU Lesser General Public License as
    published by the Free Software Foundation, either version 3 of
    the License, or (at your option) any later version.

    Vc is distributed in the hope that it will be useful, but
    WITHOUT ANY WARRANTY; without even the implied warranty of
    MERCHANTABILITY or FITNESS FOR A PARTICULAR PURPOSE.  See the
    GNU Lesser General Public License for more details.

    You should have received a copy of the GNU Lesser General Public
    License along with Vc.  If not, see <http://www.gnu.org/licenses/>.

}}}*/

#include "../common/x86_prefetches.h"
#include "limits.h"
#include "../common/bitscanintrinsics.h"
#include "../common/set.h"
#include "macros.h"

Vc_NAMESPACE_BEGIN(Vc_IMPL_NAMESPACE)

// constants {{{1
template<typename T, int Size> static Vc_ALWAYS_INLINE Vc_CONST const T *_IndexesFromZero() {
    if (Size == 4) {
        return reinterpret_cast<const T *>(_IndexesFromZero4);
    } else if (Size == 8) {
        return reinterpret_cast<const T *>(_IndexesFromZero8);
    } else if (Size == 16) {
        return reinterpret_cast<const T *>(_IndexesFromZero16);
    }
    return 0;
}

template<typename T> Vc_INTRINSIC Vector<T>::Vector(VectorSpecialInitializerZero::ZEnum)
    : d(VectorHelper<VectorType>::zero())
{
}

template<typename T> Vc_INTRINSIC Vector<T>::Vector(VectorSpecialInitializerOne::OEnum)
    : d(VectorHelper<T>::one())
{
}

template<typename T> Vc_INTRINSIC Vector<T>::Vector(VectorSpecialInitializerIndexesFromZero::IEnum)
    : d(VectorHelper<VectorType>::template load<AlignedT>(_IndexesFromZero<EntryType, Size>()))
{
}

template<typename T> Vc_INTRINSIC Vc_CONST Vector<T> Vector<T>::Zero()
{
    return VectorHelper<VectorType>::zero();
}

template<typename T> Vc_INTRINSIC Vc_CONST Vector<T> Vector<T>::One()
{
    return VectorHelper<T>::one();
}

template<typename T> Vc_INTRINSIC Vc_CONST Vector<T> Vector<T>::IndexesFromZero()
{
    return VectorHelper<VectorType>::template load<AlignedT>(_IndexesFromZero<EntryType, Size>());
}

// load member functions {{{1
template<typename T> template<typename Flags> Vc_INTRINSIC void Vector<T>::load(const EntryType *mem, Flags flags)
{
    handleLoadPrefetches(mem, flags);
    d.v() = HV::template load<Flags>(mem);
}

// LoadHelper {{{2
template<typename DstT, typename SrcT, typename Flags> struct LoadHelper;

// float {{{2
template<typename Flags> struct LoadHelper<float, double, Flags> {
    static Vc_ALWAYS_INLINE Vc_PURE __m128 load(const double *mem, Flags)
    {
        return _mm_movelh_ps(_mm_cvtpd_ps(VectorHelper<__m128d>::load<Flags>(&mem[0])),
                             _mm_cvtpd_ps(VectorHelper<__m128d>::load<Flags>(&mem[2])));
    }
};
template<typename Flags> struct LoadHelper<float, unsigned int, Flags> {
    static Vc_ALWAYS_INLINE Vc_PURE __m128 load(const unsigned int *mem, Flags)
    {
        return StaticCastHelper<unsigned int, float>::cast(VectorHelper<__m128i>::load<Flags>(mem));
    }
};
template<typename Flags> struct LoadHelper<float, int, Flags> {
    static Vc_ALWAYS_INLINE Vc_PURE __m128 load(const int *mem, Flags)
    {
        return StaticCastHelper<int, float>::cast(VectorHelper<__m128i>::load<Flags>(mem));
    }
};
template<typename Flags> struct LoadHelper<float, unsigned short, Flags> {
    static Vc_ALWAYS_INLINE Vc_PURE __m128 load(const unsigned short *mem, Flags f)
    {
        return _mm_cvtepi32_ps(LoadHelper<int, unsigned short, Flags>::load(mem, f));
    }
};
template<typename Flags> struct LoadHelper<float, short, Flags> {
    static Vc_ALWAYS_INLINE Vc_PURE __m128 load(const short *mem, Flags f)
    {
        return _mm_cvtepi32_ps(LoadHelper<int, short, Flags>::load(mem, f));
    }
};
template<typename Flags> struct LoadHelper<float, unsigned char, Flags> {
    static Vc_ALWAYS_INLINE Vc_PURE __m128 load(const unsigned char *mem, Flags f)
    {
        return _mm_cvtepi32_ps(LoadHelper<int, unsigned char, Flags>::load(mem, f));
    }
};
template<typename Flags> struct LoadHelper<float, signed char, Flags> {
    static Vc_ALWAYS_INLINE Vc_PURE __m128 load(const signed char *mem, Flags f)
    {
        return _mm_cvtepi32_ps(LoadHelper<int, signed char, Flags>::load(mem, f));
    }
};


// int {{{2
template<typename Flags> struct LoadHelper<int, unsigned int, Flags> {
    static Vc_ALWAYS_INLINE Vc_PURE __m128i load(const unsigned int *mem, Flags)
    {
        return VectorHelper<__m128i>::load<Flags>(mem);
    }
};
// no difference between streaming and alignment, because the
// 32/64 bit loads are not available as streaming loads, and can always be unaligned
template<typename Flags> struct LoadHelper<int, unsigned short, Flags> {
    static Vc_ALWAYS_INLINE Vc_PURE __m128i load(const unsigned short *mem, Flags)
    {
        return _mm_cvtepu16_epi32( _mm_loadl_epi64(reinterpret_cast<const __m128i *>(mem)));
    }
};
template<typename Flags> struct LoadHelper<int, short, Flags> {
    static Vc_ALWAYS_INLINE Vc_PURE __m128i load(const short *mem, Flags)
    {
        return _mm_cvtepi16_epi32(_mm_loadl_epi64(reinterpret_cast<const __m128i *>(mem)));
    }
};
template<typename Flags> struct LoadHelper<int, unsigned char, Flags> {
    static Vc_ALWAYS_INLINE Vc_PURE __m128i load(const unsigned char *mem, Flags)
    {
        return _mm_cvtepu8_epi32(_mm_cvtsi32_si128(*reinterpret_cast<const int *>(mem)));
    }
};
template<typename Flags> struct LoadHelper<int, signed char, Flags> {
    static Vc_ALWAYS_INLINE Vc_PURE __m128i load(const signed char *mem, Flags)
    {
        return _mm_cvtepi8_epi32(_mm_cvtsi32_si128(*reinterpret_cast<const int *>(mem)));
    }
};

// unsigned int {{{2
template<typename Flags> struct LoadHelper<unsigned int, unsigned short, Flags> {
    static Vc_ALWAYS_INLINE Vc_PURE __m128i load(const unsigned short *mem, Flags)
    {
        return _mm_cvtepu16_epi32(_mm_loadl_epi64(reinterpret_cast<const __m128i *>(mem)));
    }
};
template<typename Flags> struct LoadHelper<unsigned int, unsigned char, Flags> {
    static Vc_ALWAYS_INLINE Vc_PURE __m128i load(const unsigned char *mem, Flags)
    {
        return _mm_cvtepu8_epi32(_mm_cvtsi32_si128(*reinterpret_cast<const int *>(mem)));
    }
};

// short {{{2
template<typename Flags> struct LoadHelper<short, unsigned short, Flags> {
    static Vc_ALWAYS_INLINE Vc_PURE __m128i load(const unsigned short *mem, Flags)
    {
        return VectorHelper<__m128i>::load<Flags>(mem);
    }
};
template<typename Flags> struct LoadHelper<short, unsigned char, Flags> {
    static Vc_ALWAYS_INLINE Vc_PURE __m128i load(const unsigned char *mem, Flags)
    {
        return _mm_cvtepu8_epi16(_mm_loadl_epi64(reinterpret_cast<const __m128i *>(mem)));
    }
};
template<typename Flags> struct LoadHelper<short, signed char, Flags> {
    static Vc_ALWAYS_INLINE Vc_PURE __m128i load(const signed char *mem, Flags)
    {
        return _mm_cvtepi8_epi16(_mm_loadl_epi64(reinterpret_cast<const __m128i *>(mem)));
    }
};

// unsigned short {{{2
template<typename Flags> struct LoadHelper<unsigned short, unsigned char, Flags> {
    static Vc_ALWAYS_INLINE Vc_PURE __m128i load(const unsigned char *mem, Flags)
    {
        return _mm_cvtepu8_epi16(_mm_loadl_epi64(reinterpret_cast<const __m128i *>(mem)));
    }
};

// general load, implemented via LoadHelper {{{2
template<typename DstT> template<typename SrcT, typename Flags> Vc_INTRINSIC void Vector<DstT>::load(const SrcT *mem, Flags flags)
{
    handleLoadPrefetches(mem, flags);
    d.v() = LoadHelper<DstT, SrcT, Flags>::load(mem, flags);
}

///////////////////////////////////////////////////////////////////////////////////////////
// expand/combine {{{1
template<typename T> Vc_INTRINSIC Vector<T>::Vector(const Vector<typename CtorTypeHelper<T>::Type> *a)
    : d(VectorHelper<T>::concat(a[0].data(), a[1].data()))
{
}

template<typename T> inline void Vector<T>::expand(Vector<typename ExpandTypeHelper<T>::Type> *x) const
{
    *x = *this;
}

template<> inline void float_v::expand(double_v *x) const
{
    x[0].data() = _mm_cvtps_pd(data());
    x[1].data() = _mm_cvtps_pd(_mm_movehl_ps(data(), data()));
}
template<> inline void short_v::expand(int_v *x) const
{
    x[0].data() = HT::expand0(data());
    x[1].data() = HT::expand1(data());
}
template<> inline void ushort_v::expand(uint_v *x) const
{
    x[0].data() = HT::expand0(data());
    x[1].data() = HT::expand1(data());
}

///////////////////////////////////////////////////////////////////////////////////////////
// zeroing {{{1
template<typename T> Vc_INTRINSIC void Vector<T>::setZero()
{
    data() = VectorHelper<VectorType>::zero();
}

template<typename T> Vc_INTRINSIC void Vector<T>::setZero(const Mask &k)
{
    data() = VectorHelper<VectorType>::andnot_(mm128_reinterpret_cast<VectorType>(k.data()), data());
}

template<> Vc_INTRINSIC void Vector<double>::setQnan()
{
    data() = _mm_setallone_pd();
}
template<> Vc_INTRINSIC void Vector<double>::setQnan(Mask::Argument k)
{
    data() = _mm_or_pd(data(), k.dataD());
}
template<> Vc_INTRINSIC void Vector<float>::setQnan()
{
    data() = _mm_setallone_ps();
}
template<> Vc_INTRINSIC void Vector<float>::setQnan(Mask::Argument k)
{
    data() = _mm_or_ps(data(), k.data());
}

///////////////////////////////////////////////////////////////////////////////////////////
// stores {{{1
template<typename T> template<typename T2, typename Flags>
Vc_INTRINSIC void Vector<T>::store(T2 *mem, Flags flags) const
{
    handleStorePrefetches(mem, flags);
    HV::template store<Flags>(mem, data());
}

template<typename T> template<typename T2, typename Flags>
Vc_INTRINSIC void Vector<T>::store(T2 *mem, Mask mask, Flags flags) const
{
    handleStorePrefetches(mem, flags);
    HV::template store<Flags>(mem, data(), sse_cast<VectorType>(mask.data()));
}

///////////////////////////////////////////////////////////////////////////////////////////
// division {{{1
template<typename T> Vc_INTRINSIC Vector<T> &WriteMaskedVector<T>::operator/=(const Vector<T> &x)
{
    return operator=(*vec / x);
}
template<> Vc_INTRINSIC int_v &WriteMaskedVector<int>::operator/=(const int_v &x)
{
    Vc_foreach_bit (int i, mask) {
        vec->d.m(i) /= x.d.m(i);
    }
    return *vec;
}
template<> Vc_INTRINSIC uint_v &WriteMaskedVector<unsigned int>::operator/=(const uint_v &x)
{
    Vc_foreach_bit (int i, mask) {
        vec->d.m(i) /= x.d.m(i);
    }
    return *vec;
}
template<> Vc_INTRINSIC short_v &WriteMaskedVector<short>::operator/=(const short_v &x)
{
    Vc_foreach_bit (int i, mask) {
        vec->d.m(i) /= x.d.m(i);
    }
    return *vec;
}
template<> Vc_INTRINSIC ushort_v &WriteMaskedVector<unsigned short>::operator/=(const ushort_v &x)
{
    Vc_foreach_bit (int i, mask) {
        vec->d.m(i) /= x.d.m(i);
    }
    return *vec;
}

template<typename T> inline Vector<T> &Vector<T>::operator/=(EntryType x)
{
    if (VectorTraits<T>::HasVectorDivision) {
        return operator/=(Vector<T>(x));
    }
    for_all_vector_entries(i,
            d.m(i) /= x;
            );
    return *this;
}

template<typename T> inline Vector<T> &Vector<T>::operator/=(VC_ALIGNED_PARAMETER(Vector<T>) x)
{
    for_all_vector_entries(i,
            d.m(i) /= x.d.m(i);
            );
    return *this;
}

template<typename T> inline Vc_PURE Vector<T> Vector<T>::operator/(VC_ALIGNED_PARAMETER(Vector<T>) x) const
{
    Vector<T> r;
    for_all_vector_entries(i,
            r.d.m(i) = d.m(i) / x.d.m(i);
            );
    return r;
}

template<> inline Vector<short> &Vector<short>::operator/=(VC_ALIGNED_PARAMETER(Vector<short>) x)
{
    __m128 lo = _mm_cvtepi32_ps(VectorHelper<short>::expand0(d.v()));
    __m128 hi = _mm_cvtepi32_ps(VectorHelper<short>::expand1(d.v()));
    lo = _mm_div_ps(lo, _mm_cvtepi32_ps(VectorHelper<short>::expand0(x.d.v())));
    hi = _mm_div_ps(hi, _mm_cvtepi32_ps(VectorHelper<short>::expand1(x.d.v())));
    d.v() = HT::concat(_mm_cvttps_epi32(lo), _mm_cvttps_epi32(hi));
    return *this;
}

template<> inline Vc_PURE Vector<short> Vector<short>::operator/(VC_ALIGNED_PARAMETER(Vector<short>) x) const
{
    __m128 lo = _mm_cvtepi32_ps(VectorHelper<short>::expand0(d.v()));
    __m128 hi = _mm_cvtepi32_ps(VectorHelper<short>::expand1(d.v()));
    lo = _mm_div_ps(lo, _mm_cvtepi32_ps(VectorHelper<short>::expand0(x.d.v())));
    hi = _mm_div_ps(hi, _mm_cvtepi32_ps(VectorHelper<short>::expand1(x.d.v())));
    return HT::concat(_mm_cvttps_epi32(lo), _mm_cvttps_epi32(hi));
}

template<> inline Vector<unsigned short> &Vector<unsigned short>::operator/=(VC_ALIGNED_PARAMETER(Vector<unsigned short>) x)
{
    __m128 lo = _mm_cvtepi32_ps(VectorHelper<unsigned short>::expand0(d.v()));
    __m128 hi = _mm_cvtepi32_ps(VectorHelper<unsigned short>::expand1(d.v()));
    lo = _mm_div_ps(lo, _mm_cvtepi32_ps(VectorHelper<unsigned short>::expand0(x.d.v())));
    hi = _mm_div_ps(hi, _mm_cvtepi32_ps(VectorHelper<unsigned short>::expand1(x.d.v())));
    d.v() = HT::concat(_mm_cvttps_epi32(lo), _mm_cvttps_epi32(hi));
    return *this;
}

template<> Vc_ALWAYS_INLINE Vc_PURE Vector<unsigned short> Vector<unsigned short>::operator/(VC_ALIGNED_PARAMETER(Vector<unsigned short>) x) const
{
    __m128 lo = _mm_cvtepi32_ps(VectorHelper<unsigned short>::expand0(d.v()));
    __m128 hi = _mm_cvtepi32_ps(VectorHelper<unsigned short>::expand1(d.v()));
    lo = _mm_div_ps(lo, _mm_cvtepi32_ps(VectorHelper<unsigned short>::expand0(x.d.v())));
    hi = _mm_div_ps(hi, _mm_cvtepi32_ps(VectorHelper<unsigned short>::expand1(x.d.v())));
    return HT::concat(_mm_cvttps_epi32(lo), _mm_cvttps_epi32(hi));
}

template<> Vc_ALWAYS_INLINE Vector<float> &Vector<float>::operator/=(VC_ALIGNED_PARAMETER(Vector<float>) x)
{
    d.v() = _mm_div_ps(d.v(), x.d.v());
    return *this;
}

template<> Vc_ALWAYS_INLINE Vc_PURE Vector<float> Vector<float>::operator/(VC_ALIGNED_PARAMETER(Vector<float>) x) const
{
    return _mm_div_ps(d.v(), x.d.v());
}

template<> Vc_ALWAYS_INLINE Vector<double> &Vector<double>::operator/=(VC_ALIGNED_PARAMETER(Vector<double>) x)
{
    d.v() = _mm_div_pd(d.v(), x.d.v());
    return *this;
}

template<> Vc_ALWAYS_INLINE Vc_PURE Vector<double> Vector<double>::operator/(VC_ALIGNED_PARAMETER(Vector<double>) x) const
{
    return _mm_div_pd(d.v(), x.d.v());
}

///////////////////////////////////////////////////////////////////////////////////////////
// operator- {{{1
template<> Vc_ALWAYS_INLINE Vector<double> Vc_PURE Vc_FLATTEN Vector<double>::operator-() const
{
    return _mm_xor_pd(d.v(), _mm_setsignmask_pd());
}
template<> Vc_ALWAYS_INLINE Vector<float> Vc_PURE Vc_FLATTEN Vector<float>::operator-() const
{
    return _mm_xor_ps(d.v(), _mm_setsignmask_ps());
}
template<> Vc_ALWAYS_INLINE Vector<int> Vc_PURE Vc_FLATTEN Vector<int>::operator-() const
{
#ifdef VC_IMPL_SSSE3
    return _mm_sign_epi32(d.v(), _mm_setallone_si128());
#else
    return _mm_add_epi32(_mm_xor_si128(d.v(), _mm_setallone_si128()), _mm_setone_epi32());
#endif
}
template<> Vc_ALWAYS_INLINE Vector<int> Vc_PURE Vc_FLATTEN Vector<unsigned int>::operator-() const
{
#ifdef VC_IMPL_SSSE3
    return _mm_sign_epi32(d.v(), _mm_setallone_si128());
#else
    return _mm_add_epi32(_mm_xor_si128(d.v(), _mm_setallone_si128()), _mm_setone_epi32());
#endif
}
template<> Vc_ALWAYS_INLINE Vector<short> Vc_PURE Vc_FLATTEN Vector<short>::operator-() const
{
#ifdef VC_IMPL_SSSE3
    return _mm_sign_epi16(d.v(), _mm_setallone_si128());
#else
    return _mm_mullo_epi16(d.v(), _mm_setallone_si128());
#endif
}
template<> Vc_ALWAYS_INLINE Vector<short> Vc_PURE Vc_FLATTEN Vector<unsigned short>::operator-() const
{
#ifdef VC_IMPL_SSSE3
    return _mm_sign_epi16(d.v(), _mm_setallone_si128());
#else
    return _mm_mullo_epi16(d.v(), _mm_setallone_si128());
#endif
}

///////////////////////////////////////////////////////////////////////////////////////////
// integer ops {{{1
#define OP_IMPL(T, symbol, fun) \
template<> Vc_ALWAYS_INLINE Vector<T> &Vector<T>::operator symbol##=(const Vector<T> &x) \
{ \
    d.v() = VectorHelper<T>::fun(d.v(), x.d.v()); \
    return *this; \
} \
template<> Vc_ALWAYS_INLINE Vc_PURE Vector<T>  Vector<T>::operator symbol(const Vector<T> &x) const \
{ \
    return VectorHelper<T>::fun(d.v(), x.d.v()); \
}
OP_IMPL(int, &, and_)
OP_IMPL(int, |, or_)
OP_IMPL(int, ^, xor_)
OP_IMPL(unsigned int, &, and_)
OP_IMPL(unsigned int, |, or_)
OP_IMPL(unsigned int, ^, xor_)
OP_IMPL(short, &, and_)
OP_IMPL(short, |, or_)
OP_IMPL(short, ^, xor_)
OP_IMPL(unsigned short, &, and_)
OP_IMPL(unsigned short, |, or_)
OP_IMPL(unsigned short, ^, xor_)
OP_IMPL(float, &, and_)
OP_IMPL(float, |, or_)
OP_IMPL(float, ^, xor_)
OP_IMPL(double, &, and_)
OP_IMPL(double, |, or_)
OP_IMPL(double, ^, xor_)
#undef OP_IMPL

#ifdef VC_IMPL_XOP
static Vc_INTRINSIC Vc_CONST __m128i shiftLeft (const    int_v &value, const    int_v &count) { return _mm_sha_epi32(value.data(), count.data()); }
static Vc_INTRINSIC Vc_CONST __m128i shiftLeft (const   uint_v &value, const   uint_v &count) { return _mm_shl_epi32(value.data(), count.data()); }
static Vc_INTRINSIC Vc_CONST __m128i shiftLeft (const  short_v &value, const  short_v &count) { return _mm_sha_epi16(value.data(), count.data()); }
static Vc_INTRINSIC Vc_CONST __m128i shiftLeft (const ushort_v &value, const ushort_v &count) { return _mm_shl_epi16(value.data(), count.data()); }
static Vc_INTRINSIC Vc_CONST __m128i shiftRight(const    int_v &value, const    int_v &count) { return shiftLeft(value,          -count ); }
static Vc_INTRINSIC Vc_CONST __m128i shiftRight(const   uint_v &value, const   uint_v &count) { return shiftLeft(value,   uint_v(-count)); }
static Vc_INTRINSIC Vc_CONST __m128i shiftRight(const  short_v &value, const  short_v &count) { return shiftLeft(value,          -count ); }
static Vc_INTRINSIC Vc_CONST __m128i shiftRight(const ushort_v &value, const ushort_v &count) { return shiftLeft(value, ushort_v(-count)); }

#define _VC_OP(T, symbol, impl) \
template<> Vc_INTRINSIC T &T::operator symbol##=(T::AsArg shift) \
{ \
    d.v() = impl(*this, shift); \
    return *this; \
} \
template<> Vc_INTRINSIC Vc_PURE T  T::operator symbol   (T::AsArg shift) const \
{ \
    return impl(*this, shift); \
}
VC_APPLY_2(VC_LIST_INT_VECTOR_TYPES, _VC_OP, <<, shiftLeft)
VC_APPLY_2(VC_LIST_INT_VECTOR_TYPES, _VC_OP, >>, shiftRight)
#undef _VC_OP
#else
#if defined(VC_GCC) && VC_GCC == 0x40600 && defined(VC_IMPL_XOP)
#define VC_WORKAROUND __attribute__((optimize("no-tree-vectorize"),weak))
#else
#define VC_WORKAROUND Vc_INTRINSIC
#endif

#define OP_IMPL(T, symbol) \
template<> VC_WORKAROUND Vector<T> &Vector<T>::operator symbol##=(Vector<T>::AsArg x) \
{ \
    for_all_vector_entries(i, \
            d.m(i) symbol##= x.d.m(i); \
            ); \
    return *this; \
} \
template<> inline Vc_PURE Vector<T>  Vector<T>::operator symbol(Vector<T>::AsArg x) const \
{ \
    Vector<T> r; \
    for_all_vector_entries(i, \
            r.d.m(i) = d.m(i) symbol x.d.m(i); \
            ); \
    return r; \
}
OP_IMPL(int, <<)
OP_IMPL(int, >>)
OP_IMPL(unsigned int, <<)
OP_IMPL(unsigned int, >>)
OP_IMPL(short, <<)
OP_IMPL(short, >>)
OP_IMPL(unsigned short, <<)
OP_IMPL(unsigned short, >>)
#undef OP_IMPL
#undef VC_WORKAROUND
#endif

template<typename T> Vc_ALWAYS_INLINE Vector<T> &Vector<T>::operator>>=(int shift) {
    d.v() = VectorHelper<T>::shiftRight(d.v(), shift);
    return *this;
}
template<typename T> Vc_ALWAYS_INLINE Vc_PURE Vector<T> Vector<T>::operator>>(int shift) const {
    return VectorHelper<T>::shiftRight(d.v(), shift);
}
template<typename T> Vc_ALWAYS_INLINE Vector<T> &Vector<T>::operator<<=(int shift) {
    d.v() = VectorHelper<T>::shiftLeft(d.v(), shift);
    return *this;
}
template<typename T> Vc_ALWAYS_INLINE Vc_PURE Vector<T> Vector<T>::operator<<(int shift) const {
    return VectorHelper<T>::shiftLeft(d.v(), shift);
}

///////////////////////////////////////////////////////////////////////////////////////////
// swizzles {{{1
template<typename T> Vc_INTRINSIC Vc_PURE const Vector<T> &Vector<T>::abcd() const { return *this; }
template<typename T> Vc_INTRINSIC Vc_PURE const Vector<T>  Vector<T>::cdab() const { return Mem::permute<X2, X3, X0, X1>(data()); }
template<typename T> Vc_INTRINSIC Vc_PURE const Vector<T>  Vector<T>::badc() const { return Mem::permute<X1, X0, X3, X2>(data()); }
template<typename T> Vc_INTRINSIC Vc_PURE const Vector<T>  Vector<T>::aaaa() const { return Mem::permute<X0, X0, X0, X0>(data()); }
template<typename T> Vc_INTRINSIC Vc_PURE const Vector<T>  Vector<T>::bbbb() const { return Mem::permute<X1, X1, X1, X1>(data()); }
template<typename T> Vc_INTRINSIC Vc_PURE const Vector<T>  Vector<T>::cccc() const { return Mem::permute<X2, X2, X2, X2>(data()); }
template<typename T> Vc_INTRINSIC Vc_PURE const Vector<T>  Vector<T>::dddd() const { return Mem::permute<X3, X3, X3, X3>(data()); }
template<typename T> Vc_INTRINSIC Vc_PURE const Vector<T>  Vector<T>::bcad() const { return Mem::permute<X1, X2, X0, X3>(data()); }
template<typename T> Vc_INTRINSIC Vc_PURE const Vector<T>  Vector<T>::bcda() const { return Mem::permute<X1, X2, X3, X0>(data()); }
template<typename T> Vc_INTRINSIC Vc_PURE const Vector<T>  Vector<T>::dabc() const { return Mem::permute<X3, X0, X1, X2>(data()); }
template<typename T> Vc_INTRINSIC Vc_PURE const Vector<T>  Vector<T>::acbd() const { return Mem::permute<X0, X2, X1, X3>(data()); }
template<typename T> Vc_INTRINSIC Vc_PURE const Vector<T>  Vector<T>::dbca() const { return Mem::permute<X3, X1, X2, X0>(data()); }
template<typename T> Vc_INTRINSIC Vc_PURE const Vector<T>  Vector<T>::dcba() const { return Mem::permute<X3, X2, X1, X0>(data()); }

#define VC_SWIZZLES_16BIT_IMPL(T) \
template<> Vc_INTRINSIC Vc_PURE const Vector<T> Vector<T>::cdab() const { return Mem::permute<X2, X3, X0, X1, X6, X7, X4, X5>(data()); } \
template<> Vc_INTRINSIC Vc_PURE const Vector<T> Vector<T>::badc() const { return Mem::permute<X1, X0, X3, X2, X5, X4, X7, X6>(data()); } \
template<> Vc_INTRINSIC Vc_PURE const Vector<T> Vector<T>::aaaa() const { return Mem::permute<X0, X0, X0, X0, X4, X4, X4, X4>(data()); } \
template<> Vc_INTRINSIC Vc_PURE const Vector<T> Vector<T>::bbbb() const { return Mem::permute<X1, X1, X1, X1, X5, X5, X5, X5>(data()); } \
template<> Vc_INTRINSIC Vc_PURE const Vector<T> Vector<T>::cccc() const { return Mem::permute<X2, X2, X2, X2, X6, X6, X6, X6>(data()); } \
template<> Vc_INTRINSIC Vc_PURE const Vector<T> Vector<T>::dddd() const { return Mem::permute<X3, X3, X3, X3, X7, X7, X7, X7>(data()); } \
template<> Vc_INTRINSIC Vc_PURE const Vector<T> Vector<T>::bcad() const { return Mem::permute<X1, X2, X0, X3, X5, X6, X4, X7>(data()); } \
template<> Vc_INTRINSIC Vc_PURE const Vector<T> Vector<T>::bcda() const { return Mem::permute<X1, X2, X3, X0, X5, X6, X7, X4>(data()); } \
template<> Vc_INTRINSIC Vc_PURE const Vector<T> Vector<T>::dabc() const { return Mem::permute<X3, X0, X1, X2, X7, X4, X5, X6>(data()); } \
template<> Vc_INTRINSIC Vc_PURE const Vector<T> Vector<T>::acbd() const { return Mem::permute<X0, X2, X1, X3, X4, X6, X5, X7>(data()); } \
template<> Vc_INTRINSIC Vc_PURE const Vector<T> Vector<T>::dbca() const { return Mem::permute<X3, X1, X2, X0, X7, X5, X6, X4>(data()); } \
template<> Vc_INTRINSIC Vc_PURE const Vector<T> Vector<T>::dcba() const { return Mem::permute<X3, X2, X1, X0, X7, X6, X5, X4>(data()); }
VC_SWIZZLES_16BIT_IMPL(short)
VC_SWIZZLES_16BIT_IMPL(unsigned short)
#undef VC_SWIZZLES_16BIT_IMPL

// operators {{{1
#include "../common/operators.h"
// isNegative {{{1
template<> Vc_INTRINSIC Vc_PURE float_m float_v::isNegative() const
{
    return sse_cast<__m128>(_mm_srai_epi32(sse_cast<__m128i>(_mm_and_ps(_mm_setsignmask_ps(), d.v())), 31));
}
template<> Vc_INTRINSIC Vc_PURE double_m double_v::isNegative() const
{
    return Mem::permute<X1, X1, X3, X3>(sse_cast<__m128>(
                _mm_srai_epi32(sse_cast<__m128i>(_mm_and_pd(_mm_setsignmask_pd(), d.v())), 31)
                ));
}
// gathers {{{1
template<typename T> template<typename IndexT> Vc_ALWAYS_INLINE Vector<T>::Vector(const EntryType *mem, const IndexT *indexes)
{
    gather(mem, indexes);
}
template<typename T> template<typename IndexT> Vc_ALWAYS_INLINE Vector<T>::Vector(const EntryType *mem, VC_ALIGNED_PARAMETER(Vector<IndexT>) indexes)
{
    gather(mem, indexes);
}

template<typename T> template<typename IndexT> Vc_ALWAYS_INLINE Vector<T>::Vector(const EntryType *mem, const IndexT *indexes, MaskArg mask)
    : d(HT::zero())
{
    gather(mem, indexes, mask);
}

template<typename T> template<typename IndexT> Vc_ALWAYS_INLINE Vector<T>::Vector(const EntryType *mem, VC_ALIGNED_PARAMETER(Vector<IndexT>) indexes, MaskArg mask)
    : d(HT::zero())
{
    gather(mem, indexes, mask);
}

template<typename T> template<typename S1, typename IT> Vc_ALWAYS_INLINE Vector<T>::Vector(const S1 *array, const EntryType S1::* member1, VC_ALIGNED_PARAMETER(IT) indexes)
{
    gather(array, member1, indexes);
}
template<typename T> template<typename S1, typename IT> Vc_ALWAYS_INLINE Vector<T>::Vector(const S1 *array, const EntryType S1::* member1, VC_ALIGNED_PARAMETER(IT) indexes, MaskArg mask)
    : d(HT::zero())
{
    gather(array, member1, indexes, mask);
}
template<typename T> template<typename S1, typename S2, typename IT> Vc_ALWAYS_INLINE Vector<T>::Vector(const S1 *array, const S2 S1::* member1, const EntryType S2::* member2, VC_ALIGNED_PARAMETER(IT) indexes)
{
    gather(array, member1, member2, indexes);
}
template<typename T> template<typename S1, typename S2, typename IT> Vc_ALWAYS_INLINE Vector<T>::Vector(const S1 *array, const S2 S1::* member1, const EntryType S2::* member2, VC_ALIGNED_PARAMETER(IT) indexes, MaskArg mask)
    : d(HT::zero())
{
    gather(array, member1, member2, indexes, mask);
}
template<typename T> template<typename S1, typename IT1, typename IT2> Vc_ALWAYS_INLINE Vector<T>::Vector(const S1 *array, const EntryType *const S1::* ptrMember1, VC_ALIGNED_PARAMETER(IT1) outerIndexes, VC_ALIGNED_PARAMETER(IT2) innerIndexes)
{
    gather(array, ptrMember1, outerIndexes, innerIndexes);
}
template<typename T> template<typename S1, typename IT1, typename IT2> Vc_ALWAYS_INLINE Vector<T>::Vector(const S1 *array, const EntryType *const S1::* ptrMember1, VC_ALIGNED_PARAMETER(IT1) outerIndexes, VC_ALIGNED_PARAMETER(IT2) innerIndexes, MaskArg mask)
    : d(HT::zero())
{
    gather(array, ptrMember1, outerIndexes, innerIndexes, mask);
}

template<typename T, size_t Size> struct IndexSizeChecker { static void check() {} };
template<typename T, size_t Size> struct IndexSizeChecker<Vector<T>, Size>
{
    static void check() {
        static_assert(Vector<T>::Size >= Size, "IndexVector_must_have_greater_or_equal_number_of_entries");
    }
};
template<> template<typename Index> Vc_ALWAYS_INLINE void Vc_FLATTEN Vector<double>::gather(const EntryType *mem, VC_ALIGNED_PARAMETER(Index) indexes)
{
    IndexSizeChecker<Index, Size>::check();
    d.v() = _mm_setr_pd(mem[indexes[0]], mem[indexes[1]]);
}
template<> template<typename Index> Vc_ALWAYS_INLINE void Vc_FLATTEN Vector<float>::gather(const EntryType *mem, VC_ALIGNED_PARAMETER(Index) indexes)
{
    IndexSizeChecker<Index, Size>::check();
    d.v() = _mm_setr_ps(mem[indexes[0]], mem[indexes[1]], mem[indexes[2]], mem[indexes[3]]);
}
template<> template<typename Index> Vc_ALWAYS_INLINE void Vc_FLATTEN Vector<int>::gather(const EntryType *mem, VC_ALIGNED_PARAMETER(Index) indexes)
{
    IndexSizeChecker<Index, Size>::check();
    d.v() = _mm_setr_epi32(mem[indexes[0]], mem[indexes[1]], mem[indexes[2]], mem[indexes[3]]);
}
template<> template<typename Index> Vc_ALWAYS_INLINE void Vc_FLATTEN Vector<unsigned int>::gather(const EntryType *mem, VC_ALIGNED_PARAMETER(Index) indexes)
{
    IndexSizeChecker<Index, Size>::check();
    d.v() = _mm_setr_epi32(mem[indexes[0]], mem[indexes[1]], mem[indexes[2]], mem[indexes[3]]);
}
template<> template<typename Index> Vc_ALWAYS_INLINE void Vc_FLATTEN Vector<short>::gather(const EntryType *mem, VC_ALIGNED_PARAMETER(Index) indexes)
{
    IndexSizeChecker<Index, Size>::check();
    d.v() = set(mem[indexes[0]], mem[indexes[1]], mem[indexes[2]], mem[indexes[3]],
            mem[indexes[4]], mem[indexes[5]], mem[indexes[6]], mem[indexes[7]]);
}
template<> template<typename Index> Vc_ALWAYS_INLINE void Vc_FLATTEN Vector<unsigned short>::gather(const EntryType *mem, VC_ALIGNED_PARAMETER(Index) indexes)
{
    IndexSizeChecker<Index, Size>::check();
    d.v() = set(mem[indexes[0]], mem[indexes[1]], mem[indexes[2]], mem[indexes[3]],
                mem[indexes[4]], mem[indexes[5]], mem[indexes[6]], mem[indexes[7]]);
}

#ifdef VC_USE_SET_GATHERS
template<typename T> template<typename IT> Vc_ALWAYS_INLINE void Vector<T>::gather(const EntryType *mem, VC_ALIGNED_PARAMETER(Vector<IT>) indexes, MaskArg mask)
{
    IndexSizeChecker<Vector<IT>, Size>::check();
    Vector<IT> indexesTmp = indexes;
    indexesTmp.setZero(!static_cast<typename Vector<IT>::Mask>(mask));
    (*this)(mask) = Vector<T>(mem, indexesTmp);
}
#endif

#ifdef VC_USE_BSF_GATHERS
#define VC_MASKED_GATHER                        \
    int bits = mask.toInt();                    \
    while (bits) {                              \
        const int i = _bit_scan_forward(bits);  \
        bits &= ~(1 << i); /* btr? */           \
        d.m(i) = ith_value(i);                  \
    }
#elif defined(VC_USE_POPCNT_BSF_GATHERS)
#define VC_MASKED_GATHER                        \
    unsigned int bits = mask.toInt();           \
    unsigned int low, high = 0;                 \
    switch (mask.count()) {             \
    case 8:                                     \
        high = _bit_scan_reverse(bits);         \
        d.m(high) = ith_value(high);            \
        high = (1 << high);                     \
    case 7:                                     \
        low = _bit_scan_forward(bits);          \
        bits ^= high | (1 << low);              \
        d.m(low) = ith_value(low);              \
    case 6:                                     \
        high = _bit_scan_reverse(bits);         \
        d.m(high) = ith_value(high);            \
        high = (1 << high);                     \
    case 5:                                     \
        low = _bit_scan_forward(bits);          \
        bits ^= high | (1 << low);              \
        d.m(low) = ith_value(low);              \
    case 4:                                     \
        high = _bit_scan_reverse(bits);         \
        d.m(high) = ith_value(high);            \
        high = (1 << high);                     \
    case 3:                                     \
        low = _bit_scan_forward(bits);          \
        bits ^= high | (1 << low);              \
        d.m(low) = ith_value(low);              \
    case 2:                                     \
        high = _bit_scan_reverse(bits);         \
        d.m(high) = ith_value(high);            \
    case 1:                                     \
        low = _bit_scan_forward(bits);          \
        d.m(low) = ith_value(low);              \
    case 0:                                     \
        break;                                  \
    }
#else
#define VC_USE_SPECIALIZED_GATHER 1
#define VC_MASKED_GATHER                        \
    if (VC_IS_UNLIKELY(mask.isEmpty())) {       \
        return;                                 \
    }                                           \
    for_all_vector_entries(i,                   \
            if (mask[i]) d.m(i) = ith_value(i); \
            );
#endif

namespace
{
    template<typename V> static Vc_INTRINSIC_L Vc_PURE_L V setHelper(const typename V::EntryType *mem, const size_t ii[]) Vc_INTRINSIC_R Vc_PURE_R;
    template<> Vc_INTRINSIC Vc_PURE float_v setHelper(const float_v::EntryType *mem, const size_t ii[])
    {
        return _mm_setr_ps(mem[ii[0]], mem[ii[1]], mem[ii[2]], mem[ii[3]]);
    }
    template<> Vc_INTRINSIC Vc_PURE double_v setHelper(const double_v::EntryType *mem, const size_t ii[])
    {
        return _mm_setr_pd(mem[ii[0]], mem[ii[1]]);
    }
    template<> Vc_INTRINSIC Vc_PURE int_v setHelper(const int_v::EntryType *mem, const size_t ii[])
    {
        return _mm_setr_epi32(mem[ii[0]], mem[ii[1]], mem[ii[2]], mem[ii[3]]);
    }
    template<> Vc_INTRINSIC Vc_PURE uint_v setHelper(const uint_v::EntryType *mem, const size_t ii[])
    {
        return _mm_setr_epi32(mem[ii[0]], mem[ii[1]], mem[ii[2]], mem[ii[3]]);
    }
    template<> Vc_INTRINSIC Vc_PURE short_v setHelper(const short_v::EntryType *mem, const size_t ii[])
    {
        return set(mem[ii[0]], mem[ii[1]], mem[ii[2]], mem[ii[3]], mem[ii[4]], mem[ii[5]], mem[ii[6]], mem[ii[7]]);
    }
    template<> Vc_INTRINSIC Vc_PURE ushort_v setHelper(const ushort_v::EntryType *mem, const size_t ii[])
    {
        return set(mem[ii[0]], mem[ii[1]], mem[ii[2]], mem[ii[3]], mem[ii[4]], mem[ii[5]], mem[ii[6]], mem[ii[7]]);
    }

    template<size_t S> struct DetermineUInt { typedef unsigned int Type; };
    template<> struct DetermineUInt<2> { typedef unsigned short Type; };
    template<> struct DetermineUInt<1> { typedef unsigned char Type; };
    template<> struct DetermineUInt<8> { typedef unsigned long long Type; };
} // anonymous namespace

template<typename T> template<typename Index>
Vc_INTRINSIC void Vector<T>::gather(const EntryType *mem, VC_ALIGNED_PARAMETER(Index) indexes, MaskArg mask)
{
    IndexSizeChecker<Index, Size>::check();
#ifdef VC_USE_SPECIALIZED_GATHER
#undef VC_USE_SPECIALIZED_GATHER
    if (VC_IS_UNLIKELY(mask.isEmpty())) {
        return;
    }
    size_t ii[Size];
    for_all_vector_entries(i,
            ii[i] = mask[i] ? static_cast<typename DetermineUInt<sizeof(indexes[i])>::Type>(indexes[i]) : 0;
            );
    (*this)(mask) = setHelper<Vector<T> >(mem, ii);
#else
#define ith_value(_i_) (mem[static_cast<typename DetermineUInt<sizeof(indexes[0])>::Type>(indexes[_i_])])
    VC_MASKED_GATHER
#undef ith_value
#endif
}

template<> template<typename S1, typename IT>
Vc_ALWAYS_INLINE void Vc_FLATTEN Vector<double>::gather(const S1 *array, const EntryType S1::* member1, VC_ALIGNED_PARAMETER(IT) indexes)
{
    IndexSizeChecker<IT, Size>::check();
    d.v() = _mm_setr_pd(array[indexes[0]].*(member1), array[indexes[1]].*(member1));
}
template<> template<typename S1, typename IT>
Vc_ALWAYS_INLINE void Vc_FLATTEN Vector<float>::gather(const S1 *array, const EntryType S1::* member1, VC_ALIGNED_PARAMETER(IT) indexes)
{
    IndexSizeChecker<IT, Size>::check();
    d.v() = _mm_setr_ps(array[indexes[0]].*(member1), array[indexes[1]].*(member1), array[indexes[2]].*(member1),
            array[indexes[3]].*(member1));
}
template<> template<typename S1, typename IT>
Vc_ALWAYS_INLINE void Vc_FLATTEN Vector<int>::gather(const S1 *array, const EntryType S1::* member1, VC_ALIGNED_PARAMETER(IT) indexes)
{
    IndexSizeChecker<IT, Size>::check();
    d.v() = _mm_setr_epi32(array[indexes[0]].*(member1), array[indexes[1]].*(member1), array[indexes[2]].*(member1),
            array[indexes[3]].*(member1));
}
template<> template<typename S1, typename IT>
Vc_ALWAYS_INLINE void Vc_FLATTEN Vector<unsigned int>::gather(const S1 *array, const EntryType S1::* member1, VC_ALIGNED_PARAMETER(IT) indexes)
{
    IndexSizeChecker<IT, Size>::check();
    d.v() = _mm_setr_epi32(array[indexes[0]].*(member1), array[indexes[1]].*(member1), array[indexes[2]].*(member1),
            array[indexes[3]].*(member1));
}
template<> template<typename S1, typename IT>
Vc_ALWAYS_INLINE void Vc_FLATTEN Vector<short>::gather(const S1 *array, const EntryType S1::* member1, VC_ALIGNED_PARAMETER(IT) indexes)
{
    IndexSizeChecker<IT, Size>::check();
    d.v() = set(array[indexes[0]].*(member1), array[indexes[1]].*(member1), array[indexes[2]].*(member1),
            array[indexes[3]].*(member1), array[indexes[4]].*(member1), array[indexes[5]].*(member1),
            array[indexes[6]].*(member1), array[indexes[7]].*(member1));
}
template<> template<typename S1, typename IT>
Vc_ALWAYS_INLINE void Vc_FLATTEN Vector<unsigned short>::gather(const S1 *array, const EntryType S1::* member1, VC_ALIGNED_PARAMETER(IT) indexes)
{
    IndexSizeChecker<IT, Size>::check();
    d.v() = set(array[indexes[0]].*(member1), array[indexes[1]].*(member1), array[indexes[2]].*(member1),
            array[indexes[3]].*(member1), array[indexes[4]].*(member1), array[indexes[5]].*(member1),
            array[indexes[6]].*(member1), array[indexes[7]].*(member1));
}
template<typename T> template<typename S1, typename IT>
Vc_ALWAYS_INLINE void Vc_FLATTEN Vector<T>::gather(const S1 *array, const EntryType S1::* member1, VC_ALIGNED_PARAMETER(IT) indexes, MaskArg mask)
{
    IndexSizeChecker<IT, Size>::check();
#define ith_value(_i_) (array[indexes[_i_]].*(member1))
    VC_MASKED_GATHER
#undef ith_value
}
template<> template<typename S1, typename S2, typename IT>
Vc_ALWAYS_INLINE void Vc_FLATTEN Vector<double>::gather(const S1 *array, const S2 S1::* member1, const EntryType S2::* member2, VC_ALIGNED_PARAMETER(IT) indexes)
{
    IndexSizeChecker<IT, Size>::check();
    d.v() = _mm_setr_pd(array[indexes[0]].*(member1).*(member2), array[indexes[1]].*(member1).*(member2));
}
template<> template<typename S1, typename S2, typename IT>
Vc_ALWAYS_INLINE void Vc_FLATTEN Vector<float>::gather(const S1 *array, const S2 S1::* member1, const EntryType S2::* member2, VC_ALIGNED_PARAMETER(IT) indexes)
{
    IndexSizeChecker<IT, Size>::check();
    d.v() = _mm_setr_ps(array[indexes[0]].*(member1).*(member2), array[indexes[1]].*(member1).*(member2), array[indexes[2]].*(member1).*(member2),
            array[indexes[3]].*(member1).*(member2));
}
template<> template<typename S1, typename S2, typename IT>
Vc_ALWAYS_INLINE void Vc_FLATTEN Vector<int>::gather(const S1 *array, const S2 S1::* member1, const EntryType S2::* member2, VC_ALIGNED_PARAMETER(IT) indexes)
{
    IndexSizeChecker<IT, Size>::check();
    d.v() = _mm_setr_epi32(array[indexes[0]].*(member1).*(member2), array[indexes[1]].*(member1).*(member2),
            array[indexes[2]].*(member1).*(member2), array[indexes[3]].*(member1).*(member2));
}
template<> template<typename S1, typename S2, typename IT>
Vc_ALWAYS_INLINE void Vc_FLATTEN Vector<unsigned int>::gather(const S1 *array, const S2 S1::* member1, const EntryType S2::* member2, VC_ALIGNED_PARAMETER(IT) indexes)
{
    IndexSizeChecker<IT, Size>::check();
    d.v() = _mm_setr_epi32(array[indexes[0]].*(member1).*(member2), array[indexes[1]].*(member1).*(member2),
            array[indexes[2]].*(member1).*(member2), array[indexes[3]].*(member1).*(member2));
}
template<> template<typename S1, typename S2, typename IT>
Vc_ALWAYS_INLINE void Vc_FLATTEN Vector<short>::gather(const S1 *array, const S2 S1::* member1, const EntryType S2::* member2, VC_ALIGNED_PARAMETER(IT) indexes)
{
    IndexSizeChecker<IT, Size>::check();
    d.v() = set(array[indexes[0]].*(member1).*(member2), array[indexes[1]].*(member1).*(member2), array[indexes[2]].*(member1).*(member2),
            array[indexes[3]].*(member1).*(member2), array[indexes[4]].*(member1).*(member2), array[indexes[5]].*(member1).*(member2),
            array[indexes[6]].*(member1).*(member2), array[indexes[7]].*(member1).*(member2));
}
template<> template<typename S1, typename S2, typename IT>
Vc_ALWAYS_INLINE void Vc_FLATTEN Vector<unsigned short>::gather(const S1 *array, const S2 S1::* member1, const EntryType S2::* member2, VC_ALIGNED_PARAMETER(IT) indexes)
{
    IndexSizeChecker<IT, Size>::check();
    d.v() = set(array[indexes[0]].*(member1).*(member2), array[indexes[1]].*(member1).*(member2), array[indexes[2]].*(member1).*(member2),
            array[indexes[3]].*(member1).*(member2), array[indexes[4]].*(member1).*(member2), array[indexes[5]].*(member1).*(member2),
            array[indexes[6]].*(member1).*(member2), array[indexes[7]].*(member1).*(member2));
}
template<typename T> template<typename S1, typename S2, typename IT>
Vc_ALWAYS_INLINE void Vc_FLATTEN Vector<T>::gather(const S1 *array, const S2 S1::* member1, const EntryType S2::* member2, VC_ALIGNED_PARAMETER(IT) indexes, MaskArg mask)
{
    IndexSizeChecker<IT, Size>::check();
#define ith_value(_i_) (array[indexes[_i_]].*(member1).*(member2))
    VC_MASKED_GATHER
#undef ith_value
}
template<> template<typename S1, typename IT1, typename IT2>
Vc_ALWAYS_INLINE void Vc_FLATTEN Vector<double>::gather(const S1 *array, const EntryType *const S1::* ptrMember1, VC_ALIGNED_PARAMETER(IT1) outerIndexes, VC_ALIGNED_PARAMETER(IT2) innerIndexes)
{
    IndexSizeChecker<IT1, Size>::check();
    IndexSizeChecker<IT2, Size>::check();
    d.v() = _mm_setr_pd((array[outerIndexes[0]].*(ptrMember1))[innerIndexes[0]],
            (array[outerIndexes[1]].*(ptrMember1))[innerIndexes[1]]);
}
template<> template<typename S1, typename IT1, typename IT2>
Vc_ALWAYS_INLINE void Vc_FLATTEN Vector<float>::gather(const S1 *array, const EntryType *const S1::* ptrMember1, VC_ALIGNED_PARAMETER(IT1) outerIndexes, VC_ALIGNED_PARAMETER(IT2) innerIndexes)
{
    IndexSizeChecker<IT1, Size>::check();
    IndexSizeChecker<IT2, Size>::check();
    d.v() = _mm_setr_ps((array[outerIndexes[0]].*(ptrMember1))[innerIndexes[0]], (array[outerIndexes[1]].*(ptrMember1))[innerIndexes[1]],
            (array[outerIndexes[2]].*(ptrMember1))[innerIndexes[2]], (array[outerIndexes[3]].*(ptrMember1))[innerIndexes[3]]);
}
template<> template<typename S1, typename IT1, typename IT2>
Vc_ALWAYS_INLINE void Vc_FLATTEN Vector<int>::gather(const S1 *array, const EntryType *const S1::* ptrMember1, VC_ALIGNED_PARAMETER(IT1) outerIndexes, VC_ALIGNED_PARAMETER(IT2) innerIndexes)
{
    IndexSizeChecker<IT1, Size>::check();
    IndexSizeChecker<IT2, Size>::check();
    d.v() = _mm_setr_epi32((array[outerIndexes[0]].*(ptrMember1))[innerIndexes[0]], (array[outerIndexes[1]].*(ptrMember1))[innerIndexes[1]],
            (array[outerIndexes[2]].*(ptrMember1))[innerIndexes[2]], (array[outerIndexes[3]].*(ptrMember1))[innerIndexes[3]]);
}
template<> template<typename S1, typename IT1, typename IT2>
Vc_ALWAYS_INLINE void Vc_FLATTEN Vector<unsigned int>::gather(const S1 *array, const EntryType *const S1::* ptrMember1, VC_ALIGNED_PARAMETER(IT1) outerIndexes, VC_ALIGNED_PARAMETER(IT2) innerIndexes)
{
    IndexSizeChecker<IT1, Size>::check();
    IndexSizeChecker<IT2, Size>::check();
    d.v() = _mm_setr_epi32((array[outerIndexes[0]].*(ptrMember1))[innerIndexes[0]], (array[outerIndexes[1]].*(ptrMember1))[innerIndexes[1]],
            (array[outerIndexes[2]].*(ptrMember1))[innerIndexes[2]], (array[outerIndexes[3]].*(ptrMember1))[innerIndexes[3]]);
}
template<> template<typename S1, typename IT1, typename IT2>
Vc_ALWAYS_INLINE void Vc_FLATTEN Vector<short>::gather(const S1 *array, const EntryType *const S1::* ptrMember1, VC_ALIGNED_PARAMETER(IT1) outerIndexes, VC_ALIGNED_PARAMETER(IT2) innerIndexes)
{
    IndexSizeChecker<IT1, Size>::check();
    IndexSizeChecker<IT2, Size>::check();
    d.v() = set((array[outerIndexes[0]].*(ptrMember1))[innerIndexes[0]], (array[outerIndexes[1]].*(ptrMember1))[innerIndexes[1]],
            (array[outerIndexes[2]].*(ptrMember1))[innerIndexes[2]], (array[outerIndexes[3]].*(ptrMember1))[innerIndexes[3]],
            (array[outerIndexes[4]].*(ptrMember1))[innerIndexes[4]], (array[outerIndexes[5]].*(ptrMember1))[innerIndexes[5]],
            (array[outerIndexes[6]].*(ptrMember1))[innerIndexes[6]], (array[outerIndexes[7]].*(ptrMember1))[innerIndexes[7]]);
}
template<> template<typename S1, typename IT1, typename IT2>
Vc_ALWAYS_INLINE void Vc_FLATTEN Vector<unsigned short>::gather(const S1 *array, const EntryType *const S1::* ptrMember1, VC_ALIGNED_PARAMETER(IT1) outerIndexes, VC_ALIGNED_PARAMETER(IT2) innerIndexes)
{
    IndexSizeChecker<IT1, Size>::check();
    IndexSizeChecker<IT2, Size>::check();
    d.v() = set((array[outerIndexes[0]].*(ptrMember1))[innerIndexes[0]], (array[outerIndexes[1]].*(ptrMember1))[innerIndexes[1]],
            (array[outerIndexes[2]].*(ptrMember1))[innerIndexes[2]], (array[outerIndexes[3]].*(ptrMember1))[innerIndexes[3]],
            (array[outerIndexes[4]].*(ptrMember1))[innerIndexes[4]], (array[outerIndexes[5]].*(ptrMember1))[innerIndexes[5]],
            (array[outerIndexes[6]].*(ptrMember1))[innerIndexes[6]], (array[outerIndexes[7]].*(ptrMember1))[innerIndexes[7]]);
}
template<typename T> template<typename S1, typename IT1, typename IT2>
Vc_ALWAYS_INLINE void Vc_FLATTEN Vector<T>::gather(const S1 *array, const EntryType *const S1::* ptrMember1, VC_ALIGNED_PARAMETER(IT1) outerIndexes, VC_ALIGNED_PARAMETER(IT2) innerIndexes, MaskArg mask)
{
    IndexSizeChecker<IT1, Size>::check();
    IndexSizeChecker<IT2, Size>::check();
#define ith_value(_i_) (array[outerIndexes[_i_]].*(ptrMember1))[innerIndexes[_i_]]
    VC_MASKED_GATHER
#undef ith_value
}
// scatters {{{1
#undef VC_MASKED_GATHER
#ifdef VC_USE_BSF_SCATTERS
#define VC_MASKED_SCATTER                       \
    int bits = mask.toInt();                    \
    while (bits) {                              \
        const int i = _bit_scan_forward(bits);  \
        bits ^= (1 << i); /* btr? */            \
        ith_value(i) = d.m(i);                  \
    }
#elif defined(VC_USE_POPCNT_BSF_SCATTERS)
#define VC_MASKED_SCATTER                       \
    unsigned int bits = mask.toInt();           \
    unsigned int low, high = 0;                 \
    switch (mask.count()) {             \
    case 8:                                     \
        high = _bit_scan_reverse(bits);         \
        ith_value(high) = d.m(high);            \
        high = (1 << high);                     \
    case 7:                                     \
        low = _bit_scan_forward(bits);          \
        bits ^= high | (1 << low);              \
        ith_value(low) = d.m(low);              \
    case 6:                                     \
        high = _bit_scan_reverse(bits);         \
        ith_value(high) = d.m(high);            \
        high = (1 << high);                     \
    case 5:                                     \
        low = _bit_scan_forward(bits);          \
        bits ^= high | (1 << low);              \
        ith_value(low) = d.m(low);              \
    case 4:                                     \
        high = _bit_scan_reverse(bits);         \
        ith_value(high) = d.m(high);            \
        high = (1 << high);                     \
    case 3:                                     \
        low = _bit_scan_forward(bits);          \
        bits ^= high | (1 << low);              \
        ith_value(low) = d.m(low);              \
    case 2:                                     \
        high = _bit_scan_reverse(bits);         \
        ith_value(high) = d.m(high);            \
    case 1:                                     \
        low = _bit_scan_forward(bits);          \
        ith_value(low) = d.m(low);              \
    case 0:                                     \
        break;                                  \
    }
#else
#define VC_MASKED_SCATTER                       \
    if (mask.isEmpty()) {                       \
        return;                                 \
    }                                           \
    for_all_vector_entries(i,                   \
            if (mask[i]) ith_value(i) = d.m(i); \
            );
#endif

template<typename T> template<typename Index> Vc_ALWAYS_INLINE void Vc_FLATTEN Vector<T>::scatter(EntryType *mem, VC_ALIGNED_PARAMETER(Index) indexes) const
{
    for_all_vector_entries(i,
            mem[indexes[i]] = d.m(i);
            );
}
template<typename T> template<typename Index> Vc_ALWAYS_INLINE void Vc_FLATTEN Vector<T>::scatter(EntryType *mem, VC_ALIGNED_PARAMETER(Index) indexes, MaskArg mask) const
{
#define ith_value(_i_) mem[indexes[_i_]]
    VC_MASKED_SCATTER
#undef ith_value
}
template<typename T> template<typename S1, typename IT> Vc_ALWAYS_INLINE void Vc_FLATTEN Vector<T>::scatter(S1 *array, EntryType S1::* member1, VC_ALIGNED_PARAMETER(IT) indexes) const
{
    for_all_vector_entries(i,
            array[indexes[i]].*(member1) = d.m(i);
            );
}
template<typename T> template<typename S1, typename IT> Vc_ALWAYS_INLINE void Vc_FLATTEN Vector<T>::scatter(S1 *array, EntryType S1::* member1, VC_ALIGNED_PARAMETER(IT) indexes, MaskArg mask) const
{
#define ith_value(_i_) array[indexes[_i_]].*(member1)
    VC_MASKED_SCATTER
#undef ith_value
}
template<typename T> template<typename S1, typename S2, typename IT> Vc_ALWAYS_INLINE void Vc_FLATTEN Vector<T>::scatter(S1 *array, S2 S1::* member1, EntryType S2::* member2, VC_ALIGNED_PARAMETER(IT) indexes) const
{
    for_all_vector_entries(i,
            array[indexes[i]].*(member1).*(member2) = d.m(i);
            );
}
template<typename T> template<typename S1, typename S2, typename IT> Vc_ALWAYS_INLINE void Vc_FLATTEN Vector<T>::scatter(S1 *array, S2 S1::* member1, EntryType S2::* member2, VC_ALIGNED_PARAMETER(IT) indexes, MaskArg mask) const
{
#define ith_value(_i_) array[indexes[_i_]].*(member1).*(member2)
    VC_MASKED_SCATTER
#undef ith_value
}
template<typename T> template<typename S1, typename IT1, typename IT2> Vc_ALWAYS_INLINE void Vc_FLATTEN Vector<T>::scatter(S1 *array, EntryType *S1::* ptrMember1, VC_ALIGNED_PARAMETER(IT1) outerIndexes, VC_ALIGNED_PARAMETER(IT2) innerIndexes) const
{
    for_all_vector_entries(i,
            (array[innerIndexes[i]].*(ptrMember1))[outerIndexes[i]] = d.m(i);
            );
}
template<typename T> template<typename S1, typename IT1, typename IT2> Vc_ALWAYS_INLINE void Vc_FLATTEN Vector<T>::scatter(S1 *array, EntryType *S1::* ptrMember1, VC_ALIGNED_PARAMETER(IT1) outerIndexes, VC_ALIGNED_PARAMETER(IT2) innerIndexes, MaskArg mask) const
{
#define ith_value(_i_) (array[outerIndexes[_i_]].*(ptrMember1))[innerIndexes[_i_]]
    VC_MASKED_SCATTER
#undef ith_value
}

///////////////////////////////////////////////////////////////////////////////////////////
// operator[] {{{1
template<typename T> Vc_INTRINSIC typename Vector<T>::EntryType Vc_PURE Vector<T>::operator[](size_t index) const
{
    return d.m(index);
}
#ifdef VC_GCC
template<> Vc_INTRINSIC double Vc_PURE Vector<double>::operator[](size_t index) const
{
    if (__builtin_constant_p(index)) {
        return extract_double_imm(d.v(), index);
    }
    return d.m(index);
}
template<> Vc_INTRINSIC float Vc_PURE Vector<float>::operator[](size_t index) const
{
    return extract_float(d.v(), index);
}
template<> Vc_INTRINSIC int Vc_PURE Vector<int>::operator[](size_t index) const
{
    if (__builtin_constant_p(index)) {
#if VC_GCC >= 0x40601 || !defined(VC_USE_VEX_CODING) // GCC < 4.6.1 incorrectly uses vmovq instead of movq for the following
#ifdef __x86_64__
        if (index == 0) return _mm_cvtsi128_si64(d.v()) & 0xFFFFFFFFull;
        if (index == 1) return _mm_cvtsi128_si64(d.v()) >> 32;
#else
        if (index == 0) return _mm_cvtsi128_si32(d.v());
#endif
#endif
        return _mm_extract_epi32(d.v(), index);
    }
    return d.m(index);
}
template<> Vc_INTRINSIC unsigned int Vc_PURE Vector<unsigned int>::operator[](size_t index) const
{
    if (__builtin_constant_p(index)) {
#if VC_GCC >= 0x40601 || !defined(VC_USE_VEX_CODING) // GCC < 4.6.1 incorrectly uses vmovq instead of movq for the following
#ifdef __x86_64__
        if (index == 0) return _mm_cvtsi128_si64(d.v()) & 0xFFFFFFFFull;
        if (index == 1) return _mm_cvtsi128_si64(d.v()) >> 32;
#else
        if (index == 0) return _mm_cvtsi128_si32(d.v());
#endif
#endif
        return _mm_extract_epi32(d.v(), index);
    }
    return d.m(index);
}
template<> Vc_INTRINSIC short Vc_PURE Vector<short>::operator[](size_t index) const
{
    if (__builtin_constant_p(index)) {
        return _mm_extract_epi16(d.v(), index);
    }
    return d.m(index);
}
template<> Vc_INTRINSIC unsigned short Vc_PURE Vector<unsigned short>::operator[](size_t index) const
{
    if (__builtin_constant_p(index)) {
        return _mm_extract_epi16(d.v(), index);
    }
    return d.m(index);
}
#endif // GCC
///////////////////////////////////////////////////////////////////////////////////////////
// horizontal ops {{{1
template<typename T> Vc_ALWAYS_INLINE Vector<T> Vector<T>::partialSum() const
{
    //   a    b    c    d    e    f    g    h
    // +      a    b    c    d    e    f    g    -> a ab bc  cd   de    ef     fg      gh
    // +           a    ab   bc   cd   de   ef   -> a ab abc abcd bcde  cdef   defg    efgh
    // +                     a    ab   abc  abcd -> a ab abc abcd abcde abcdef abcdefg abcdefgh
    Vector<T> tmp = *this;
    if (Size >  1) tmp += tmp.shifted(-1);
    if (Size >  2) tmp += tmp.shifted(-2);
    if (Size >  4) tmp += tmp.shifted(-4);
    if (Size >  8) tmp += tmp.shifted(-8);
    if (Size > 16) tmp += tmp.shifted(-16);
    return tmp;
}
#ifndef VC_IMPL_SSE4_1
// without SSE4.1 integer multiplication is slow and we rather multiply the scalars
template<> Vc_INTRINSIC Vc_PURE int Vector<int>::product() const
{
    return (d.m(0) * d.m(1)) * (d.m(2) * d.m(3));
}
template<> Vc_INTRINSIC Vc_PURE unsigned int Vector<unsigned int>::product() const
{
    return (d.m(0) * d.m(1)) * (d.m(2) * d.m(3));
}
#endif
template<typename T> Vc_ALWAYS_INLINE Vc_PURE typename Vector<T>::EntryType Vector<T>::min(MaskArg m) const
{
    Vector<T> tmp = std::numeric_limits<Vector<T> >::max();
    tmp(m) = *this;
    return tmp.min();
}
template<typename T> Vc_ALWAYS_INLINE Vc_PURE typename Vector<T>::EntryType Vector<T>::max(MaskArg m) const
{
    Vector<T> tmp = std::numeric_limits<Vector<T> >::min();
    tmp(m) = *this;
    return tmp.max();
}
template<typename T> Vc_ALWAYS_INLINE Vc_PURE typename Vector<T>::EntryType Vector<T>::product(MaskArg m) const
{
    Vector<T> tmp(VectorSpecialInitializerOne::One);
    tmp(m) = *this;
    return tmp.product();
}
template<typename T> Vc_ALWAYS_INLINE Vc_PURE typename Vector<T>::EntryType Vector<T>::sum(MaskArg m) const
{
    Vector<T> tmp(VectorSpecialInitializerZero::Zero);
    tmp(m) = *this;
    return tmp.sum();
}

///////////////////////////////////////////////////////////////////////////////////////////
// copySign {{{1
template<> Vc_INTRINSIC Vc_PURE Vector<float> Vector<float>::copySign(Vector<float>::AsArg reference) const
{
    return _mm_or_ps(
            _mm_and_ps(reference.d.v(), _mm_setsignmask_ps()),
            _mm_and_ps(d.v(), _mm_setabsmask_ps())
            );
}
template<> Vc_INTRINSIC Vc_PURE Vector<double> Vector<double>::copySign(Vector<double>::AsArg reference) const
{
    return _mm_or_pd(
            _mm_and_pd(reference.d.v(), _mm_setsignmask_pd()),
            _mm_and_pd(d.v(), _mm_setabsmask_pd())
            );
}//}}}1
// exponent {{{1
template<> Vc_INTRINSIC Vc_PURE Vector<float> Vector<float>::exponent() const
{
    VC_ASSERT((*this >= 0.f).isFull());
    return Internal::exponent(d.v());
}
template<> Vc_INTRINSIC Vc_PURE Vector<double> Vector<double>::exponent() const
{
    VC_ASSERT((*this >= 0.).isFull());
    return Internal::exponent(d.v());
}
// }}}1
// Random {{{1
static void _doRandomStep(Vector<unsigned int> &state0,
        Vector<unsigned int> &state1)
{
    state0.load(&Common::RandomState[0]);
    state1.load(&Common::RandomState[uint_v::Size]);
    (state1 * 0xdeece66du + 11).store(&Common::RandomState[uint_v::Size]);
    uint_v(_mm_xor_si128((state0 * 0xdeece66du + 11).data(), _mm_srli_epi32(state1.data(), 16))).store(&Common::RandomState[0]);
}

template<typename T> Vc_ALWAYS_INLINE Vector<T> Vector<T>::Random()
{
    Vector<unsigned int> state0, state1;
    _doRandomStep(state0, state1);
    return state0.reinterpretCast<Vector<T> >();
}

template<> Vc_ALWAYS_INLINE Vector<float> Vector<float>::Random()
{
    Vector<unsigned int> state0, state1;
    _doRandomStep(state0, state1);
    return _mm_sub_ps(_mm_or_ps(_mm_castsi128_ps(_mm_srli_epi32(state0.data(), 2)), HT::one()), HT::one());
}

template<> Vc_ALWAYS_INLINE Vector<double> Vector<double>::Random()
{
    typedef unsigned long long uint64 Vc_MAY_ALIAS;
    uint64 state0 = *reinterpret_cast<const uint64 *>(&Common::RandomState[8]);
    uint64 state1 = *reinterpret_cast<const uint64 *>(&Common::RandomState[10]);
    const __m128i state = _mm_load_si128(reinterpret_cast<const __m128i *>(&Common::RandomState[8]));
    *reinterpret_cast<uint64 *>(&Common::RandomState[ 8]) = (state0 * 0x5deece66dull + 11);
    *reinterpret_cast<uint64 *>(&Common::RandomState[10]) = (state1 * 0x5deece66dull + 11);
    return (Vector<double>(_mm_castsi128_pd(_mm_srli_epi64(state, 12))) | One()) - One();
}
// shifted / rotated {{{1
template<typename T> Vc_INTRINSIC Vc_PURE Vector<T> Vector<T>::shifted(int amount) const
{
    switch (amount) {
    case  0: return *this;
    case  1: return mm128_reinterpret_cast<VectorType>(_mm_srli_si128(mm128_reinterpret_cast<__m128i>(d.v()), 1 * sizeof(EntryType)));
    case  2: return mm128_reinterpret_cast<VectorType>(_mm_srli_si128(mm128_reinterpret_cast<__m128i>(d.v()), 2 * sizeof(EntryType)));
    case  3: return mm128_reinterpret_cast<VectorType>(_mm_srli_si128(mm128_reinterpret_cast<__m128i>(d.v()), 3 * sizeof(EntryType)));
    case  4: return mm128_reinterpret_cast<VectorType>(_mm_srli_si128(mm128_reinterpret_cast<__m128i>(d.v()), 4 * sizeof(EntryType)));
    case  5: return mm128_reinterpret_cast<VectorType>(_mm_srli_si128(mm128_reinterpret_cast<__m128i>(d.v()), 5 * sizeof(EntryType)));
    case  6: return mm128_reinterpret_cast<VectorType>(_mm_srli_si128(mm128_reinterpret_cast<__m128i>(d.v()), 6 * sizeof(EntryType)));
    case  7: return mm128_reinterpret_cast<VectorType>(_mm_srli_si128(mm128_reinterpret_cast<__m128i>(d.v()), 7 * sizeof(EntryType)));
    case  8: return mm128_reinterpret_cast<VectorType>(_mm_srli_si128(mm128_reinterpret_cast<__m128i>(d.v()), 8 * sizeof(EntryType)));
    case -1: return mm128_reinterpret_cast<VectorType>(_mm_slli_si128(mm128_reinterpret_cast<__m128i>(d.v()), 1 * sizeof(EntryType)));
    case -2: return mm128_reinterpret_cast<VectorType>(_mm_slli_si128(mm128_reinterpret_cast<__m128i>(d.v()), 2 * sizeof(EntryType)));
    case -3: return mm128_reinterpret_cast<VectorType>(_mm_slli_si128(mm128_reinterpret_cast<__m128i>(d.v()), 3 * sizeof(EntryType)));
    case -4: return mm128_reinterpret_cast<VectorType>(_mm_slli_si128(mm128_reinterpret_cast<__m128i>(d.v()), 4 * sizeof(EntryType)));
    case -5: return mm128_reinterpret_cast<VectorType>(_mm_slli_si128(mm128_reinterpret_cast<__m128i>(d.v()), 5 * sizeof(EntryType)));
    case -6: return mm128_reinterpret_cast<VectorType>(_mm_slli_si128(mm128_reinterpret_cast<__m128i>(d.v()), 6 * sizeof(EntryType)));
    case -7: return mm128_reinterpret_cast<VectorType>(_mm_slli_si128(mm128_reinterpret_cast<__m128i>(d.v()), 7 * sizeof(EntryType)));
    case -8: return mm128_reinterpret_cast<VectorType>(_mm_slli_si128(mm128_reinterpret_cast<__m128i>(d.v()), 8 * sizeof(EntryType)));
    }
    return Zero();
}
template<typename T> Vc_INTRINSIC Vector<T> Vector<T>::shifted(int amount, Vector shiftIn) const
{
    return shifted(amount) | (amount > 0 ?
                              shiftIn.shifted(amount - Size) :
                              shiftIn.shifted(Size + amount));
}
template<typename T> Vc_INTRINSIC Vc_PURE Vector<T> Vector<T>::rotated(int amount) const
{
    const __m128i v = mm128_reinterpret_cast<__m128i>(d.v());
    switch (static_cast<unsigned int>(amount) % Size) {
    case  0: return *this;
    case  1: return mm128_reinterpret_cast<VectorType>(_mm_alignr_epi8(v, v, 1 * sizeof(EntryType)));
    case  2: return mm128_reinterpret_cast<VectorType>(_mm_alignr_epi8(v, v, 2 * sizeof(EntryType)));
    case  3: return mm128_reinterpret_cast<VectorType>(_mm_alignr_epi8(v, v, 3 * sizeof(EntryType)));
             // warning "Immediate parameter to intrinsic call too large" disabled in VcMacros.cmake.
             // ICC fails to see that the modulo operation (Size == sizeof(VectorType) / sizeof(EntryType))
             // disables the following four calls unless sizeof(EntryType) == 2.
    case  4: return mm128_reinterpret_cast<VectorType>(_mm_alignr_epi8(v, v, 4 * sizeof(EntryType)));
    case  5: return mm128_reinterpret_cast<VectorType>(_mm_alignr_epi8(v, v, 5 * sizeof(EntryType)));
    case  6: return mm128_reinterpret_cast<VectorType>(_mm_alignr_epi8(v, v, 6 * sizeof(EntryType)));
    case  7: return mm128_reinterpret_cast<VectorType>(_mm_alignr_epi8(v, v, 7 * sizeof(EntryType)));
    }
    return Zero();
}
<<<<<<< HEAD
template<> Vc_INTRINSIC Vc_PURE sfloat_v sfloat_v::rotated(int amount) const
{
    const __m128i v0 = sse_cast<__m128i>(d.v()[0]);
    const __m128i v1 = sse_cast<__m128i>(d.v()[1]);
    switch (static_cast<unsigned int>(amount) % Size) {
    case  0: return *this;
    case  1: return M256::create(sse_cast<__m128>(_mm_alignr_epi8(v1, v0, 1 * sizeof(EntryType))), sse_cast<__m128>(_mm_alignr_epi8(v0, v1, 1 * sizeof(EntryType))));
    case  2: return M256::create(sse_cast<__m128>(_mm_alignr_epi8(v1, v0, 2 * sizeof(EntryType))), sse_cast<__m128>(_mm_alignr_epi8(v0, v1, 2 * sizeof(EntryType))));
    case  3: return M256::create(sse_cast<__m128>(_mm_alignr_epi8(v1, v0, 3 * sizeof(EntryType))), sse_cast<__m128>(_mm_alignr_epi8(v0, v1, 3 * sizeof(EntryType))));
    case  4: return M256::create(d.v()[1], d.v()[0]);
    case  5: return M256::create(sse_cast<__m128>(_mm_alignr_epi8(v0, v1, 1 * sizeof(EntryType))), sse_cast<__m128>(_mm_alignr_epi8(v1, v0, 1 * sizeof(EntryType))));
    case  6: return M256::create(sse_cast<__m128>(_mm_alignr_epi8(v0, v1, 2 * sizeof(EntryType))), sse_cast<__m128>(_mm_alignr_epi8(v1, v0, 2 * sizeof(EntryType))));
    case  7: return M256::create(sse_cast<__m128>(_mm_alignr_epi8(v0, v1, 3 * sizeof(EntryType))), sse_cast<__m128>(_mm_alignr_epi8(v1, v0, 3 * sizeof(EntryType))));
    }
    return Zero();
}
=======
>>>>>>> 78b4f768
// sorted specializations {{{1
template<> inline Vc_PURE uint_v uint_v::sorted() const
{
    __m128i x = data();
    __m128i y = _mm_shuffle_epi32(x, _MM_SHUFFLE(2, 3, 0, 1));
    __m128i l = _mm_min_epu32(x, y);
    __m128i h = _mm_max_epu32(x, y);
    x = _mm_unpacklo_epi32(l, h);
    y = _mm_unpackhi_epi32(h, l);

    // sort quads
    l = _mm_min_epu32(x, y);
    h = _mm_max_epu32(x, y);
    x = _mm_unpacklo_epi32(l, h);
    y = _mm_unpackhi_epi64(x, x);

    l = _mm_min_epu32(x, y);
    h = _mm_max_epu32(x, y);
    return _mm_unpacklo_epi32(l, h);
}
template<> inline Vc_PURE ushort_v ushort_v::sorted() const
{
    __m128i lo, hi, y, x = data();
    // sort pairs
    y = Mem::permute<X1, X0, X3, X2, X5, X4, X7, X6>(x);
    lo = _mm_min_epu16(x, y);
    hi = _mm_max_epu16(x, y);
    x = _mm_blend_epi16(lo, hi, 0xaa);

    // merge left and right quads
    y = Mem::permute<X3, X2, X1, X0, X7, X6, X5, X4>(x);
    lo = _mm_min_epu16(x, y);
    hi = _mm_max_epu16(x, y);
    x = _mm_blend_epi16(lo, hi, 0xcc);
    y = _mm_srli_si128(x, 2);
    lo = _mm_min_epu16(x, y);
    hi = _mm_max_epu16(x, y);
    x = _mm_blend_epi16(lo, _mm_slli_si128(hi, 2), 0xaa);

    // merge quads into octs
    y = _mm_shuffle_epi32(x, _MM_SHUFFLE(1, 0, 3, 2));
    y = _mm_shufflelo_epi16(y, _MM_SHUFFLE(0, 1, 2, 3));
    lo = _mm_min_epu16(x, y);
    hi = _mm_max_epu16(x, y);

    x = _mm_unpacklo_epi16(lo, hi);
    y = _mm_srli_si128(x, 8);
    lo = _mm_min_epu16(x, y);
    hi = _mm_max_epu16(x, y);

    x = _mm_unpacklo_epi16(lo, hi);
    y = _mm_srli_si128(x, 8);
    lo = _mm_min_epu16(x, y);
    hi = _mm_max_epu16(x, y);

    return _mm_unpacklo_epi16(lo, hi);
}
// }}}1
Vc_IMPL_NAMESPACE_END

#include "undomacros.h"

// vim: foldmethod=marker<|MERGE_RESOLUTION|>--- conflicted
+++ resolved
@@ -1303,25 +1303,6 @@
     }
     return Zero();
 }
-<<<<<<< HEAD
-template<> Vc_INTRINSIC Vc_PURE sfloat_v sfloat_v::rotated(int amount) const
-{
-    const __m128i v0 = sse_cast<__m128i>(d.v()[0]);
-    const __m128i v1 = sse_cast<__m128i>(d.v()[1]);
-    switch (static_cast<unsigned int>(amount) % Size) {
-    case  0: return *this;
-    case  1: return M256::create(sse_cast<__m128>(_mm_alignr_epi8(v1, v0, 1 * sizeof(EntryType))), sse_cast<__m128>(_mm_alignr_epi8(v0, v1, 1 * sizeof(EntryType))));
-    case  2: return M256::create(sse_cast<__m128>(_mm_alignr_epi8(v1, v0, 2 * sizeof(EntryType))), sse_cast<__m128>(_mm_alignr_epi8(v0, v1, 2 * sizeof(EntryType))));
-    case  3: return M256::create(sse_cast<__m128>(_mm_alignr_epi8(v1, v0, 3 * sizeof(EntryType))), sse_cast<__m128>(_mm_alignr_epi8(v0, v1, 3 * sizeof(EntryType))));
-    case  4: return M256::create(d.v()[1], d.v()[0]);
-    case  5: return M256::create(sse_cast<__m128>(_mm_alignr_epi8(v0, v1, 1 * sizeof(EntryType))), sse_cast<__m128>(_mm_alignr_epi8(v1, v0, 1 * sizeof(EntryType))));
-    case  6: return M256::create(sse_cast<__m128>(_mm_alignr_epi8(v0, v1, 2 * sizeof(EntryType))), sse_cast<__m128>(_mm_alignr_epi8(v1, v0, 2 * sizeof(EntryType))));
-    case  7: return M256::create(sse_cast<__m128>(_mm_alignr_epi8(v0, v1, 3 * sizeof(EntryType))), sse_cast<__m128>(_mm_alignr_epi8(v1, v0, 3 * sizeof(EntryType))));
-    }
-    return Zero();
-}
-=======
->>>>>>> 78b4f768
 // sorted specializations {{{1
 template<> inline Vc_PURE uint_v uint_v::sorted() const
 {
