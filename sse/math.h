--- conflicted
+++ resolved
@@ -57,20 +57,11 @@
             operator __m128i &() { return d; }
             operator __m128i () const { return d; }
     };
-<<<<<<< HEAD
-    template<typename T, typename M> inline M128iDummy c_log<T, M>::bias() { return _mm_load_si128(&_dataI[0]); }
-=======
     template<typename T, typename M> inline M128iDummy c_log<T, M>::bias() { return _mm_load_si128(reinterpret_cast<const __m128i *>(&_dataI[0])); }
->>>>>>> 932dcdae
 
     typedef Vector<double> double_v;
     typedef Vector<float> float_v;
     typedef Vector<float8> sfloat_v;
-<<<<<<< HEAD
-    typedef Vector<double>::Mask double_m;
-    typedef Vector<float >::Mask float_m;
-    typedef Vector<float8>::Mask sfloat_m;
-=======
     typedef Vector<int> int_v;
     typedef Vector<short> short_v;
     typedef Vector<double>::Mask double_m;
@@ -78,7 +69,6 @@
     typedef Vector<float8>::Mask sfloat_m;
     typedef int_v::Mask int_m;
     typedef short_v::Mask short_m;
->>>>>>> 932dcdae
 
     template<> inline double_m c_log<double, double_m>::exponentMask() { return _mm_load_pd(d(1)); }
     template<> inline double_v c_log<double, double_m>::_1_2()         { return _mm_load_pd(&_dataT[6]); }
@@ -114,8 +104,6 @@
     template<> inline sfloat_v c_log<float8, sfloat_m>::neginf()       { return M256::dup(c_log<float, float_m>::neginf().data()); }
     template<> inline sfloat_v c_log<float8, sfloat_m>::log10_e()      { return M256::dup(c_log<float, float_m>::log10_e().data()); }
     template<> inline sfloat_v c_log<float8, sfloat_m>::log2_e()       { return M256::dup(c_log<float, float_m>::log2_e().data()); }
-<<<<<<< HEAD
-=======
     ///////////////////////////////////////////////////////////////////////////
 
     /**
@@ -184,7 +172,6 @@
         return M256::create(_mm_castsi128_ps(_mm_add_epi32(_mm_castps_si128(v.data()[0]), exponentBits0)),
                 _mm_castsi128_ps(_mm_add_epi32(_mm_castps_si128(v.data()[1]), exponentBits1)));
     }
->>>>>>> 932dcdae
 } // namespace SSE
 } // namespace Vc
 
