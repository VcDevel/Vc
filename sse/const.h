/*  This file is part of the Vc library.

    Copyright (C) 2009-2012 Matthias Kretz <kretz@kde.org>

    Vc is free software: you can redistribute it and/or modify
    it under the terms of the GNU Lesser General Public License as
    published by the Free Software Foundation, either version 3 of
    the License, or (at your option) any later version.

    Vc is distributed in the hope that it will be useful, but
    WITHOUT ANY WARRANTY; without even the implied warranty of
    MERCHANTABILITY or FITNESS FOR A PARTICULAR PURPOSE.  See the
    GNU Lesser General Public License for more details.

    You should have received a copy of the GNU Lesser General Public
    License along with Vc.  If not, see <http://www.gnu.org/licenses/>.

*/

#ifndef VC_SSE_CONST_H
#define VC_SSE_CONST_H

#include "const_data.h"
#include "vector.h"
#include "macros.h"

Vc_NAMESPACE_BEGIN(Vc_IMPL_NAMESPACE)
    template<typename T> class Vector;

    template<typename _T> struct Const
    {
        typedef Vector<_T> V;
        typedef typename V::EntryType T;
        typedef typename V::Mask M;
        enum Constants { Stride = 16 / sizeof(T) };

        static Vc_ALWAYS_INLINE Vc_CONST V _pi_4()        { return load(&c_trig<T>::data[0 * Stride]); }
        static Vc_ALWAYS_INLINE Vc_CONST V _pi_4_hi()     { return load(&c_trig<T>::data[1 * Stride]); }
        static Vc_ALWAYS_INLINE Vc_CONST V _pi_4_rem1()   { return load(&c_trig<T>::data[2 * Stride]); }
        static Vc_ALWAYS_INLINE Vc_CONST V _pi_4_rem2()   { return load(&c_trig<T>::data[3 * Stride]); }
        static Vc_ALWAYS_INLINE Vc_CONST V _1_16()        { return load(&c_trig<T>::data[4 * Stride]); }
        static Vc_ALWAYS_INLINE Vc_CONST V _16()          { return load(&c_trig<T>::data[5 * Stride]); }

        static Vc_ALWAYS_INLINE Vc_CONST V cosCoeff(int i) { return load(&c_trig<T>::data[( 8 + i) * Stride]); }
        static Vc_ALWAYS_INLINE Vc_CONST V sinCoeff(int i) { return load(&c_trig<T>::data[(14 + i) * Stride]); }
        static Vc_ALWAYS_INLINE Vc_CONST V atanP(int i)    { return load(&c_trig<T>::data[(24 + i) * Stride]); }
        static Vc_ALWAYS_INLINE Vc_CONST V atanQ(int i)    { return load(&c_trig<T>::data[(29 + i) * Stride]); }
        static Vc_ALWAYS_INLINE Vc_CONST V atanThrsHi()    { return load(&c_trig<T>::data[34 * Stride]); }
        static Vc_ALWAYS_INLINE Vc_CONST V atanThrsLo()    { return load(&c_trig<T>::data[35 * Stride]); }
        static Vc_ALWAYS_INLINE Vc_CONST V _pi_2_rem()     { return load(&c_trig<T>::data[36 * Stride]); }
        static Vc_ALWAYS_INLINE Vc_CONST V lossThreshold() { return load(&c_trig<T>::data[20 * Stride]); }
        static Vc_ALWAYS_INLINE Vc_CONST V _4_pi()         { return load(&c_trig<T>::data[21 * Stride]); }
        static Vc_ALWAYS_INLINE Vc_CONST V _pi_2()         { return load(&c_trig<T>::data[22 * Stride]); }
        static Vc_ALWAYS_INLINE Vc_CONST V _pi()           { return load(&c_trig<T>::data[23 * Stride]); }
        static Vc_ALWAYS_INLINE Vc_CONST V asinCoeff0(int i) { return load(&c_trig<T>::data[(40 + i) * Stride]); }
        static Vc_ALWAYS_INLINE Vc_CONST V asinCoeff1(int i) { return load(&c_trig<T>::data[(45 + i) * Stride]); }
        static Vc_ALWAYS_INLINE Vc_CONST V asinCoeff2(int i) { return load(&c_trig<T>::data[(49 + i) * Stride]); }
        static Vc_ALWAYS_INLINE Vc_CONST V asinCoeff3(int i) { return load(&c_trig<T>::data[(55 + i) * Stride]); }
        static Vc_ALWAYS_INLINE Vc_CONST V smallAsinInput()  { return load(&c_trig<T>::data[37 * Stride]); }
        static Vc_ALWAYS_INLINE Vc_CONST V largeAsinInput()  { return load(&c_trig<T>::data[38 * Stride]); }

        static Vc_ALWAYS_INLINE Vc_CONST M exponentMask() { return M(load(c_log<T>::d(1)).data()); }
        static Vc_ALWAYS_INLINE Vc_CONST V _1_2()         { return load(c_log<T>::d(18)); }
        static Vc_ALWAYS_INLINE Vc_CONST V _1_sqrt2()     { return load(c_log<T>::d(15)); }
        static Vc_ALWAYS_INLINE Vc_CONST V P(int i)       { return load(c_log<T>::d(2 + i)); }
        static Vc_ALWAYS_INLINE Vc_CONST V Q(int i)       { return load(c_log<T>::d(8 + i)); }
        static Vc_ALWAYS_INLINE Vc_CONST V min()          { return load(c_log<T>::d(14)); }
        static Vc_ALWAYS_INLINE Vc_CONST V ln2_small()    { return load(c_log<T>::d(17)); }
        static Vc_ALWAYS_INLINE Vc_CONST V ln2_large()    { return load(c_log<T>::d(16)); }
        static Vc_ALWAYS_INLINE Vc_CONST V neginf()       { return load(c_log<T>::d(13)); }
        static Vc_ALWAYS_INLINE Vc_CONST V log10_e()      { return load(c_log<T>::d(19)); }
        static Vc_ALWAYS_INLINE Vc_CONST V log2_e()       { return load(c_log<T>::d(20)); }

        static Vc_ALWAYS_INLINE_L Vc_CONST_L V highMask()         Vc_ALWAYS_INLINE_R Vc_CONST_R;
        static Vc_ALWAYS_INLINE_L Vc_CONST_L V highMask(int bits) Vc_ALWAYS_INLINE_R Vc_CONST_R;
    private:
        static Vc_ALWAYS_INLINE_L Vc_CONST_L V load(const T *mem) Vc_ALWAYS_INLINE_R Vc_CONST_R;
    };
    template<typename T> Vc_ALWAYS_INLINE Vc_CONST Vector<T> Const<T>::load(const T *mem) { return V(mem); }

    template<> Vc_ALWAYS_INLINE Vc_CONST Vector<float> Const<float>::highMask() { return Vector<float>(reinterpret_cast<const float *>(&c_general::highMaskFloat)); }
    template<> Vc_ALWAYS_INLINE Vc_CONST Vector<double> Const<double>::highMask() { return Vector<double>(reinterpret_cast<const double *>(&c_general::highMaskDouble)); }
    template<> Vc_ALWAYS_INLINE Vc_CONST Vector<float> Const<float>::highMask(int bits) { return _mm_castsi128_ps(_mm_slli_epi32(_mm_setallone_si128(), bits)); }
    template<> Vc_ALWAYS_INLINE Vc_CONST Vector<double> Const<double>::highMask(int bits) { return _mm_castsi128_pd(_mm_slli_epi64(_mm_setallone_si128(), bits)); }
<<<<<<< HEAD
    template<> Vc_ALWAYS_INLINE Vc_CONST Vector<float8> Const<float8>::highMask(int bits) {
        return M256::dup(Const<float>::highMask(bits).data());
    }
    template<> Vc_ALWAYS_INLINE Vc_CONST Vector<float8> Const<float8>::P(int i) {
        return M256::dup(Const<float>::P(i).data());
    }
    template<> Vc_ALWAYS_INLINE Vc_CONST Vector<float8> Const<float8>::Q(int i) {
        return M256::dup(Const<float>::Q(i).data());
    }
    template<> Vc_ALWAYS_INLINE Vc_CONST Vector<float8>::Mask Const<float8>::exponentMask() {
        return M256::dup(Const<float>::exponentMask().data());
    }
=======
>>>>>>> 78b4f768
Vc_IMPL_NAMESPACE_END

#include "undomacros.h"

#endif // VC_SSE_CONST_H<|MERGE_RESOLUTION|>--- conflicted
+++ resolved
@@ -82,21 +82,6 @@
     template<> Vc_ALWAYS_INLINE Vc_CONST Vector<double> Const<double>::highMask() { return Vector<double>(reinterpret_cast<const double *>(&c_general::highMaskDouble)); }
     template<> Vc_ALWAYS_INLINE Vc_CONST Vector<float> Const<float>::highMask(int bits) { return _mm_castsi128_ps(_mm_slli_epi32(_mm_setallone_si128(), bits)); }
     template<> Vc_ALWAYS_INLINE Vc_CONST Vector<double> Const<double>::highMask(int bits) { return _mm_castsi128_pd(_mm_slli_epi64(_mm_setallone_si128(), bits)); }
-<<<<<<< HEAD
-    template<> Vc_ALWAYS_INLINE Vc_CONST Vector<float8> Const<float8>::highMask(int bits) {
-        return M256::dup(Const<float>::highMask(bits).data());
-    }
-    template<> Vc_ALWAYS_INLINE Vc_CONST Vector<float8> Const<float8>::P(int i) {
-        return M256::dup(Const<float>::P(i).data());
-    }
-    template<> Vc_ALWAYS_INLINE Vc_CONST Vector<float8> Const<float8>::Q(int i) {
-        return M256::dup(Const<float>::Q(i).data());
-    }
-    template<> Vc_ALWAYS_INLINE Vc_CONST Vector<float8>::Mask Const<float8>::exponentMask() {
-        return M256::dup(Const<float>::exponentMask().data());
-    }
-=======
->>>>>>> 78b4f768
 Vc_IMPL_NAMESPACE_END
 
 #include "undomacros.h"
