--- conflicted
+++ resolved
@@ -24,14 +24,7 @@
 #include <limits>
 #include "macros.h"
 
-<<<<<<< HEAD
 Vc_NAMESPACE_BEGIN(Vc_IMPL_NAMESPACE)
-=======
-/*OUTER_NAMESPACE_BEGIN*/
-namespace Vc
-{
-namespace SSE
-{
 
 namespace Internal
 {
@@ -57,7 +50,6 @@
 }
 } // namespace Internal
 
->>>>>>> 51f3d6aa
     template<typename VectorType, unsigned int Size> struct SortHelper
     {
         static inline Vc_CONST_L VectorType sort(VectorType) Vc_CONST_R;
