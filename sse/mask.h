/*  This file is part of the Vc library.

    Copyright (C) 2009-2012 Matthias Kretz <kretz@kde.org>

    Vc is free software: you can redistribute it and/or modify
    it under the terms of the GNU Lesser General Public License as
    published by the Free Software Foundation, either version 3 of
    the License, or (at your option) any later version.

    Vc is distributed in the hope that it will be useful, but
    WITHOUT ANY WARRANTY; without even the implied warranty of
    MERCHANTABILITY or FITNESS FOR A PARTICULAR PURPOSE.  See the
    GNU Lesser General Public License for more details.

    You should have received a copy of the GNU Lesser General Public
    License along with Vc.  If not, see <http://www.gnu.org/licenses/>.

*/

#ifndef SSE_MASK_H
#define SSE_MASK_H

#include "intrinsics.h"
#include "../common/maskentry.h"
#include "macros.h"

Vc_NAMESPACE_BEGIN(Vc_IMPL_NAMESPACE)

template<unsigned int Size1> struct MaskHelper
{
#ifdef VC_USE_PTEST
    static Vc_ALWAYS_INLINE Vc_CONST bool cmpeq (__m128 x, __m128 y) {
        return 0 != _mm_testc_si128(_mm_castps_si128(x), _mm_castps_si128(y));
    }
    static Vc_ALWAYS_INLINE Vc_CONST bool cmpneq(__m128 x, __m128 y) {
        return 0 == _mm_testc_si128(_mm_castps_si128(x), _mm_castps_si128(y));
    }
#endif
};
#ifndef VC_USE_PTEST
template<> struct MaskHelper<2> {
    static Vc_ALWAYS_INLINE Vc_CONST bool cmpeq (_M128 k1, _M128 k2) { return _mm_movemask_pd(_mm_castps_pd(k1)) == _mm_movemask_pd(_mm_castps_pd(k2)); }
    static Vc_ALWAYS_INLINE Vc_CONST bool cmpneq(_M128 k1, _M128 k2) { return _mm_movemask_pd(_mm_castps_pd(k1)) != _mm_movemask_pd(_mm_castps_pd(k2)); }
};
template<> struct MaskHelper<4> {
    static Vc_ALWAYS_INLINE Vc_CONST bool cmpeq (_M128 k1, _M128 k2) { return _mm_movemask_ps(k1) == _mm_movemask_ps(k2); }
    static Vc_ALWAYS_INLINE Vc_CONST bool cmpneq(_M128 k1, _M128 k2) { return _mm_movemask_ps(k1) != _mm_movemask_ps(k2); }
};
template<> struct MaskHelper<8> {
    static Vc_ALWAYS_INLINE Vc_CONST bool cmpeq (_M128 k1, _M128 k2) { return _mm_movemask_epi8(_mm_castps_si128(k1)) == _mm_movemask_epi8(_mm_castps_si128(k2)); }
    static Vc_ALWAYS_INLINE Vc_CONST bool cmpneq(_M128 k1, _M128 k2) { return _mm_movemask_epi8(_mm_castps_si128(k1)) != _mm_movemask_epi8(_mm_castps_si128(k2)); }
};
#endif

class Float8Mask;
template<unsigned int VectorSize> class Mask
{
    friend class Mask<2u>;
    friend class Mask<4u>;
    friend class Mask<8u>;
    friend class Mask<16u>;
    friend class Float8Mask;
    typedef Common::MaskBool<16 / VectorSize> MaskBool;
    typedef Common::VectorMemoryUnion<__m128, MaskBool> Storage;
    public:
        FREE_STORE_OPERATORS_ALIGNED(16)

        static constexpr size_t Size = VectorSize;

        // abstracts the way Masks are passed to functions, it can easily be changed to const ref here
        // Also Float8Mask requires const ref on MSVC 32bit.
#if defined VC_MSVC && defined _WIN32
        typedef const Mask<VectorSize> &Argument;
#else
        typedef Mask<VectorSize> Argument;
#endif

        Vc_ALWAYS_INLINE Mask() {}
        Vc_ALWAYS_INLINE Mask(const __m128  &x) : d(x) {}
        Vc_ALWAYS_INLINE Mask(const __m128d &x) : d(_mm_castpd_ps(x)) {}
        Vc_ALWAYS_INLINE Mask(const __m128i &x) : d(_mm_castsi128_ps(x)) {}
        Vc_ALWAYS_INLINE explicit Mask(VectorSpecialInitializerZero::ZEnum) : d(_mm_setzero_ps()) {}
        Vc_ALWAYS_INLINE explicit Mask(VectorSpecialInitializerOne::OEnum) : d(_mm_setallone_ps()) {}
        Vc_ALWAYS_INLINE explicit Mask(bool b) : d(b ? _mm_setallone_ps() : _mm_setzero_ps()) {}
        Vc_ALWAYS_INLINE Mask(const Mask &rhs) : d(rhs.d) {}
        Vc_ALWAYS_INLINE Mask(const Mask<VectorSize / 2> *a)
          : d(_mm_castsi128_ps(_mm_packs_epi16(a[0].dataI(), a[1].dataI()))) {}
        Vc_ALWAYS_INLINE explicit Mask(const Float8Mask &m);

        template<unsigned int OtherSize> Vc_ALWAYS_INLINE_L explicit Mask(const Mask<OtherSize> &x) Vc_ALWAYS_INLINE_R;
//X         {
//X             _M128I tmp = x.dataI();
//X             if (OtherSize < VectorSize) {
//X                 tmp = _mm_packs_epi16(tmp, _mm_setzero_si128());
//X                 if (VectorSize / OtherSize >= 4u) { tmp = _mm_packs_epi16(tmp, _mm_setzero_si128()); }
//X                 if (VectorSize / OtherSize >= 8u) { tmp = _mm_packs_epi16(tmp, _mm_setzero_si128()); }
//X             } else if (OtherSize > VectorSize) {
//X                 tmp = _mm_unpacklo_epi8(tmp, tmp);
//X                 if (OtherSize / VectorSize >= 4u) { tmp = _mm_unpacklo_epi8(tmp, tmp); }
//X                 if (OtherSize / VectorSize >= 8u) { tmp = _mm_unpacklo_epi8(tmp, tmp); }
//X             }
//X             d.v() = _mm_castsi128_ps(tmp);
//X         }

        inline void expand(Mask<VectorSize / 2> *x) const;

        Vc_ALWAYS_INLINE Vc_PURE bool operator==(const Mask &rhs) const { return MaskHelper<VectorSize>::cmpeq (d.v(), rhs.d.v()); }
        Vc_ALWAYS_INLINE Vc_PURE bool operator!=(const Mask &rhs) const { return MaskHelper<VectorSize>::cmpneq(d.v(), rhs.d.v()); }

<<<<<<< HEAD
        Vc_ALWAYS_INLINE Vc_PURE Mask operator&&(const Mask &rhs) const { return _mm_and_ps(d.v(), rhs.d.v()); }
        Vc_ALWAYS_INLINE Vc_PURE Mask operator& (const Mask &rhs) const { return _mm_and_ps(d.v(), rhs.d.v()); }
        Vc_ALWAYS_INLINE Vc_PURE Mask operator||(const Mask &rhs) const { return _mm_or_ps (d.v(), rhs.d.v()); }
        Vc_ALWAYS_INLINE Vc_PURE Mask operator| (const Mask &rhs) const { return _mm_or_ps (d.v(), rhs.d.v()); }
        Vc_ALWAYS_INLINE Vc_PURE Mask operator^ (const Mask &rhs) const { return _mm_xor_ps(d.v(), rhs.d.v()); }
=======
>>>>>>> 9ca80b00
        Vc_ALWAYS_INLINE Vc_PURE Mask operator!() const { return _mm_andnot_si128(dataI(), _mm_setallone_si128()); }

        Vc_ALWAYS_INLINE Mask &operator&=(const Mask &rhs) { d.v() = _mm_and_ps(d.v(), rhs.d.v()); return *this; }
        Vc_ALWAYS_INLINE Mask &operator|=(const Mask &rhs) { d.v() = _mm_or_ps (d.v(), rhs.d.v()); return *this; }
        Vc_ALWAYS_INLINE Mask &operator^=(const Mask &rhs) { d.v() = _mm_xor_ps(d.v(), rhs.d.v()); return *this; }

        Vc_ALWAYS_INLINE Vc_PURE bool isFull () const { return
#ifdef VC_USE_PTEST
            _mm_testc_si128(dataI(), _mm_setallone_si128()); // return 1 if (0xffffffff, 0xffffffff, 0xffffffff, 0xffffffff) == (~0 & d.v())
#else
            _mm_movemask_epi8(dataI()) == 0xffff;
#endif
        }
        Vc_ALWAYS_INLINE Vc_PURE bool isNotEmpty() const { return
#ifdef VC_USE_PTEST
            0 == _mm_testz_si128(dataI(), dataI()); // return 1 if (0, 0, 0, 0) == (d.v() & d.v())
#else
            _mm_movemask_epi8(dataI()) != 0x0000;
#endif
        }
        Vc_ALWAYS_INLINE Vc_PURE bool isEmpty() const { return
#ifdef VC_USE_PTEST
            0 != _mm_testz_si128(dataI(), dataI()); // return 1 if (0, 0, 0, 0) == (d.v() & d.v())
#else
            _mm_movemask_epi8(dataI()) == 0x0000;
#endif
        }
        Vc_ALWAYS_INLINE Vc_PURE bool isMix() const {
#ifdef VC_USE_PTEST
            return _mm_test_mix_ones_zeros(dataI(), _mm_setallone_si128());
#else
            const int tmp = _mm_movemask_epi8(dataI());
            return tmp != 0 && (tmp ^ 0xffff) != 0;
#endif
        }

#ifndef VC_NO_AUTOMATIC_BOOL_FROM_MASK
        Vc_ALWAYS_INLINE Vc_PURE operator bool() const { return isFull(); }
#endif

        Vc_ALWAYS_INLINE_L Vc_PURE_L int shiftMask() const Vc_ALWAYS_INLINE_R Vc_PURE_R;

        Vc_ALWAYS_INLINE_L Vc_PURE_L int toInt() const Vc_ALWAYS_INLINE_R Vc_PURE_R;

        Vc_ALWAYS_INLINE Vc_PURE _M128  data () const { return d.v(); }
        Vc_ALWAYS_INLINE Vc_PURE _M128I dataI() const { return _mm_castps_si128(d.v()); }
        Vc_ALWAYS_INLINE Vc_PURE _M128D dataD() const { return _mm_castps_pd(d.v()); }

        template<unsigned int OtherSize> Vc_ALWAYS_INLINE Vc_PURE Mask<OtherSize> cast() const { return Mask<OtherSize>(d.v()); }

        Vc_ALWAYS_INLINE MaskBool &operator[](size_t index) { return d.m(index); }
        Vc_ALWAYS_INLINE_L Vc_PURE_L bool operator[](size_t index) const Vc_ALWAYS_INLINE_R Vc_PURE_R;

        Vc_ALWAYS_INLINE_L Vc_PURE_L unsigned int count() const Vc_ALWAYS_INLINE_R Vc_PURE_R;

        /**
         * Returns the index of the first one in the mask.
         *
         * The return value is undefined if the mask is empty.
         */
        Vc_ALWAYS_INLINE_L Vc_PURE_L unsigned int firstOne() const Vc_ALWAYS_INLINE_R Vc_PURE_R;

    private:
#ifdef VC_COMPILE_BENCHMARKS
    public:
#endif
        Storage d;
};

struct ForeachHelper
{
    _long mask;
    bool brk;
    bool outerBreak;
    Vc_ALWAYS_INLINE ForeachHelper(_long _mask) : mask(_mask), brk(false), outerBreak(false) {}
    Vc_ALWAYS_INLINE bool outer() const { return (mask != 0) && !outerBreak; }
    Vc_ALWAYS_INLINE bool inner() { return (brk = !brk); }
    Vc_ALWAYS_INLINE void noBreak() { outerBreak = false; }
    Vc_ALWAYS_INLINE _long next() {
        outerBreak = true;
#ifdef VC_GNU_ASM
        const _long bit = __builtin_ctzl(mask);
        __asm__("btr %1,%0" : "+r"(mask) : "r"(bit));
#elif defined(_WIN64)
       unsigned long bit;
       _BitScanForward64(&bit, mask);
       _bittestandreset64(&mask, bit);
#elif defined(_WIN32)
       unsigned long bit;
       _BitScanForward(&bit, mask);
       _bittestandreset(&mask, bit);
#else
#error "Not implemented yet. Please contact vc-devel@compeng.uni-frankfurt.de"
#endif
        return bit;
    }
};

#define Vc_foreach_bit(_it_, _mask_) \
    for (Vc::SSE::ForeachHelper Vc__make_unique(foreach_bit_obj)((_mask_).toInt()); Vc__make_unique(foreach_bit_obj).outer(); ) \
        for (_it_ = Vc__make_unique(foreach_bit_obj).next(); Vc__make_unique(foreach_bit_obj).inner(); Vc__make_unique(foreach_bit_obj).noBreak())

template<unsigned int Size> Vc_ALWAYS_INLINE Vc_PURE int Mask<Size>::shiftMask() const
{
    return _mm_movemask_epi8(dataI());
}

template<> template<> Vc_ALWAYS_INLINE Mask<2>::Mask(const Mask<4> &x) {
    d.v() = _mm_unpacklo_ps(x.data(), x.data());
}
template<> template<> Vc_ALWAYS_INLINE Mask<2>::Mask(const Mask<8> &x) {
    _M128I tmp = _mm_unpacklo_epi16(x.dataI(), x.dataI());
    d.v() = _mm_castsi128_ps(_mm_unpacklo_epi32(tmp, tmp));
}
template<> template<> Vc_ALWAYS_INLINE Mask<2>::Mask(const Mask<16> &x) {
    _M128I tmp = _mm_unpacklo_epi8(x.dataI(), x.dataI());
    tmp = _mm_unpacklo_epi16(tmp, tmp);
    d.v() = _mm_castsi128_ps(_mm_unpacklo_epi32(tmp, tmp));
}
template<> template<> Vc_ALWAYS_INLINE Mask<4>::Mask(const Mask<2> &x) {
    d.v() = _mm_castsi128_ps(_mm_packs_epi16(x.dataI(), _mm_setzero_si128()));
}
template<> template<> Vc_ALWAYS_INLINE Mask<4>::Mask(const Mask<8> &x) {
    d.v() = _mm_castsi128_ps(_mm_unpacklo_epi16(x.dataI(), x.dataI()));
}
template<> template<> Vc_ALWAYS_INLINE Mask<4>::Mask(const Mask<16> &x) {
    _M128I tmp = _mm_unpacklo_epi8(x.dataI(), x.dataI());
    d.v() = _mm_castsi128_ps(_mm_unpacklo_epi16(tmp, tmp));
}
template<> template<> Vc_ALWAYS_INLINE Mask<8>::Mask(const Mask<2> &x) {
    _M128I tmp = _mm_packs_epi16(x.dataI(), x.dataI());
    d.v() = _mm_castsi128_ps(_mm_packs_epi16(tmp, tmp));
}
template<> template<> Vc_ALWAYS_INLINE Mask<8>::Mask(const Mask<4> &x) {
    d.v() = _mm_castsi128_ps(_mm_packs_epi16(x.dataI(), x.dataI()));
}
template<> template<> Vc_ALWAYS_INLINE Mask<8>::Mask(const Mask<16> &x) {
    d.v() = _mm_castsi128_ps(_mm_unpacklo_epi8(x.dataI(), x.dataI()));
}

template<> inline void Mask< 4>::expand(Mask<2> *x) const {
    x[0].d.v() = _mm_unpacklo_ps(data(), data());
    x[1].d.v() = _mm_unpackhi_ps(data(), data());
}
template<> inline void Mask< 8>::expand(Mask<4> *x) const {
    x[0].d.v() = _mm_castsi128_ps(_mm_unpacklo_epi16(dataI(), dataI()));
    x[1].d.v() = _mm_castsi128_ps(_mm_unpackhi_epi16(dataI(), dataI()));
}
template<> inline void Mask<16>::expand(Mask<8> *x) const {
    x[0].d.v() = _mm_castsi128_ps(_mm_unpacklo_epi8 (dataI(), dataI()));
    x[1].d.v() = _mm_castsi128_ps(_mm_unpackhi_epi8 (dataI(), dataI()));
}

template<> Vc_ALWAYS_INLINE Vc_PURE int Mask< 2>::toInt() const { return _mm_movemask_pd(dataD()); }
template<> Vc_ALWAYS_INLINE Vc_PURE int Mask< 4>::toInt() const { return _mm_movemask_ps(data ()); }
template<> Vc_ALWAYS_INLINE Vc_PURE int Mask< 8>::toInt() const { return _mm_movemask_epi8(_mm_packs_epi16(dataI(), _mm_setzero_si128())); }
template<> Vc_ALWAYS_INLINE Vc_PURE int Mask<16>::toInt() const { return _mm_movemask_epi8(dataI()); }

template<> Vc_ALWAYS_INLINE Vc_PURE bool Mask< 2>::operator[](size_t index) const { return toInt() & (1 << index); }
template<> Vc_ALWAYS_INLINE Vc_PURE bool Mask< 4>::operator[](size_t index) const { return toInt() & (1 << index); }
template<> Vc_ALWAYS_INLINE Vc_PURE bool Mask< 8>::operator[](size_t index) const { return shiftMask() & (1 << 2 * index); }
template<> Vc_ALWAYS_INLINE Vc_PURE bool Mask<16>::operator[](size_t index) const { return toInt() & (1 << index); }

template<> Vc_ALWAYS_INLINE Vc_PURE unsigned int Mask<2>::count() const
{
    int mask = _mm_movemask_pd(dataD());
    return (mask & 1) + (mask >> 1);
}

template<> Vc_ALWAYS_INLINE Vc_PURE unsigned int Mask<4>::count() const
{
#ifdef VC_IMPL_POPCNT
    return _mm_popcnt_u32(_mm_movemask_ps(data()));
//X     tmp = (tmp & 5) + ((tmp >> 1) & 5);
//X     return (tmp & 3) + ((tmp >> 2) & 3);
#else
    _M128I x = _mm_srli_epi32(dataI(), 31);
    x = _mm_add_epi32(x, _mm_shuffle_epi32(x, _MM_SHUFFLE(0, 1, 2, 3)));
    x = _mm_add_epi32(x, _mm_shufflelo_epi16(x, _MM_SHUFFLE(1, 0, 3, 2)));
    return _mm_cvtsi128_si32(x);
#endif
}

template<> Vc_ALWAYS_INLINE Vc_PURE unsigned int Mask<8>::count() const
{
#ifdef VC_IMPL_POPCNT
    return _mm_popcnt_u32(_mm_movemask_epi8(dataI())) / 2;
#else
//X     int tmp = _mm_movemask_epi8(dataI());
//X     tmp = (tmp & 0x1111) + ((tmp >> 2) & 0x1111);
//X     tmp = (tmp & 0x0303) + ((tmp >> 4) & 0x0303);
//X     return (tmp & 0x000f) + ((tmp >> 8) & 0x000f);
    _M128I x = _mm_srli_epi16(dataI(), 15);
    x = _mm_add_epi16(x, _mm_shuffle_epi32(x, _MM_SHUFFLE(0, 1, 2, 3)));
    x = _mm_add_epi16(x, _mm_shufflelo_epi16(x, _MM_SHUFFLE(0, 1, 2, 3)));
    x = _mm_add_epi16(x, _mm_shufflelo_epi16(x, _MM_SHUFFLE(2, 3, 0, 1)));
    return _mm_extract_epi16(x, 0);
#endif
}

template<> Vc_ALWAYS_INLINE Vc_PURE unsigned int Mask<16>::count() const
{
    int tmp = _mm_movemask_epi8(dataI());
#ifdef VC_IMPL_POPCNT
    return _mm_popcnt_u32(tmp);
#else
    tmp = (tmp & 0x5555) + ((tmp >> 1) & 0x5555);
    tmp = (tmp & 0x3333) + ((tmp >> 2) & 0x3333);
    tmp = (tmp & 0x0f0f) + ((tmp >> 4) & 0x0f0f);
    return (tmp & 0x00ff) + ((tmp >> 8) & 0x00ff);
#endif
}


class Float8Mask
{
    enum PrivateConstants {
        PartialSize = 4,
        VectorSize = 8
    };
    typedef Common::MaskBool<32 / VectorSize> MaskBool;
    typedef Common::VectorMemoryUnion<M256, MaskBool> Storage;
    public:
        FREE_STORE_OPERATORS_ALIGNED(16)

        static constexpr size_t Size = VectorSize;

        // abstracts the way Masks are passed to functions, it can easily be changed to const ref here
        // Also Float8Mask requires const ref on MSVC 32bit.
#if defined VC_MSVC && defined _WIN32
        typedef const Float8Mask & Argument;
#else
        typedef Float8Mask Argument;
#endif

        Vc_ALWAYS_INLINE Float8Mask() {}
        Vc_ALWAYS_INLINE Float8Mask(const M256 &x) : d(x) {}
        Vc_ALWAYS_INLINE explicit Float8Mask(VectorSpecialInitializerZero::ZEnum) {
            d.v()[0] = _mm_setzero_ps();
            d.v()[1] = _mm_setzero_ps();
        }
        Vc_ALWAYS_INLINE explicit Float8Mask(VectorSpecialInitializerOne::OEnum) {
            d.v()[0] = _mm_setallone_ps();
            d.v()[1] = _mm_setallone_ps();
        }
        Vc_ALWAYS_INLINE explicit Float8Mask(bool b) {
            const __m128 tmp = b ? _mm_setallone_ps() : _mm_setzero_ps();
            d.v()[0] = tmp;
            d.v()[1] = tmp;
        }
        Vc_ALWAYS_INLINE Float8Mask(const Mask<VectorSize> &a) {
            d.v()[0] = _mm_castsi128_ps(_mm_unpacklo_epi16(a.dataI(), a.dataI()));
            d.v()[1] = _mm_castsi128_ps(_mm_unpackhi_epi16(a.dataI(), a.dataI()));
        }

        Vc_ALWAYS_INLINE Vc_PURE bool operator==(const Float8Mask &rhs) const {
            return MaskHelper<PartialSize>::cmpeq (d.v()[0], rhs.d.v()[0])
                && MaskHelper<PartialSize>::cmpeq (d.v()[1], rhs.d.v()[1]);
        }
        Vc_ALWAYS_INLINE Vc_PURE bool operator!=(const Float8Mask &rhs) const {
            return MaskHelper<PartialSize>::cmpneq(d.v()[0], rhs.d.v()[0])
                || MaskHelper<PartialSize>::cmpneq(d.v()[1], rhs.d.v()[1]);
        }

        Vc_ALWAYS_INLINE Vc_PURE Float8Mask operator&&(const Float8Mask &rhs) const {
            Float8Mask r;
            r.d.v()[0] = _mm_and_ps(d.v()[0], rhs.d.v()[0]);
            r.d.v()[1] = _mm_and_ps(d.v()[1], rhs.d.v()[1]);
            return r;
        }
        Vc_ALWAYS_INLINE Vc_PURE Float8Mask operator& (const Float8Mask &rhs) const {
            Float8Mask r;
            r.d.v()[0] = _mm_and_ps(d.v()[0], rhs.d.v()[0]);
            r.d.v()[1] = _mm_and_ps(d.v()[1], rhs.d.v()[1]);
            return r;
        }
        Vc_ALWAYS_INLINE Vc_PURE Float8Mask operator||(const Float8Mask &rhs) const {
            Float8Mask r;
            r.d.v()[0] = _mm_or_ps(d.v()[0], rhs.d.v()[0]);
            r.d.v()[1] = _mm_or_ps(d.v()[1], rhs.d.v()[1]);
            return r;
        }
        Vc_ALWAYS_INLINE Vc_PURE Float8Mask operator| (const Float8Mask &rhs) const {
            Float8Mask r;
            r.d.v()[0] = _mm_or_ps(d.v()[0], rhs.d.v()[0]);
            r.d.v()[1] = _mm_or_ps(d.v()[1], rhs.d.v()[1]);
            return r;
        }
        Vc_ALWAYS_INLINE Vc_PURE Float8Mask operator^ (const Float8Mask &rhs) const {
            Float8Mask r;
            r.d.v()[0] = _mm_xor_ps(d.v()[0], rhs.d.v()[0]);
            r.d.v()[1] = _mm_xor_ps(d.v()[1], rhs.d.v()[1]);
            return r;
        }
        Vc_ALWAYS_INLINE Vc_PURE Float8Mask operator!() const {
            Float8Mask r;
            r.d.v()[0] = _mm_andnot_ps(d.v()[0], _mm_setallone_ps());
            r.d.v()[1] = _mm_andnot_ps(d.v()[1], _mm_setallone_ps());
            return r;
        }
        Vc_ALWAYS_INLINE Float8Mask &operator&=(const Float8Mask &rhs) {
            d.v()[0] = _mm_and_ps(d.v()[0], rhs.d.v()[0]);
            d.v()[1] = _mm_and_ps(d.v()[1], rhs.d.v()[1]);
            return *this;
        }
        Vc_ALWAYS_INLINE Float8Mask &operator|=(const Float8Mask &rhs) {
            d.v()[0] = _mm_or_ps (d.v()[0], rhs.d.v()[0]);
            d.v()[1] = _mm_or_ps (d.v()[1], rhs.d.v()[1]);
            return *this;
        }
        Vc_ALWAYS_INLINE Float8Mask &operator^=(const Float8Mask &rhs) {
            d.v()[0] = _mm_xor_ps(d.v()[0], rhs.d.v()[0]);
            d.v()[1] = _mm_xor_ps(d.v()[1], rhs.d.v()[1]);
            return *this;
        }

        Vc_ALWAYS_INLINE Vc_PURE bool isFull () const {
            const _M128 tmp = _mm_and_ps(d.v()[0], d.v()[1]);
#ifdef VC_USE_PTEST
            return _mm_testc_si128(_mm_castps_si128(tmp), _mm_setallone_si128());
#else
            return _mm_movemask_ps(tmp) == 0xf;
            //_mm_movemask_ps(d.v()[0]) == 0xf &&
            //_mm_movemask_ps(d.v()[1]) == 0xf;
#endif
        }
        Vc_ALWAYS_INLINE Vc_PURE bool isNotEmpty() const {
            const _M128 tmp = _mm_or_ps(d.v()[0], d.v()[1]);
#ifdef VC_USE_PTEST
            return 0 == _mm_testz_si128(_mm_castps_si128(tmp), _mm_castps_si128(tmp));
#else
            return _mm_movemask_ps(tmp) != 0x0;
#endif
        }
        Vc_ALWAYS_INLINE Vc_PURE bool isEmpty() const {
            const _M128 tmp = _mm_or_ps(d.v()[0], d.v()[1]);
#ifdef VC_USE_PTEST
            return _mm_testz_si128(_mm_castps_si128(tmp), _mm_castps_si128(tmp));
#else
            return _mm_movemask_ps(tmp) == 0x0;
            //_mm_movemask_ps(d.v()[0]) == 0x0 &&
            //_mm_movemask_ps(d.v()[1]) == 0x0;
#endif
        }
        Vc_ALWAYS_INLINE Vc_PURE bool isMix() const {
            // consider [1111 0000]
            // solution:
            // if d.v()[0] != d.v()[1] => return true
            // if d.v()[0] == d.v()[1] => return d.v()[0].isMix
#ifdef VC_USE_PTEST
            __m128i tmp = _mm_castps_si128(_mm_xor_ps(d.v()[0], d.v()[1]));
            // tmp == 0 <=> d.v()[0] == d.v()[1]
            return !_mm_testz_si128(tmp, tmp) ||
                _mm_test_mix_ones_zeros(_mm_castps_si128(d.v()[0]), _mm_setallone_si128());
#else
            const int tmp = _mm_movemask_ps(d.v()[0]) + _mm_movemask_ps(d.v()[1]);
            return tmp > 0x0 && tmp < (0xf + 0xf);
#endif
        }

#ifndef VC_NO_AUTOMATIC_BOOL_FROM_MASK
        Vc_ALWAYS_INLINE Vc_PURE operator bool() const { return isFull(); }
#endif

        Vc_ALWAYS_INLINE Vc_PURE int shiftMask() const {
            return (_mm_movemask_ps(d.v()[1]) << 4) + _mm_movemask_ps(d.v()[0]);
        }
        Vc_ALWAYS_INLINE Vc_PURE int toInt() const { return (_mm_movemask_ps(d.v()[1]) << 4) + _mm_movemask_ps(d.v()[0]); }

        Vc_ALWAYS_INLINE Vc_PURE const M256 &data () const { return d.v(); }

        Vc_ALWAYS_INLINE MaskBool &operator[](size_t index) { return d.m(index); }
        Vc_ALWAYS_INLINE Vc_PURE bool operator[](size_t index) const {
            return (toInt() & (1 << index)) != 0;
        }

        Vc_ALWAYS_INLINE Vc_PURE unsigned int count() const {
#ifdef VC_IMPL_POPCNT
		return _mm_popcnt_u32(toInt());
#else
//X             int tmp1 = _mm_movemask_ps(d.v()[0]);
//X             int tmp2 = _mm_movemask_ps(d.v()[1]);
//X             tmp1 = (tmp1 & 5) + ((tmp1 >> 1) & 5);
//X             tmp2 = (tmp2 & 5) + ((tmp2 >> 1) & 5);
//X             return (tmp1 & 3) + (tmp2 & 3) + ((tmp1 >> 2) & 3) + ((tmp2 >> 2) & 3);
            _M128I x = _mm_add_epi32(_mm_srli_epi32(_mm_castps_si128(d.v()[0]), 31),
                                     _mm_srli_epi32(_mm_castps_si128(d.v()[1]), 31));
            x = _mm_add_epi32(x, _mm_shuffle_epi32(x, _MM_SHUFFLE(0, 1, 2, 3)));
            x = _mm_add_epi32(x, _mm_shufflelo_epi16(x, _MM_SHUFFLE(1, 0, 3, 2)));
            return _mm_cvtsi128_si32(x);
#endif
        }

        Vc_ALWAYS_INLINE_L Vc_PURE_L unsigned int firstOne() const Vc_ALWAYS_INLINE_R Vc_PURE_R;

    private:
#ifdef VC_COMPILE_BENCHMARKS
    public:
#endif
        Storage d;
};

template<unsigned int Size> Vc_ALWAYS_INLINE Vc_PURE unsigned int Mask<Size>::firstOne() const
{
    const int mask = toInt();
#ifdef _MSC_VER
    unsigned long bit;
    _BitScanForward(&bit, mask);
#else
    int bit;
    __asm__("bsf %1,%0" : "=&r"(bit) : "r"(mask));
#endif
    return bit;
}
Vc_ALWAYS_INLINE Vc_PURE unsigned int Float8Mask::firstOne() const
{
    const int mask = toInt();
#ifdef _MSC_VER
    unsigned long bit;
    _BitScanForward(&bit, mask);
#else
    int bit;
    __asm__("bsf %1,%0" : "=&r"(bit) : "r"(mask));
#endif
    return bit;
}

template<unsigned int VectorSize>
Vc_ALWAYS_INLINE Mask<VectorSize>::Mask(const Float8Mask &m)
    : d(_mm_castsi128_ps(_mm_packs_epi32(_mm_castps_si128(m.data()[0]), _mm_castps_si128(m.data()[1])))) {}

class Float8GatherMask
{
    public:
        Float8GatherMask(const Mask<8u> &k)   : mask(k.toInt()) {}
        Float8GatherMask(const Float8Mask &k) : mask(k.toInt()) {}
        int toInt() const { return mask; }
    private:
        const int mask;
};

/**
 * Loop over all set bits in the mask. The iterator variable will be set to the position of the set
 * bits. A mask of e.g. 00011010 would result in the loop being called with the iterator being set to
 * 1, 3, and 4.
 *
 * This allows you to write:
 * \code
 * float_v a = ...;
 * foreach_bit(int i, a < 0.f) {
 *   std::cout << a[i] << "\n";
 * }
 * \endcode
 * The example prints all the values in \p a that are negative, and only those.
 *
 * \param it   The iterator variable. For example "int i".
 * \param mask The mask to iterate over. You can also just write a vector operation that returns a
 *             mask.
 */
//X #define foreach_bit(it, mask)
//X     for (int _sse_vector_foreach_inner = 1, ForeachScope _sse_vector_foreach_scope(mask.toInt()), int it = _sse_vector_foreach_scope.bit(); _sse_vector_foreach_inner; --_sse_vector_foreach_inner)
//X     for (int _sse_vector_foreach_mask = (mask).toInt(), int _sse_vector_foreach_it = _sse_bitscan(mask.toInt());
//X             _sse_vector_foreach_it > 0;
//X             _sse_vector_foreach_it = _sse_bitscan_initialized(_sse_vector_foreach_it, mask.data()))
//X         for (int _sse_vector_foreach_inner = 1, it = _sse_vector_foreach_it; _sse_vector_foreach_inner; --_sse_vector_foreach_inner)

<<<<<<< HEAD
Vc_IMPL_NAMESPACE_END
=======
// Operators
// let binary and/or/xor work for any combination of masks (as long as they have the same sizeof)
template<unsigned int LSize, unsigned int RSize> Mask<LSize> operator& (const Mask<LSize> &lhs, const Mask<RSize> &rhs) { return _mm_and_ps(lhs.data(), rhs.data()); }
template<unsigned int LSize, unsigned int RSize> Mask<LSize> operator| (const Mask<LSize> &lhs, const Mask<RSize> &rhs) { return _mm_or_ps (lhs.data(), rhs.data()); }
template<unsigned int LSize, unsigned int RSize> Mask<LSize> operator^ (const Mask<LSize> &lhs, const Mask<RSize> &rhs) { return _mm_xor_ps(lhs.data(), rhs.data()); }

// binary and/or/xor cannot work with one operand larger than the other
template<unsigned int Size> void operator& (const Mask<Size> &lhs, const Float8Mask &rhs);
template<unsigned int Size> void operator| (const Mask<Size> &lhs, const Float8Mask &rhs);
template<unsigned int Size> void operator^ (const Mask<Size> &lhs, const Float8Mask &rhs);
template<unsigned int Size> void operator& (const Float8Mask &rhs, const Mask<Size> &lhs);
template<unsigned int Size> void operator| (const Float8Mask &rhs, const Mask<Size> &lhs);
template<unsigned int Size> void operator^ (const Float8Mask &rhs, const Mask<Size> &lhs);

// disable logical and/or for incompatible masks
template<unsigned int LSize, unsigned int RSize> void operator&&(const Mask<LSize> &lhs, const Mask<RSize> &rhs);
template<unsigned int LSize, unsigned int RSize> void operator||(const Mask<LSize> &lhs, const Mask<RSize> &rhs);
template<unsigned int Size> void operator&&(const Mask<Size> &lhs, const Float8Mask &rhs);
template<unsigned int Size> void operator||(const Mask<Size> &lhs, const Float8Mask &rhs);
template<unsigned int Size> void operator&&(const Float8Mask &rhs, const Mask<Size> &lhs);
template<unsigned int Size> void operator||(const Float8Mask &rhs, const Mask<Size> &lhs);

// logical and/or for compatible masks
template<unsigned int Size> Vc_ALWAYS_INLINE Vc_PURE Mask<Size> operator&&(const Mask<Size> &lhs, const Mask<Size> &rhs) { return _mm_and_ps(lhs.data(), rhs.data()); }
template<unsigned int Size> Vc_ALWAYS_INLINE Vc_PURE Mask<Size> operator||(const Mask<Size> &lhs, const Mask<Size> &rhs) { return _mm_or_ps (lhs.data(), rhs.data()); }
Vc_ALWAYS_INLINE Vc_PURE Mask<8> operator&&(const Float8Mask &rhs, const Mask<8> &lhs) { return static_cast<Mask<8> >(rhs) && lhs; }
Vc_ALWAYS_INLINE Vc_PURE Mask<8> operator||(const Float8Mask &rhs, const Mask<8> &lhs) { return static_cast<Mask<8> >(rhs) || lhs; }
Vc_ALWAYS_INLINE Vc_PURE Mask<8> operator&&(const Mask<8> &rhs, const Float8Mask &lhs) { return rhs && static_cast<Mask<8> >(lhs); }
Vc_ALWAYS_INLINE Vc_PURE Mask<8> operator||(const Mask<8> &rhs, const Float8Mask &lhs) { return rhs || static_cast<Mask<8> >(lhs); }

} // namespace SSE
} // namespace Vc
/*OUTER_NAMESPACE_END*/
>>>>>>> 9ca80b00

#include "undomacros.h"

#endif // SSE_MASK_H<|MERGE_RESOLUTION|>--- conflicted
+++ resolved
@@ -107,14 +107,6 @@
         Vc_ALWAYS_INLINE Vc_PURE bool operator==(const Mask &rhs) const { return MaskHelper<VectorSize>::cmpeq (d.v(), rhs.d.v()); }
         Vc_ALWAYS_INLINE Vc_PURE bool operator!=(const Mask &rhs) const { return MaskHelper<VectorSize>::cmpneq(d.v(), rhs.d.v()); }
 
-<<<<<<< HEAD
-        Vc_ALWAYS_INLINE Vc_PURE Mask operator&&(const Mask &rhs) const { return _mm_and_ps(d.v(), rhs.d.v()); }
-        Vc_ALWAYS_INLINE Vc_PURE Mask operator& (const Mask &rhs) const { return _mm_and_ps(d.v(), rhs.d.v()); }
-        Vc_ALWAYS_INLINE Vc_PURE Mask operator||(const Mask &rhs) const { return _mm_or_ps (d.v(), rhs.d.v()); }
-        Vc_ALWAYS_INLINE Vc_PURE Mask operator| (const Mask &rhs) const { return _mm_or_ps (d.v(), rhs.d.v()); }
-        Vc_ALWAYS_INLINE Vc_PURE Mask operator^ (const Mask &rhs) const { return _mm_xor_ps(d.v(), rhs.d.v()); }
-=======
->>>>>>> 9ca80b00
         Vc_ALWAYS_INLINE Vc_PURE Mask operator!() const { return _mm_andnot_si128(dataI(), _mm_setallone_si128()); }
 
         Vc_ALWAYS_INLINE Mask &operator&=(const Mask &rhs) { d.v() = _mm_and_ps(d.v(), rhs.d.v()); return *this; }
@@ -581,9 +573,6 @@
 //X             _sse_vector_foreach_it = _sse_bitscan_initialized(_sse_vector_foreach_it, mask.data()))
 //X         for (int _sse_vector_foreach_inner = 1, it = _sse_vector_foreach_it; _sse_vector_foreach_inner; --_sse_vector_foreach_inner)
 
-<<<<<<< HEAD
-Vc_IMPL_NAMESPACE_END
-=======
 // Operators
 // let binary and/or/xor work for any combination of masks (as long as they have the same sizeof)
 template<unsigned int LSize, unsigned int RSize> Mask<LSize> operator& (const Mask<LSize> &lhs, const Mask<RSize> &rhs) { return _mm_and_ps(lhs.data(), rhs.data()); }
@@ -614,10 +603,7 @@
 Vc_ALWAYS_INLINE Vc_PURE Mask<8> operator&&(const Mask<8> &rhs, const Float8Mask &lhs) { return rhs && static_cast<Mask<8> >(lhs); }
 Vc_ALWAYS_INLINE Vc_PURE Mask<8> operator||(const Mask<8> &rhs, const Float8Mask &lhs) { return rhs || static_cast<Mask<8> >(lhs); }
 
-} // namespace SSE
-} // namespace Vc
-/*OUTER_NAMESPACE_END*/
->>>>>>> 9ca80b00
+Vc_IMPL_NAMESPACE_END
 
 #include "undomacros.h"
 
