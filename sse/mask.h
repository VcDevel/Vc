--- conflicted
+++ resolved
@@ -106,6 +106,11 @@
         Vc_ALWAYS_INLINE Vc_PURE bool operator==(const Mask &rhs) const { return MaskHelper<VectorSize>::cmpeq (k, rhs.k); }
         Vc_ALWAYS_INLINE Vc_PURE bool operator!=(const Mask &rhs) const { return MaskHelper<VectorSize>::cmpneq(k, rhs.k); }
 
+        Vc_ALWAYS_INLINE Vc_PURE Mask operator&&(const Mask &rhs) const { return _mm_and_ps(k, rhs.k); }
+        Vc_ALWAYS_INLINE Vc_PURE Mask operator& (const Mask &rhs) const { return _mm_and_ps(k, rhs.k); }
+        Vc_ALWAYS_INLINE Vc_PURE Mask operator||(const Mask &rhs) const { return _mm_or_ps (k, rhs.k); }
+        Vc_ALWAYS_INLINE Vc_PURE Mask operator| (const Mask &rhs) const { return _mm_or_ps (k, rhs.k); }
+        Vc_ALWAYS_INLINE Vc_PURE Mask operator^ (const Mask &rhs) const { return _mm_xor_ps(k, rhs.k); }
         Vc_ALWAYS_INLINE Vc_PURE Mask operator!() const { return _mm_andnot_si128(dataI(), _mm_setallone_si128()); }
 
         Vc_ALWAYS_INLINE Mask &operator&=(const Mask &rhs) { k = _mm_and_ps(k, rhs.k); return *this; }
@@ -571,43 +576,7 @@
 //X             _sse_vector_foreach_it = _sse_bitscan_initialized(_sse_vector_foreach_it, mask.data()))
 //X         for (int _sse_vector_foreach_inner = 1, it = _sse_vector_foreach_it; _sse_vector_foreach_inner; --_sse_vector_foreach_inner)
 
-<<<<<<< HEAD
-// Operators
-// let binary and/or/xor work for any combination of masks (as long as they have the same sizeof)
-template<unsigned int LSize, unsigned int RSize> Mask<LSize> operator& (const Mask<LSize> &lhs, const Mask<RSize> &rhs) { return _mm_and_ps(lhs.data(), rhs.data()); }
-template<unsigned int LSize, unsigned int RSize> Mask<LSize> operator| (const Mask<LSize> &lhs, const Mask<RSize> &rhs) { return _mm_or_ps (lhs.data(), rhs.data()); }
-template<unsigned int LSize, unsigned int RSize> Mask<LSize> operator^ (const Mask<LSize> &lhs, const Mask<RSize> &rhs) { return _mm_xor_ps(lhs.data(), rhs.data()); }
-
-// binary and/or/xor cannot work with one operand larger than the other
-template<unsigned int Size> void operator& (const Mask<Size> &lhs, const Float8Mask &rhs);
-template<unsigned int Size> void operator| (const Mask<Size> &lhs, const Float8Mask &rhs);
-template<unsigned int Size> void operator^ (const Mask<Size> &lhs, const Float8Mask &rhs);
-template<unsigned int Size> void operator& (const Float8Mask &rhs, const Mask<Size> &lhs);
-template<unsigned int Size> void operator| (const Float8Mask &rhs, const Mask<Size> &lhs);
-template<unsigned int Size> void operator^ (const Float8Mask &rhs, const Mask<Size> &lhs);
-
-// disable logical and/or for incompatible masks
-template<unsigned int LSize, unsigned int RSize> void operator&&(const Mask<LSize> &lhs, const Mask<RSize> &rhs);
-template<unsigned int LSize, unsigned int RSize> void operator||(const Mask<LSize> &lhs, const Mask<RSize> &rhs);
-template<unsigned int Size> void operator&&(const Mask<Size> &lhs, const Float8Mask &rhs);
-template<unsigned int Size> void operator||(const Mask<Size> &lhs, const Float8Mask &rhs);
-template<unsigned int Size> void operator&&(const Float8Mask &rhs, const Mask<Size> &lhs);
-template<unsigned int Size> void operator||(const Float8Mask &rhs, const Mask<Size> &lhs);
-
-// logical and/or for compatible masks
-template<unsigned int Size> Vc_ALWAYS_INLINE Vc_PURE Mask<Size> operator&&(const Mask<Size> &lhs, const Mask<Size> &rhs) { return _mm_and_ps(lhs.data(), rhs.data()); }
-template<unsigned int Size> Vc_ALWAYS_INLINE Vc_PURE Mask<Size> operator||(const Mask<Size> &lhs, const Mask<Size> &rhs) { return _mm_or_ps (lhs.data(), rhs.data()); }
-Vc_ALWAYS_INLINE Vc_PURE Mask<8> operator&&(const Float8Mask &rhs, const Mask<8> &lhs) { return static_cast<Mask<8> >(rhs) && lhs; }
-Vc_ALWAYS_INLINE Vc_PURE Mask<8> operator||(const Float8Mask &rhs, const Mask<8> &lhs) { return static_cast<Mask<8> >(rhs) || lhs; }
-Vc_ALWAYS_INLINE Vc_PURE Mask<8> operator&&(const Mask<8> &rhs, const Float8Mask &lhs) { return rhs && static_cast<Mask<8> >(lhs); }
-Vc_ALWAYS_INLINE Vc_PURE Mask<8> operator||(const Mask<8> &rhs, const Float8Mask &lhs) { return rhs || static_cast<Mask<8> >(lhs); }
-
-} // namespace SSE
-} // namespace Vc
-/*OUTER_NAMESPACE_END*/
-=======
 Vc_IMPL_NAMESPACE_END
->>>>>>> df3fcdb5
 
 #include "undomacros.h"
 
