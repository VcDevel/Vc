/*  This file is part of the Vc library.

    Copyright (C) 2009 Matthias Kretz <kretz@kde.org>

    Vc is free software: you can redistribute it and/or modify
    it under the terms of the GNU Lesser General Public License as
    published by the Free Software Foundation, either version 3 of
    the License, or (at your option) any later version.

    Vc is distributed in the hope that it will be useful, but
    WITHOUT ANY WARRANTY; without even the implied warranty of
    MERCHANTABILITY or FITNESS FOR A PARTICULAR PURPOSE.  See the
    GNU Lesser General Public License for more details.

    You should have received a copy of the GNU Lesser General Public
    License along with Vc.  If not, see <http://www.gnu.org/licenses/>.

*/

#ifndef V_ALIGN
# ifdef __GNUC__
#  define V_ALIGN(n) __attribute__((aligned(n)))
# else
#  define V_ALIGN(n) __declspec(align(n))
# endif
#endif

<<<<<<< HEAD
#include "avx/const.h"
=======
#include "avx/const_data.h"
>>>>>>> e54e7d63
#include "sse/const_data.h"
#include "include/Vc/version.h"

#ifndef M_PI
# define M_PI 3.14159265358979323846
#endif

namespace Vc
{
namespace AVX
{
    // cacheline 1
    V_ALIGN(64) extern const unsigned int   _IndexesFromZero32[8] = { 0, 1, 2, 3, 4, 5, 6, 7 };
    V_ALIGN(16) extern const unsigned short _IndexesFromZero16[8] = { 0, 1, 2, 3, 4, 5, 6, 7 };
    V_ALIGN(16) extern const unsigned char  _IndexesFromZero8 [16]= { 0, 1, 2, 3, 4, 5, 6, 7, 8, 9, 10, 11, 12, 13, 14, 15 };

    // cacheline 2
    template<> const double c_sin<double>::data[8] = {
        0.5 / M_PI, // 1 over 2pi
        M_PI * 2.,  // 2pi
        M_PI * 0.5, // pi over 2
        M_PI,       // pi
        1.666666666666666574148081281236954964697360992431640625e-01, // 1 over 3!
        8.33333333333333321768510160154619370587170124053955078125e-03, // 1 over 5!
        1.984126984126984125263171154784913596813566982746124267578125e-04, // 1 over 7!
        2.755731922398589251095059327045788677423843182623386383056640625e-06 // 1 over 9!
    };

    // cacheline 3
    template<> const float c_sin<float>::data[8] = {
        1.59154936671257019e-01f, // 1 over 2pi
        6.28318548202514648f,     // 2pi
        1.57079637050628662f,     // pi over 2
        3.14159274101257324f,     // pi
        1.66666671633720398e-01f, // 1 over 3!
        8.33333376795053482e-03f, // 1 over 5!
        1.98412701138295233e-04f, // 1 over 7!
        2.75573188446287531e-06f  // 1 over 9!
    };

    const unsigned       int c_general::absMaskFloat[2] = { 0xffffffffu, 0x7fffffffu };
    const unsigned       int c_general::signMaskFloat[2] = { 0x0u, 0x80000000u };
    const              float c_general::oneFloat = 1.f;
    const unsigned     short c_general::minShort[2] = { 0x8000u, 0x8000u };
    const unsigned     short c_general::one16[2] = { 1, 1 };
    const              float c_general::_2power31 = 1u << 31;

    // cacheline 4
    const             double c_general::oneDouble = 1.;
    const unsigned long long c_general::frexpMask = 0xbfefffffffffffffull;

    const unsigned long long c_log<double>::data[21] = {
        0x000003ff000003ffull // bias TODO: remove
      , 0x7ff0000000000000ull // exponentMask (+inf)

      , 0x3f1ab4c293c31bb0ull // P[0]
      , 0x3fdfd6f53f5652f2ull // P[1]
      , 0x4012d2baed926911ull // P[2]
      , 0x402cff72c63eeb2eull // P[3]
      , 0x4031efd6924bc84dull // P[4]
      , 0x401ed5637d7edcf8ull // P[5]

      , 0x40269320ae97ef8eull // Q[0]
      , 0x40469d2c4e19c033ull // Q[1]
      , 0x4054bf33a326bdbdull // Q[2]
      , 0x4051c9e2eb5eae21ull // Q[3]
      , 0x4037200a9e1f25b2ull // Q[4]

      , 0xfff0000000000000ull // -inf
      , 0x0010000000000000ull // min()
      , 0x3fe6a09e667f3bcdull // 1/sqrt(2)
      , 0x3fe6300000000000ull // round(ln(2) * 512) / 512
      , 0xbf2bd0105c610ca8ull // ln(2) - round(ln(2) * 512) / 512
      , 0x3fe0000000000000ull // 0.5
      , 0x3fdbcb7b1526e50eull // log10(e)
      , 0x3ff71547652b82feull // log2(e)
    };

    template<> const unsigned int c_log<float>::data[21] = {
        0x0000007fu // bias TODO: remove
      , 0x7f800000u // exponentMask (+inf)

      , 0x3d9021bbu //  7.0376836292e-2f // P[0]
      , 0xbdebd1b8u // -1.1514610310e-1f // P[1]
      , 0x3def251au //  1.1676998740e-1f // P[2]
      , 0xbdfe5d4fu // -1.2420140846e-1f // P[3]
      , 0x3e11e9bfu //  1.4249322787e-1f // P[4]
      , 0xbe2aae50u // -1.6668057665e-1f // P[5]
      , 0x3e4cceacu //  2.0000714765e-1f // P[6]
      , 0xbe7ffffcu // -2.4999993993e-1f // P[7]
      , 0x3eaaaaaau //  3.3333331174e-1f // P[8]
      , 0           // padding because of c_log<double>
      , 0           // padding because of c_log<double>

      , 0xff800000u // -inf
      , 0x00800000u // min()
      , 0x3f3504f3u // 1/sqrt(2)
      , 0x3f318000u // round(ln(2) * 512) / 512
      , 0xb95e8083u // ln(2) - round(ln(2) * 512) / 512
      , 0x3f000000u // 0.5
      , 0x3ede5bd9u // log10(e)
      , 0x3fb8aa3bu // log2(e)
    };
} // namespace AVX

namespace SSE
{
    // cacheline 1
    V_ALIGN(64) const int c_general::absMaskFloat[4] = { 0x7fffffff, 0x7fffffff, 0x7fffffff, 0x7fffffff };
    V_ALIGN(16) const unsigned int c_general::signMaskFloat[4] = { 0x80000000, 0x80000000, 0x80000000, 0x80000000 };
    V_ALIGN(16) const short c_general::minShort[8] = { -0x8000, -0x8000, -0x8000, -0x8000, -0x8000, -0x8000, -0x8000, -0x8000 };
    V_ALIGN(16) extern const unsigned short _IndexesFromZero8[8] = { 0, 1, 2, 3, 4, 5, 6, 7 };

    // cacheline 2
    V_ALIGN(16) extern const unsigned int   _IndexesFromZero4[4] = { 0, 1, 2, 3 };
    V_ALIGN(16) const unsigned short c_general::one16[8] = { 1, 1, 1, 1, 1, 1, 1, 1 };
    V_ALIGN(16) const unsigned int c_general::one32[4] = { 1, 1, 1, 1 };
    V_ALIGN(16) const float c_general::oneFloat[4] = { 1.f, 1.f, 1.f, 1.f };

    // cacheline 3
    V_ALIGN(16) const double c_general::oneDouble[2] = { 1., 1. };
    V_ALIGN(16) const long long c_general::absMaskDouble[2] = { 0x7fffffffffffffffll, 0x7fffffffffffffffll };
    V_ALIGN(16) const unsigned long long c_general::signMaskDouble[2] = { 0x8000000000000000ull, 0x8000000000000000ull };
    V_ALIGN(16) const unsigned long long c_general::frexpMask[2] = { 0xbfefffffffffffffull, 0xbfefffffffffffffull };

    template<> const float c_sin<float>::data[4 * 8] = {
    // cacheline 4
        // 1 over 2pi
        1.59154936671257019e-01f, 1.59154936671257019e-01f, 1.59154936671257019e-01f, 1.59154936671257019e-01f,
        // 2pi
        6.28318548202514648f, 6.28318548202514648f, 6.28318548202514648f, 6.28318548202514648f,
        // pi over 2
        1.57079637050628662f, 1.57079637050628662f, 1.57079637050628662f, 1.57079637050628662f,
        // pi
        3.14159274101257324f, 3.14159274101257324f, 3.14159274101257324f, 3.14159274101257324f,

    // cacheline 5
        // 1 over 3!
        1.66666671633720398e-01f, 1.66666671633720398e-01f, 1.66666671633720398e-01f, 1.66666671633720398e-01f,
        // 1 over 5!
        8.33333376795053482e-03f, 8.33333376795053482e-03f, 8.33333376795053482e-03f, 8.33333376795053482e-03f,
        // 1 over 7!
        1.98412701138295233e-04f, 1.98412701138295233e-04f, 1.98412701138295233e-04f, 1.98412701138295233e-04f,
        // 1 over 9!
        2.75573188446287531e-06f, 2.75573188446287531e-06f, 2.75573188446287531e-06f, 2.75573188446287531e-06f
    };

    template<> const double c_sin<double>::data[2 * 8] = {
    // cacheline 6
        // 1 over 2pi
        0.5 / M_PI, 0.5 / M_PI,
        // 2pi
        M_PI * 2., M_PI * 2.,
        // pi over 2
        M_PI * 0.5, M_PI * 0.5,
        // pi
        M_PI, M_PI,

    // cacheline 7
        // 1 over 3!
        1.666666666666666574148081281236954964697360992431640625e-01, 1.666666666666666574148081281236954964697360992431640625e-01,
        // 1 over 5!
        8.33333333333333321768510160154619370587170124053955078125e-03, 8.33333333333333321768510160154619370587170124053955078125e-03,
        // 1 over 7!
        1.984126984126984125263171154784913596813566982746124267578125e-04, 1.984126984126984125263171154784913596813566982746124267578125e-04,
        // 1 over 9!
        2.755731922398589251095059327045788677423843182623386383056640625e-06, 2.755731922398589251095059327045788677423843182623386383056640625e-06
    };

    // cacheline 8
    V_ALIGN(16) extern const unsigned char _IndexesFromZero16[16] = { 0, 1, 2, 3, 4, 5, 6, 7, 8, 9, 10, 11, 12, 13, 14, 15 };

    V_ALIGN(64) const unsigned long long c_log<double>::data[21 * 2] = {
      /* 0*/   0x000003ff000003ffull, 0x000003ff000003ffull // bias TODO: remove
      /* 1*/ , 0x7ff0000000000000ull, 0x7ff0000000000000ull // exponentMask (+inf)

      /* 2*/ , 0x3f1ab4c293c31bb0ull, 0x3f1ab4c293c31bb0ull // P[0]
      /* 3*/ , 0x3fdfd6f53f5652f2ull, 0x3fdfd6f53f5652f2ull // P[1]
      /* 4*/ , 0x4012d2baed926911ull, 0x4012d2baed926911ull // P[2]
      /* 5*/ , 0x402cff72c63eeb2eull, 0x402cff72c63eeb2eull // P[3]
      /* 6*/ , 0x4031efd6924bc84dull, 0x4031efd6924bc84dull // P[4]
      /* 7*/ , 0x401ed5637d7edcf8ull, 0x401ed5637d7edcf8ull // P[5]

      /* 8*/ , 0x40269320ae97ef8eull, 0x40269320ae97ef8eull // Q[0]
      /* 9*/ , 0x40469d2c4e19c033ull, 0x40469d2c4e19c033ull // Q[1]
      /*10*/ , 0x4054bf33a326bdbdull, 0x4054bf33a326bdbdull // Q[2]
      /*11*/ , 0x4051c9e2eb5eae21ull, 0x4051c9e2eb5eae21ull // Q[3]
      /*12*/ , 0x4037200a9e1f25b2ull, 0x4037200a9e1f25b2ull // Q[4]

      /*13*/ , 0xfff0000000000000ull, 0xfff0000000000000ull // -inf
      /*14*/ , 0x0010000000000000ull, 0x0010000000000000ull // min()
      /*15*/ , 0x3fe6a09e667f3bcdull, 0x3fe6a09e667f3bcdull // 1/sqrt(2)
      /*16*/ , 0x3fe6300000000000ull, 0x3fe6300000000000ull // round(ln(2) * 512) / 512
      /*17*/ , 0xbf2bd0105c610ca8ull, 0xbf2bd0105c610ca8ull // ln(2) - round(ln(2) * 512) / 512
      /*18*/ , 0x3fe0000000000000ull, 0x3fe0000000000000ull // 0.5
      /*19*/ , 0x3fdbcb7b1526e50eull, 0x3fdbcb7b1526e50eull // log10(e)
      /*20*/ , 0x3ff71547652b82feull, 0x3ff71547652b82feull // log2(e)
    };

    template<> V_ALIGN(64) const unsigned int c_log<float>::data[21 * 4] = {
        0x0000007fu, 0x0000007fu, 0x0000007fu, 0x0000007fu, // bias TODO: remove
        0x7f800000u, 0x7f800000u, 0x7f800000u, 0x7f800000u, // exponentMask (+inf)

        0x3d9021bbu, 0x3d9021bbu, 0x3d9021bbu, 0x3d9021bbu, //  7.0376836292e-2f // P[0]
        0xbdebd1b8u, 0xbdebd1b8u, 0xbdebd1b8u, 0xbdebd1b8u, // -1.1514610310e-1f // P[1]
        0x3def251au, 0x3def251au, 0x3def251au, 0x3def251au, //  1.1676998740e-1f // P[2]
        0xbdfe5d4fu, 0xbdfe5d4fu, 0xbdfe5d4fu, 0xbdfe5d4fu, // -1.2420140846e-1f // P[3]
        0x3e11e9bfu, 0x3e11e9bfu, 0x3e11e9bfu, 0x3e11e9bfu, //  1.4249322787e-1f // P[4]
        0xbe2aae50u, 0xbe2aae50u, 0xbe2aae50u, 0xbe2aae50u, // -1.6668057665e-1f // P[5]
        0x3e4cceacu, 0x3e4cceacu, 0x3e4cceacu, 0x3e4cceacu, //  2.0000714765e-1f // P[6]
        0xbe7ffffcu, 0xbe7ffffcu, 0xbe7ffffcu, 0xbe7ffffcu, // -2.4999993993e-1f // P[7]
        0x3eaaaaaau, 0x3eaaaaaau, 0x3eaaaaaau, 0x3eaaaaaau, //  3.3333331174e-1f // P[8]
        0,           0,           0,           0,           // padding because of c_log<double>
        0,           0,           0,           0,           // padding because of c_log<double>

        0xff800000u, 0xff800000u, 0xff800000u, 0xff800000u, // -inf
        0x00800000u, 0x00800000u, 0x00800000u, 0x00800000u, // min()
        0x3f3504f3u, 0x3f3504f3u, 0x3f3504f3u, 0x3f3504f3u, // 1/sqrt(2)
        // ln(2) = 0x3fe62e42fefa39ef
        // ln(2) = Vc_buildDouble( 1, 0x00062e42fefa39ef, -1)
        //       = Vc_buildFloat( 1, 0x00317217(f7d), -1) + Vc_buildFloat( 1, 0x0077d1cd, -25)
        //       = Vc_buildFloat( 1, 0x00318000(000), -1) + Vc_buildFloat(-1, 0x005e8083, -13)
        0x3f318000u, 0x3f318000u, 0x3f318000u, 0x3f318000u, // round(ln(2) * 512) / 512
        0xb95e8083u, 0xb95e8083u, 0xb95e8083u, 0xb95e8083u, // ln(2) - round(ln(2) * 512) / 512
        0x3f000000u, 0x3f000000u, 0x3f000000u, 0x3f000000u, // 0.5
        0x3ede5bd9u, 0x3ede5bd9u, 0x3ede5bd9u, 0x3ede5bd9u, // log10(e)
        0x3fb8aa3bu, 0x3fb8aa3bu, 0x3fb8aa3bu, 0x3fb8aa3bu, // log2(e)
        // log10(2) = 0x3fd34413509f79ff
        //          = Vc_buildDouble( 1, 0x00034413509f79ff, -2)
        //          = Vc_buildFloat( 1, 0x001a209a(84fbcff8), -2) + Vc_buildFloat( 1, 0x0004fbcff(8), -26)
        //Vc_buildFloat( 1, 0x001a209a, -2), // log10(2)
        //Vc_buildFloat( 1, 0x001a209a, -2), // log10(2)
        //Vc_buildFloat( 1, 0x001a209a, -2), // log10(2)
        //Vc_buildFloat( 1, 0x001a209a, -2), // log10(2)
    };
} // namespace SSE

V_ALIGN(64) unsigned int RandomState[16] = {
    0x5a383a4fu, 0xc68bd45eu, 0x691d6d86u, 0xb367e14fu,
    0xd689dbaau, 0xfde442aau, 0x3d265423u, 0x1a77885cu,
    0x36ed2684u, 0xfb1f049du, 0x19e52f31u, 0x821e4dd7u,
    0x23996d25u, 0x5962725au, 0x6aced4ceu, 0xd4c610f3u
};

// dummy symbol to emit warnings with GCC 4.3
namespace Warnings {
    void _operator_bracket_warning() {}
} // namespace Warnings

extern const char LIBRARY_VERSION[] = VC_VERSION_STRING;

} // namespace Vc

#undef V_ALIGN<|MERGE_RESOLUTION|>--- conflicted
+++ resolved
@@ -25,11 +25,7 @@
 # endif
 #endif
 
-<<<<<<< HEAD
-#include "avx/const.h"
-=======
 #include "avx/const_data.h"
->>>>>>> e54e7d63
 #include "sse/const_data.h"
 #include "include/Vc/version.h"
 
