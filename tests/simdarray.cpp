/*  This file is part of the Vc library. {{{
Copyright © 2013-2015 Matthias Kretz <kretz@kde.org>

Redistribution and use in source and binary forms, with or without
modification, are permitted provided that the following conditions are met:
    * Redistributions of source code must retain the above copyright
      notice, this list of conditions and the following disclaimer.
    * Redistributions in binary form must reproduce the above copyright
      notice, this list of conditions and the following disclaimer in the
      documentation and/or other materials provided with the distribution.
    * Neither the names of contributing organizations nor the
      names of its contributors may be used to endorse or promote products
      derived from this software without specific prior written permission.

THIS SOFTWARE IS PROVIDED BY THE COPYRIGHT HOLDERS AND CONTRIBUTORS "AS IS" AND
ANY EXPRESS OR IMPLIED WARRANTIES, INCLUDING, BUT NOT LIMITED TO, THE IMPLIED
WARRANTIES OF MERCHANTABILITY AND FITNESS FOR A PARTICULAR PURPOSE ARE
DISCLAIMED. IN NO EVENT SHALL THE COPYRIGHT HOLDER BE LIABLE FOR ANY
DIRECT, INDIRECT, INCIDENTAL, SPECIAL, EXEMPLARY, OR CONSEQUENTIAL DAMAGES
(INCLUDING, BUT NOT LIMITED TO, PROCUREMENT OF SUBSTITUTE GOODS OR SERVICES;
LOSS OF USE, DATA, OR PROFITS; OR BUSINESS INTERRUPTION) HOWEVER CAUSED AND
ON ANY THEORY OF LIABILITY, WHETHER IN CONTRACT, STRICT LIABILITY, OR TORT
(INCLUDING NEGLIGENCE OR OTHERWISE) ARISING IN ANY WAY OUT OF THE USE OF THIS
SOFTWARE, EVEN IF ADVISED OF THE POSSIBILITY OF SUCH DAMAGE.

}}}*/

#include "unittest.h"
#include "../common/simdarray.h"

using namespace Vc;

template <typename T, size_t N> constexpr size_t captureN(const SimdArray<T, N> &)
{
    return N;
}

TEST_TYPES(V, createArray, (SIMD_ARRAY_LIST))
{
    typedef typename V::VectorEntryType VT;
    V array;

    COMPARE(array.size(), captureN(V()));
    VERIFY(sizeof(array) >= array.size() * sizeof(VT));
    VERIFY(sizeof(array) <= 2 * array.size() * sizeof(VT));
}

TEST_TYPES(V, checkArrayAlignment, (SIMD_ARRAY_LIST))
{
    using T = typename V::value_type;
    using M = typename V::mask_type;

    auto &&bound_to_max_alignment = [](std::size_t n) {
#ifdef Vc_GCC
#ifdef __AVX__
        return n > 256u ? 256u : n;
#else
        return n > 128u ? 128u : n;
#endif
<<<<<<< HEAD
=======
#elif defined Vc_MSVC
        return n > 32u ? 32u : n;
>>>>>>> e97eab9a
#else
        return n;
#endif
    };

    COMPARE(alignof(V),
            bound_to_max_alignment(
                sizeof(V)));  // sizeof must be at least as large as alignof to
                              // ensure proper padding in arrays. alignof is
                              // supposed to be at least as large as the actual
                              // data size requirements
    COMPARE(alignof(M), bound_to_max_alignment(sizeof(M)));
    VERIFY(alignof(V) >= bound_to_max_alignment(V::Size * sizeof(T)));
    if (V::Size > 1) {
        using V2 = SimdArray<T, Vc::Common::left_size<V::Size>()>;
        using M2 = typename V2::mask_type;
        VERIFY(alignof(V) >= bound_to_max_alignment(2 * alignof(V2)));
        VERIFY(alignof(M) >= bound_to_max_alignment(2 * alignof(M2)));
    }
}

TEST_TYPES(V, broadcast, (SIMD_ARRAY_LIST))
{
    typedef typename V::EntryType T;
    V array = 0;
    array = 1;
    V v0(T(1));
    V v1 = T(2);
    v0 = 2;
    v1 = 3;
    COMPARE(V(), V(0));
}

TEST_TYPES(V, broadcast_equal, (SIMD_ARRAY_LIST))
{
    V a = 0;
    V b = 0;
    COMPARE(a, b);
    a = 1;
    b = 1;
    COMPARE(a, b);
}

TEST_TYPES(V, broadcast_not_equal, (SIMD_ARRAY_LIST))
{
    V a = 0;
    V b = 1;
    VERIFY(all_of(a != b));
    VERIFY(all_of(a < b));
    VERIFY(all_of(a <= b));
    VERIFY(none_of(a > b));
    VERIFY(none_of(a >= b));
    a = 1;
    VERIFY(all_of(a <= b));
    VERIFY(all_of(a >= b));
}

TEST_TYPES(V, arithmetics, (SIMD_ARRAY_LIST))
{
    V a = 0;
    V b = 1;
    V c = 10;
    COMPARE(a + b, b);
    COMPARE(c + b, V(11));
    COMPARE(c - b, V(9));
    COMPARE(b - a, b);
    COMPARE(b * a, a);
    COMPARE(b * b, b);
    COMPARE(c * b, c);
    COMPARE(c * c, V(100));
    COMPARE(c / c, b);
    COMPARE(a / c, a);
    COMPARE(c / b, c);
}

TEST_TYPES(V, indexesFromZero, (SIMD_ARRAY_LIST))
{
    typedef typename V::EntryType T;
    V a(Vc::IndexesFromZero);
#if defined Vc_IMPL_MIC && Vc_VERSION_NUMBER < Vc_VERSION_CHECK(1, 99, 0)
// see https://github.com/VcDevel/Vc/issues/47:
// The subscript access to a[i] with i >= V::N0 might access Scalar::Vector<(u)short>
// storing 2-Byte data, whereas the MIC::Vector<(u)short> stores 4-Byte data.
// The plan is to have it fixed in Vc 2.0.
    if (sizeof(T) < 4) {
        alignas(V::MemoryAlignment) T mem[V::size()];
        a.store(mem, Vc::Aligned);
        for (std::size_t i = 0; i < a.size(); ++i) {
            COMPARE(mem[i], T(i));
        }
        return;
    }
#endif
    for (std::size_t i = 0; i < a.size(); ++i) {
        COMPARE(a[i], T(i));
    }
}

TEST_TYPES(V, load, (SIMD_ARRAY_LIST))
{
    typedef typename V::EntryType T;
    alignas(static_cast<size_t>(V::MemoryAlignment)) T data[V::Size + 2];
    {
        int n = 0;
        for (auto &entry : data) {
            entry = T(n++);
        }
    }

    V a(&data[0], Vc::Aligned);
    V b(Vc::IndexesFromZero);
    COMPARE(a, b);

    a = V(data, Vc::Aligned);  // this is different to the constructor call above since
                               // the type is T[N] (vs. T *)
    COMPARE(a, b);

    b.load(&data[0], Vc::Aligned);
    COMPARE(a, b);

    a.load(&data[1], Vc::Unaligned);
    COMPARE(a, b + 1);

    b = decltype(b)(&data[2], Vc::Unaligned | Vc::Streaming);
    COMPARE(a, b - 1);
}

TEST_TYPES(A,
           load_converting,
           (SimdArray<float, 32>,
            SimdArray<float, 17>,
            SimdArray<float, 16>,
            SimdArray<float, 8>,
            SimdArray<float, 4>,
            SimdArray<float, 3>,
            SimdArray<float, 2>,
            SimdArray<float, 1>))
{
    Vc::Memory<double_v, 34> data;
    for (size_t i = 0; i < data.entriesCount(); ++i) {
        data[i] = double(i);
    }

    A a{ &data[0] };
    A b(Vc::IndexesFromZero);
    COMPARE(a, b);

    b.load(&data[1], Vc::Unaligned);
    COMPARE(a + 1, b);

    a = A(&data[2], Vc::Unaligned | Vc::Streaming);
    COMPARE(a, b + 1);
}

TEST_TYPES(V, store, (SIMD_ARRAY_LIST))
{
    using T = typename V::EntryType;
    alignas(static_cast<size_t>(V::MemoryAlignment)) T data[34] = {};

    V a(Vc::IndexesFromZero);
    a.store(&data[0], Vc::Aligned);
    for (size_t i = 0; i < V::Size; ++i) COMPARE(data[i], T(i));
    a.store(&data[1], Vc::Unaligned);
    for (size_t i = 0; i < V::Size; ++i) COMPARE(data[i + 1], T(i));
    a.store(&data[0], Vc::Aligned | Vc::Streaming);
    for (size_t i = 0; i < V::Size; ++i) COMPARE(data[i], T(i));
    a.store(&data[1], Vc::Unaligned | Vc::Streaming);
    for (size_t i = 0; i < V::Size; ++i) COMPARE(data[i + 1], T(i));
}<|MERGE_RESOLUTION|>--- conflicted
+++ resolved
@@ -57,11 +57,8 @@
 #else
         return n > 128u ? 128u : n;
 #endif
-<<<<<<< HEAD
-=======
 #elif defined Vc_MSVC
         return n > 32u ? 32u : n;
->>>>>>> e97eab9a
 #else
         return n;
 #endif
