/*  This file is part of the Vc library.

    Copyright (C) 2009-2012 Matthias Kretz <kretz@kde.org>

    Vc is free software: you can redistribute it and/or modify
    it under the terms of the GNU Lesser General Public License as
    published by the Free Software Foundation, either version 3 of
    the License, or (at your option) any later version.

    Vc is distributed in the hope that it will be useful, but
    WITHOUT ANY WARRANTY; without even the implied warranty of
    MERCHANTABILITY or FITNESS FOR A PARTICULAR PURPOSE.  See the
    GNU Lesser General Public License for more details.

    You should have received a copy of the GNU Lesser General Public
    License along with Vc.  If not, see <http://www.gnu.org/licenses/>.

*/

#include "unittest.h"
#include <iostream>
#include "vectormemoryhelper.h"
#include <Vc/cpuid.h>
#include <Vc/iterators>

using namespace Vc;

template<typename Vec> void testSort()
{
    typedef typename Vec::EntryType EntryType;
    typedef typename Vec::IndexType IndexType;

    const IndexType _ref(IndexesFromZero);
    Vec ref(_ref);
    Vec a;
//X     for (int i = 0; i < Vec::Size; ++i) {
//X         a[i] = Vec::Size - i - 1;
//X     }
//X     COMPARE(ref, a.sorted()) << ", a: " << a;

    int maxPerm = 1;
    for (int x = Vec::Size; x > 0 && maxPerm < 400000; --x) {
        maxPerm *= x;
    }
    for (int perm = 0; perm < maxPerm; ++perm) {
        int rest = perm;
<<<<<<< HEAD
        for (size_t i = 0; i < Vec::Size; ++i) {
            _a[i] = 0;
            for (size_t j = 0; j < i; ++j) {
                if (_a[i] == _a[j]) {
                    ++_a[i];
=======
        for (int i = 0; i < Vec::Size; ++i) {
            a[i] = 0;
            for (int j = 0; j < i; ++j) {
                if (a[i] == a[j]) {
                    ++(a[i]);
>>>>>>> 9ca80b00
                    j = -1;
                }
            }
            a[i] += rest % (Vec::Size - i);
            rest /= (Vec::Size - i);
<<<<<<< HEAD
            for (size_t j = 0; j < i; ++j) {
                if (_a[i] == _a[j]) {
                    ++_a[i];
=======
            for (int j = 0; j < i; ++j) {
                if (a[i] == a[j]) {
                    ++(a[i]);
>>>>>>> 9ca80b00
                    j = -1;
                }
            }
        }
        //std::cout << a << a.sorted() << std::endl;
        COMPARE(ref, a.sorted()) << ", a: " << a;
    }

    for (int repetition = 0; repetition < 1000; ++repetition) {
        Vec test = Vec::Random();
        Vc::Memory<Vec, Vec::Size> reference;
        reference.vector(0) = test;
        std::sort(&reference[0], &reference[Vec::Size]);
        ref = reference.vector(0);
        COMPARE(ref, test.sorted());
    }
}

template<typename T, typename Mem> struct Foo
{
    Foo() : i(0) {}
    void reset() { i = 0; }
    void operator()(T v) { d[i++] = v; }
    Mem d;
    int i;
};

template<typename V> void testCall()
{
    typedef typename V::EntryType T;
    typedef typename V::IndexType I;
    typedef typename V::Mask M;
    typedef typename I::Mask MI;
    const I _indexes(IndexesFromZero);
    const MI _odd = (_indexes & I(One)) > 0;
    const M odd(_odd);
    V a(_indexes);
    Foo<T, typename V::Memory> f;
    a.callWithValuesSorted(f);
    V b(f.d);
    COMPARE(b, a);

    f.reset();
    a(odd) -= 1;
    a.callWithValuesSorted(f);
    V c(f.d);
    for (size_t i = 0; i < V::Size / 2; ++i) {
        COMPARE(a[i * 2], c[i]);
    }
    for (size_t i = V::Size / 2; i < V::Size; ++i) {
        COMPARE(b[i], c[i]);
    }
}

template<typename V> void testForeachBit()
{
    typedef typename V::EntryType T;
    typedef typename V::IndexType I;
    typedef typename V::Mask M;
    typedef typename I::Mask MI;
    const I indexes(IndexesFromZero);
    for_all_masks(V, mask) {
        V tmp = V::Zero();
        foreach_bit(int j, mask) {
            tmp[j] = T(1);
        }
        COMPARE(tmp == V::One(), mask);

        unsigned int count = 0;
        foreach_bit(int j, mask) {
            ++count;
            if (j >= 0) {
                continue;
            }
        }
        COMPARE(count, mask.count());

        count = 0;
        foreach_bit(int j, mask) {
            if (j >= 0) {
                break;
            }
            ++count;
        }
        COMPARE(count, 0U);
    }
}

template<typename V> void copySign()
{
    typedef typename V::EntryType T;
    V v(One);
    V positive(One);
    V negative = -positive;
    COMPARE(v, v.copySign(positive));
    COMPARE(-v, v.copySign(negative));
}

#ifdef _WIN32
void bzero(void *p, size_t n) { memset(p, 0, n); }
#else
#include <strings.h>
#endif

template<typename V> void Random()
{
    typedef typename V::EntryType T;
    enum {
        NBits = 3,
        NBins = 1 << NBits,                        // short int
        TotalBits = sizeof(T) * 8,                 //    16  32
        RightShift = TotalBits - NBits,            //    13  29
        NHistograms = TotalBits - NBits + 1,       //    14  30
        LeftShift = (RightShift + 1) / NHistograms,//     1   1
        Mean = 135791,
        MinGood = Mean - Mean/10,
        MaxGood = Mean + Mean/10
    };
    const V mask((1 << NBits) - 1);
    int histogram[NHistograms][NBins];
    bzero(&histogram[0][0], sizeof(histogram));
    for (size_t i = 0; i < NBins * Mean / V::Size; ++i) {
        const V rand = V::Random();
        for (size_t hist = 0; hist < NHistograms; ++hist) {
            const V bin = ((rand << (hist * LeftShift)) >> RightShift) & mask;
            for (size_t k = 0; k < V::Size; ++k) {
                ++histogram[hist][bin[k]];
            }
        }
    }
//#define PRINT_RANDOM_HISTOGRAM
#ifdef PRINT_RANDOM_HISTOGRAM
    for (size_t hist = 0; hist < NHistograms; ++hist) {
        std::cout << "histogram[" << std::setw(2) << hist << "]: ";
        for (size_t bin = 0; bin < NBins; ++bin) {
            std::cout << std::setw(3) << (histogram[hist][bin] - Mean) * 1000 / Mean << "|";
        }
        std::cout << std::endl;
    }
#endif
    for (size_t hist = 0; hist < NHistograms; ++hist) {
        for (size_t bin = 0; bin < NBins; ++bin) {
            VERIFY(histogram[hist][bin] > MinGood)
                << " bin = " << bin << " is " << histogram[0][bin];
            VERIFY(histogram[hist][bin] < MaxGood)
                << " bin = " << bin << " is " << histogram[0][bin];
        }
    }
}

template<typename V, typename I> void FloatRandom()
{
    typedef typename V::EntryType T;
    enum {
        NBins = 64,
        NHistograms = 1,
        Mean = 135791,
        MinGood = Mean - Mean/10,
        MaxGood = Mean + Mean/10
    };
    int histogram[NHistograms][NBins];
    bzero(&histogram[0][0], sizeof(histogram));
    for (size_t i = 0; i < NBins * Mean / V::Size; ++i) {
        const V rand = V::Random();
        const I bin = static_cast<I>(rand * T(NBins));
        for (size_t k = 0; k < V::Size; ++k) {
            ++histogram[0][bin[k]];
        }
    }
#ifdef PRINT_RANDOM_HISTOGRAM
    for (size_t hist = 0; hist < NHistograms; ++hist) {
        std::cout << "histogram[" << std::setw(2) << hist << "]: ";
        for (size_t bin = 0; bin < NBins; ++bin) {
            std::cout << std::setw(3) << (histogram[hist][bin] - Mean) * 1000 / Mean << "|";
        }
        std::cout << std::endl;
    }
#endif
    for (size_t hist = 0; hist < NHistograms; ++hist) {
        for (size_t bin = 0; bin < NBins; ++bin) {
            VERIFY(histogram[hist][bin] > MinGood)
                << " bin = " << bin << " is " << histogram[0][bin];
            VERIFY(histogram[hist][bin] < MaxGood)
                << " bin = " << bin << " is " << histogram[0][bin];
        }
    }
}

template<> void Random<float_v>() { FloatRandom<float_v, int_v>(); }
template<> void Random<double_v>() { FloatRandom<double_v, int_v>(); }
template<> void Random<sfloat_v>() { FloatRandom<sfloat_v, short_v>(); }

template<typename T> T add2(T x) { return x + T(2); }

template<typename T, typename V>
class CallTester
{
    public:
        CallTester() : v(Vc::Zero), i(0) {}

        void operator()(T x) {
            v[i] = x;
            ++i;
        }

        void reset() { v.setZero(); i = 0; }

        unsigned int callCount() const { return i; }
        V callValues() const { return v; }

    private:
        V v;
        unsigned int i;
};

template<typename V>
void applyAndCall()
{
    typedef typename V::EntryType T;

    const V two(T(2));
    for (int i = 0; i < 10; ++i) {
        const V rand = V::Random();
        COMPARE(rand.apply(add2<T>), rand + two);
        COMPARE(rand.apply([](T x) { return x + T(2); }), rand + two);

        CallTester<T, V> callTester;
        rand.call(callTester);
        COMPARE(callTester.callCount(), static_cast<unsigned int>(V::Size));
        COMPARE(callTester.callValues(), rand);

        for_all_masks(V, mask) {
            V copy1 = rand;
            V copy2 = rand;
            copy1(mask) += two;

            COMPARE(copy2(mask).apply(add2<T>), copy1) << mask;
            COMPARE(rand.apply(add2<T>, mask), copy1) << mask;
            COMPARE(copy2(mask).apply([](T x) { return x + T(2); }), copy1) << mask;
            COMPARE(rand.apply([](T x) { return x + T(2); }, mask), copy1) << mask;

            callTester.reset();
            copy2(mask).call(callTester);
            COMPARE(callTester.callCount(), mask.count());

            callTester.reset();
            rand.call(callTester, mask);
            COMPARE(callTester.callCount(), mask.count());
        }
    }
}

template<typename T, int value> T returnConstant() { return T(value); }
template<typename T, int value> T returnConstantOffset(int i) { return T(value) + T(i); }
template<typename T, int value> T returnConstantOffset2(unsigned short i) { return T(value) + T(i); }

template<typename V> void fill()
{
    typedef typename V::EntryType T;
    typedef typename V::IndexType I;
    V test = V::Random();
    test.fill(returnConstant<T, 2>);
    COMPARE(test, V(T(2)));

    test = V::Random();
    test.fill(returnConstantOffset<T, 0>);
    COMPARE(test, static_cast<V>(I::IndexesFromZero()));

    test = V::Random();
    test.fill(returnConstantOffset2<T, 0>);
    COMPARE(test, static_cast<V>(I::IndexesFromZero()));
}

template<typename V> void shifted()
{
    typedef typename V::EntryType T;
    constexpr int Size = V::Size;
    for (int shift = -2 * Size; shift <= 2 * Size; ++shift) {
        const V reference = V::Random();
        const V test = reference.shifted(shift);
        for (int i = 0; i < Size; ++i) {
            if (i + shift >= 0 && i + shift < Size) {
                COMPARE(test[i], reference[i + shift]) << "shift: " << shift << ", i: " << i << ", test: " << test << ", reference: " << reference;
            } else {
                COMPARE(test[i], T(0)) << "shift: " << shift << ", i: " << i << ", test: " << test << ", reference: " << reference;
            }
        }
    }
}

template<typename V> void rotated()
{
    constexpr int Size = V::Size;
    for (int shift = -2 * Size; shift <= 2 * Size; ++shift) {
        //std::cout << "amount = " << shift % Size << std::endl;
        const V reference = V::Random();
        const V test = reference.rotated(shift);
        for (int i = 0; i < Size; ++i) {
            unsigned int refShift = i + shift;
            COMPARE(test[i], reference[refShift % V::Size]) << "shift: " << shift << ", i: " << i << ", test: " << test << ", reference: " << reference;
        }
    }
}

void testMallocAlignment()
{
    int_v *a = Vc::malloc<int_v, Vc::AlignOnVector>(10);

    unsigned long mask = VectorAlignment - 1;
    for (int i = 0; i < 10; ++i) {
        VERIFY((reinterpret_cast<unsigned long>(&a[i]) & mask) == 0);
    }
    const char *data = reinterpret_cast<const char *>(&a[0]);
    for (int i = 0; i < 10; ++i) {
        VERIFY(&data[i * int_v::Size * sizeof(int_v::EntryType)] == reinterpret_cast<const char *>(&a[i]));
    }

    a = Vc::malloc<int_v, Vc::AlignOnCacheline>(10);
    mask = CpuId::cacheLineSize() - 1;
    COMPARE((reinterpret_cast<unsigned long>(&a[0]) & mask), 0ul);

    // I don't know how to properly check page alignment. So we check for 4 KiB alignment as this is
    // the minimum page size on x86
    a = Vc::malloc<int_v, Vc::AlignOnPage>(10);
    mask = 4096 - 1;
    COMPARE((reinterpret_cast<unsigned long>(&a[0]) & mask), 0ul);
}

template<typename V> void testIif()
{
    typedef typename V::EntryType T;
    const T one = T(1);
    const T two = T(2);

    for (int i = 0; i < 10000; ++i) {
        const V x = V::Random();
        const V y = V::Random();
        V reference = y;
        V reference2 = two;
        for (size_t j = 0; j < V::Size; ++j) {
            if (x[j] > y[j]) {
                reference[j] = x[j];
                reference2[j] = one;
            }
        }
        COMPARE(iif (x > y, x, y), reference);
        COMPARE(iif (x > y, V(one), V(two)), reference2);
    }
}

template<typename V> void rangeFor()
{
    typedef typename V::EntryType T;
    typedef typename V::Mask M;

    {
        V x = V::Zero();
        for (auto i : x) {
            COMPARE(i, T(0));
        }
        int n = 0;
        for (auto &i : x) {
            i = T(++n);
        }
        n = 0;
        for (auto i : x) {
            COMPARE(i, T(++n));
            i = T(0);
        }
        n = 0;
        for (auto i : static_cast<const V &>(x)) {
            COMPARE(i, T(++n));
        }
    }

    {
        M m(Vc::One);
        for (auto i : m) {
            VERIFY(i);
            i = false;
            VERIFY(!i);
        }
        for (auto i : m) {
            VERIFY(i);
        }
        for (auto i : static_cast<const M &>(m)) {
            VERIFY(i);
        }
    }

    for_all_masks(V, mask) {
        unsigned int count = 0;
        V test = V::Zero();
        for (size_t i : where(mask)) {
            VERIFY(i < V::Size);
            test[i] = T(1);
            ++count;
        }
        COMPARE(test == V::One(), mask);
        COMPARE(count, mask.count());
    }
}

void testmain()
{
    testAllTypes(testCall);
    testAllTypes(testForeachBit);
    testAllTypes(testSort);
    testRealTypes(copySign);

    testAllTypes(shifted);
    testAllTypes(rotated);
    testAllTypes(Random);

    testAllTypes(applyAndCall);
    testAllTypes(fill);

    runTest(testMallocAlignment);
    testAllTypes(testIif);
    testAllTypes(rangeFor);
}<|MERGE_RESOLUTION|>--- conflicted
+++ resolved
@@ -44,33 +44,19 @@
     }
     for (int perm = 0; perm < maxPerm; ++perm) {
         int rest = perm;
-<<<<<<< HEAD
         for (size_t i = 0; i < Vec::Size; ++i) {
-            _a[i] = 0;
+            a[i] = 0;
             for (size_t j = 0; j < i; ++j) {
-                if (_a[i] == _a[j]) {
-                    ++_a[i];
-=======
-        for (int i = 0; i < Vec::Size; ++i) {
-            a[i] = 0;
-            for (int j = 0; j < i; ++j) {
                 if (a[i] == a[j]) {
-                    ++(a[i]);
->>>>>>> 9ca80b00
+                    ++a[i];
                     j = -1;
                 }
             }
             a[i] += rest % (Vec::Size - i);
             rest /= (Vec::Size - i);
-<<<<<<< HEAD
             for (size_t j = 0; j < i; ++j) {
-                if (_a[i] == _a[j]) {
-                    ++_a[i];
-=======
-            for (int j = 0; j < i; ++j) {
                 if (a[i] == a[j]) {
-                    ++(a[i]);
->>>>>>> 9ca80b00
+                    ++a[i];
                     j = -1;
                 }
             }
