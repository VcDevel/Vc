--- conflicted
+++ resolved
@@ -437,26 +437,6 @@
         M m(Vc::One);
         for (auto i : m) {
             VERIFY(i);
-<<<<<<< HEAD
-        }
-        bool b = true;
-        for (auto &i : m) {
-            i = (b = !b);
-        }
-        b = true;
-        for (auto i : m) {
-            COMPARE(i, (b = !b));
-            i = true;
-        }
-        b = true;
-        for (auto i : static_cast<const M &>(m)) {
-            COMPARE(i, (b = !b));
-        }
-    }
-}
-
-int main()
-=======
             i = false;
             VERIFY(!i);
         }
@@ -482,7 +462,6 @@
 }
 
 void testmain()
->>>>>>> 78b4f768
 {
     testAllTypes(testCall);
     testAllTypes(testForeachBit);
@@ -499,9 +478,4 @@
     runTest(testMallocAlignment);
     testAllTypes(testIif);
     testAllTypes(rangeFor);
-<<<<<<< HEAD
-
-    return 0;
-=======
->>>>>>> 78b4f768
 }