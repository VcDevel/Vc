/*  This file is part of the Vc library.

    Copyright (C) 2009-2012 Matthias Kretz <kretz@kde.org>

    Vc is free software: you can redistribute it and/or modify
    it under the terms of the GNU Lesser General Public License as
    published by the Free Software Foundation, either version 3 of
    the License, or (at your option) any later version.

    Vc is distributed in the hope that it will be useful, but
    WITHOUT ANY WARRANTY; without even the implied warranty of
    MERCHANTABILITY or FITNESS FOR A PARTICULAR PURPOSE.  See the
    GNU Lesser General Public License for more details.

    You should have received a copy of the GNU Lesser General Public
    License along with Vc.  If not, see <http://www.gnu.org/licenses/>.

*/

/**
 * \mainpage
 * \image html logo.png
 *
 * The Vc library is a collection of vector classes with existing implementations for SSE, AVX,
 * and a scalar fallback. An implementation for the Intel Xeon Phi is expected to be ready for Vc
 * 0.8.
 *
 * \section background Background information and learning material
 * \li \ref intro
 * \li \ref portability
 * \li \ref featuremacros
 * \li \ref buildsystem
 * \li \ref examples
 *
 * \section apidox API documentation
 * \li \ref Vectors
 * \li \ref Masks
 * \li \ref Utilities
 * \li \ref Math
 *
 * Per default, code compiled against the Vc headers will use the instruction set that the compiler
 * says is available. For example compiling with "g++ -mssse3" will enable compilation against the
 * SSE implementation using SSE the instruction sets SSE, SSE2, SSE3 and SSSE3. If you want to force
 * compilation against a specific implementation of the vector classes you can set the macro
 * VC_IMPL to either "Scalar", "SSE2", "SSE3", "SSSE3", "SSE4_1", "SSE4_2", "SSE4a", or "AVX".
 * Setting VC_IMPL to
 * "SSE" will force the SSE instruction set, but lets the headers figure out the version to use or,
 * if that fails, uses SSE4.1.
 * After you include a Vc header, you will have the following macros available, which you can (but
 * normally should not) use to determine the implementation Vc uses:
 * \li \c VC_IMPL_Scalar
 * \li \c VC_IMPL_SSE (shorthand for SSE2 || SSE3 || SSSE3 || SSE4_1. SSE1 alone is not supported.)
 * \li \c VC_IMPL_SSE2
 * \li \c VC_IMPL_SSE3
 * \li \c VC_IMPL_SSSE3
 * \li \c VC_IMPL_SSE4_1
 * \li \c VC_IMPL_SSE4_2
 * \li \c VC_IMPL_SSE4a
 * \li \c VC_IMPL_AVX
 *
 * Another set of macros you may use for target specific implementations are the \c VC_*_V_SIZE
 * macros: \ref Utilities
 */

/**
 * \page intro Introduction
 *
 * If you are new to vectorization please read this following part and make sure you understand it:
 * \li Forget what you learned about vectors in math classes. SIMD vectors are a different concept!
 * \li Forget about containers that also go by the name of a vector. SIMD vectors are a different concept!
 * \li A vector is defined by the hardware as a special register which is wider than required for a
 * single value. Thus multiple values fit into one register. The width of this register and the
 * size of the scalar data type in use determine the number of entries in the vector.
 * Therefore this number is an unchangeable property of the hardware and not a variable in the
 * Vc API.
 * \li Note that hardware is free to use different vector register widths for different data types.
 * For example AVX has instructions for 256-bit floating point registers, but only 128-bit integer
 * instructions.
 *
 * \par Example 1:
 *
 * You can modify a function to use vector types and thus implement a horizontal vectorization. The
 * original scalar function could look like this:
 * \code
 * void normalize(float &x, float &y, float &z)
 * {
 *   const float d = std::sqrt(x * x + y * y + z * z);
 *   x /= d;
 *   y /= d;
 *   z /= d;
 * }
 * \endcode
 * To vectorize the \c normalize function with Vc, the types must be substituted by their Vc counterparts and math functions
 * must use the Vc implementation (which is, per default, also imported into \c std namespace):
 * \code
 * using Vc::float_v;
 *
 * void normalize(float_v &x, float_v &y, float_v &z)
 * {
 *   const float_v d = Vc::sqrt(x * x + y * y + z * z);
 *   x /= d;
 *   y /= d;
 *   z /= d;
 * }
 * \endcode
 * The latter function is able to normalize four 3D vectors when compiled for SSE in the same
 * time the former function normalizes one 3D vector.
 *
 * For completeness, note that you can optimize the division in the normalize function further:
 * \code
 *   const float_v d_inv = float_v::One() / Vc::sqrt(x * x + y * y + z * z);
 *   const float_v d_inv = Vc::rsqrt(x * x + y * y + z * z); // less accurate, but faster
 * \endcode
 * Then you can multiply \c x, \c y, and \c z with \c d_inv, which is considerably faster than three
 * divisions.
 *
 * As you can probably see, the new challenge with Vc is the use of good data-structures which
 * support horizontal vectorization. Depending on your problem at hand this may become the main
 * focus of design (it does not have to be, though).
 *
 * \section intro_alignment Alignment
 */

/**
 * \page portability Portability Issues
 *
 * One of the major goals of Vc is to ease development of portable code, while achieving highest
 * possible performance that requires target architecture specific instructions. This is possible
 * through having just a single type use different implementations of the same API depending on the
 * target architecture. Many of the details of the target architecture are often dependent on the
 * compiler flags that were used. Also there can be subtle differences between the implementations
 * that could lead to problems. This page aims to document all issues you might need to know about.
 *
 * \par Compiler Flags
 *
 * \li \e GCC: The compiler should be called with the -march=\<target\> flag. Take a look at the GCC
 * manpage to find all possibilities for \<target\>. Additionally it is best to also add the -msse2
 * -msse3 ... -mavx flags. If no SIMD instructions are enabled via compiler flags, Vc must fall back
 * to the scalar implementation.
 * \li \e Clang: The same as for GCC applies.
 * \li \e ICC: Same as GCC, but the flags are called -xAVX -xSSE4.2 -xSSE4.1 -xSSSE3 -xSSE3 -xSSE2.
 * \li \e MSVC: On 32bit you can add the /arch:SSE2 flag. That's about all the MSVC documentation
 * says. Still the MSVC compiler knows about the newer instructions in SSE3 and upwards. How you can
 * determine what CPUs will be supported by the resulting binary is unclear.
 *
 * \par Where does the final executable run?
 *
 * You must be aware of the fact that a binary that is built for a given SIMD hardware may not run
 * on a processor that does not have these instructions. The executable will work fine as long as no
 * such instruction is actually executed and only crash at the place where such an instruction is
 * used. Thus it is better to check at application start whether the compiled in SIMD hardware is
 * really supported on the executing CPU. This can be determined with the
 * currentImplementationSupported function.
 *
 * If you want to distribute a binary that runs correctly on many different systems you either must
 * restrict it to the least common denominator (which often is SSE2), or you must compile the code
 * several times, with the different target architecture compiler options. A simple way to combine
 * the resulting executables would be via a wrapping script/executable that determines the correct
 * executable to use. A more sophisticated option is the use of the ifunc attribute GCC provides.
 * Other compilers might provide similar functionality.
 *
 * \par Guarantees
 *
 * It is guaranteed that:
 * \li \code int_v::Size == uint_v::Size == float_v::Size \endcode
 * \li \code short_v::Size == ushort_v::Size == sfloat_v::Size \endcode
 *
 * \par Important Differences between Implementations
 *
 * \li Obviously the number of entries in a vector depends on the target architecture.
 * \li Because of the guarantees above, sfloat_v does not necessarily map to a single SIMD register
 * and thus there could be a higher register pressure when this type is used.
 * \li Hardware that does not support 16-Bit integer vectors can implement the short_v and ushort_v
 * API via 32-Bit integer vectors. Thus, some of the overflow behavior might be slightly different,
 * and truncation will only happen when the vector is stored to memory.
 *
 * \section portability_compilerquirks Compiler Quirks
 *
 * Since SIMD is not part of the C/C++ language standards Vc abstracts more or less standardized
 * compiler extensions. Sadly, not every issue can be transparently abstracted.
 * Therefore this will be the place where differences are documented:
 * \li MSVC is incapable of parameter passing by value, if the type has alignment restrictions. The
 * consequence is that all Vc vector types and any type derived from Vc::VectorAlignedBase cannot be
 * used as function parameters, unless a pointer is used (this includes reference and
 * const-reference). So \code
 * void foo(Vc::float_v) {}\endcode does not compile, while \code
 * void foo(Vc::float_v &) {}
 * void foo(const Vc::float_v &) {}
 * void foo(Vc::float_v *) {}
 * \endcode all work.
 * Normally you should prefer passing by value since a sane compiler will then pass the data in a
 * register and does not have to store/load the data to/from the stack. Vc defines \c
 * VC_PASSING_VECTOR_BY_VALUE_IS_BROKEN for such cases. Also the Vc vector types contain a composite
 * typedef \c AsArg which resolves to either const-ref or const-by-value. Thus, you can always use
 * \code void foo(Vc::float_v::AsArg) {}\endcode.
 */

/**
 * \page featuremacros Feature Macros
 *
 * The following macros are available to enable/disable selected features:
<<<<<<< HEAD
 * \li \e VC_NO_STD_FUNCTIONS If this macro is defined, the Vc math functions are
 * not imported into the \c std namespace. They are still available in the Vc namespace.
 * \li \e VC_CLEAN_NAMESPACE If this macro is defined, any symbol or macro that does not have a Vc
 * prefix will be disabled.
 * \li \e VC_NO_AUTOMATIC_BOOL_FROM_MASK Define this macro to disable automatic conversion from Vc
 * mask types to bool. The automatic conversion corresponds to the isFull() function. By disabling
 * the automatic conversion you can find places where the implicit isFull() conversion is not the
 * correct reduction.
 * \li \e VC_NO_VERSION_CHECK Define this macro to disable the safety check for the libVc version.
 * The check generates a small check for every object file, which is called at startup, i.e. before
 * the main function.
=======
 * \li \e VC_NO_STD_FUNCTIONS
 * \li \e VC_CLEAN_NAMESPACE
 * \li \e VC_NO_AUTOMATIC_BOOL_FROM_MASK
 * \li \e VC_NO_VERSION_CHECK
 * \li \e VC_CHECK_ALIGNMENT If this macro is defined Vc will assert correct alignment for all
 *        objects that require correct alignment. This can be very useful to debug crashes resulting
 *        from misaligned memory accesses. This check will introduce a significant overhead.
>>>>>>> b5dddaa7
 */

/**
 * \page buildsystem Build System
 *
 * Vc uses CMake as its buildsystem. It also provides much of the CMake logic it
 * uses for itself for other projects that use CMake and Vc. Here's an (incomplete) list of features
 * you can get from the CMake scripts provided with Vc:
 * \li check for a required Vc version
 * \li locate libVc and Vc includes
 * \li compiler flags to workaround Vc related quirks/bugs in specific compilers
 * \li compiler flags to enable/disable SIMD instruction sets, defaulting to full support for the
 * host system
 *
 * \section buildsystem_variables CMake Variables
 *
 * To make use of these features simply copy the FindVc.cmake as installed by Vc to your project.
 * Add \code find_package(Vc [version] [REQUIRED]) \endcode to your CMakeLists.txt. After that you
 * can use the following variables:
 * \li \e Vc_FOUND: tells whether the package was found
 * \li \e Vc_INCLUDE_DIR: you must add this to your include directories for the targets that you
 * want to compile against Vc: \code include_directories(${Vc_INCLUDE_DIR}) \endcode
 * \li \e Vc_DEFINITIONS: recommended compiler flags. You can use them via add_definitions or the
 * COMPILE_FLAGS property.
 *
 * The following variables might be of interest, too:
 * \li \e Vc_SSE_INTRINSICS_BROKEN
 * \li \e Vc_AVX_INTRINSICS_BROKEN
 * \li \e Vc_XOP_INTRINSICS_BROKEN
 * \li \e Vc_FMA4_INTRINSICS_BROKEN
 *
 * \section buildsystem_macros CMake Macros
 *
 * The macro vc_compile_for_all_implementations is provided to help with compiling a given source
 * file multiple times with all different possible SIMD targets for the given architecture.
 * Example:
   \verbatim
   vc_compile_for_all_implementations(objs src/trigonometric.cpp
     FLAGS -DSOME_FLAG
     EXCLUDE Scalar SSE2)
   \endverbatim
 * You can specify an arbitrary number of additional compiler flags after the FLAGS argument. These
 * flags will be used for all compiler calls. After the EXCLUDE argument you can specify targets
 * that you want to exclude. Often it suffices to have SSE2 or SSE3 as the least common denominator.
 *
 * \section buildsystem_other Using Vc without CMake
 *
 * \section buildsystem_macros CMake Macros
 *
 * The macro vc_compile_for_all_implementations is provided to help with compiling a given source
 * file multiple times with all different possible SIMD targets for the given architecture.
 * Example:
   \verbatim
   vc_compile_for_all_implementations(objs src/trigonometric.cpp
     FLAGS -DSOME_FLAG
     EXCLUDE Scalar SSE2)
   \endverbatim
 * You can specify an arbitrary number of additional compiler flags after the FLAGS argument. These
 * flags will be used for all compiler calls. After the EXCLUDE argument you can specify targets
 * that you want to exclude. Often it suffices to have SSE2 or SSE3 as the least common denominator.
 *
 * If your project does not use CMake all you need to do is the following:
 * \li Find the header file "Vc/Vc" and add its path to your include paths.
 * \li Find the library libVc and link to it.
 * \li Ensure you use the right compiler flags to enable the relevant SIMD instructions.
 */

/**
 * \defgroup Vectors Vectors
 *
 * The vector classes abstract the SIMD registers and their according instructions into types that
 * feel very familiar to C++ developers.
 *
 * Note that the documented types Vc::float_v, Vc::double_v, Vc::int_v, Vc::uint_v, Vc::short_v,
 * and Vc::ushort_v are actually \c typedefs of the \c Vc::Vector<T> class:
 * \code
 * namespace Vc {
 *   template<typename T> class Vector;
 *   typedef Vector<double> double_v;
 *   typedef Vector<float> float_v;
 *   // ...
 * }
 * \endcode
 *
 * \par Some general information on using the vector classes:
 *
 * Generally you can always mix scalar values with vectors as Vc will automatically broadcast the
 * scalar to a vector and then execute a vector operation. But, in order to ensure that implicit
 * type conversions only happen as defined by the C standard, there is only a very strict implicit
 * scalar to vector constructor:
 * \code
 * int_v a = 1;     // good:             int_v(int)
 * uint_v b = 1u;   // good:             uint_v(unsigned int)
 * uint_v c = 1;    // does not compile: uint_v(int)
 * float_v d = 1;   // does not compile: float_v(int)
 * float_v e = 1.;  // does not compile: float_v(double)
 * float_v f = 1.f; // good:             float_v(float)
 * \endcode
 *
 * The following ways of initializing a vector are not allowed:
 * \code
 * int_v v(3, 2, 8, 0); // constructor does not exist because it is not portable
 * int_v v;
 * v[0] = 3; v[1] = 2; v[2] = 8; v[3] = 0; // do not hardcode the number of entries!
 * // You can not know whether somebody will compile with Vc Scalar where int_v::Size == 1
 * \endcode
 *
 * Instead, if really necessary you can do:
 * \code
 * Vc::int_v v;
 * for (int i = 0; i < int_v::Size; ++i) {
 *   v[i] = f(i);
 * }
 * // which is equivalent to:
 * v.fill(f);
 * // or:
 * v = int_v::IndexesFromZero().apply(f);
 * \endcode
 */

/**
 * \defgroup Masks Masks
 *
 * Mask classes are abstractions for the results of vector comparisons. The actual implementation
 * differs depending on the SIMD instruction set. On SSE they contain a full 128-bit datatype while
 * on a different architecture they might be bit-fields.
 */

/**
 * \defgroup Utilities Utilities
 *
 * Utilities that either extend the language or provide other useful functionality outside of the
 * classes.
 */

/**
 * \defgroup Math Math
 *
 * Functions that implement math functions. Take care that some of the implementations will return
 * results with less precision than what the FPU calculates.
 */

/**
 * \ingroup Vectors
 * \brief Vector Classes Namespace
 *
 * All functions and types of Vc are defined inside the Vc namespace.
 *
 * To be precise, most types are actually defined inside a second namespace, such as Vc::SSE. At
 * compile-time the correct implementation is simply imported into the Vc namespace.
 */
namespace Vc
{
    /**
     * \class Vector dox.h <Vc/vector.h>
     * \ingroup Vectors
     *
     * The main vector class.
     *
     * \li Vc::float_v
     * \li Vc::sfloat_v
     * \li Vc::double_v
     * \li Vc::int_v
     * \li Vc::uint_v
     * \li Vc::short_v
     * \li Vc::ushort_v
     *
     * are only specializations of this class. For the full documentation take a look at the
     * specialized classes. For most cases there are no API differences for the specializations.
     * Thus you can make use of \c Vector<T> for generic programming.
     */
    template<typename T> class Vector
    {
        public:
#define INDEX_TYPE uint_v
#define VECTOR_TYPE Vector<T>
#define ENTRY_TYPE T
#define MASK_TYPE float_m
#define EXPONENT_TYPE int_v
#include "dox-common-ops.h"
#include "dox-real-ops.h"
#undef INDEX_TYPE
#undef VECTOR_TYPE
#undef ENTRY_TYPE
#undef MASK_TYPE
#undef EXPONENT_TYPE
    };

    /**
     * \ingroup Vectors
     *
     * Enum to declare platform specific constants
     */
    enum PlatformConstants {
        /**
         * Specifies the byte boundary for memory alignments necessary for aligned loads and stores.
         */
        VectorAlignment
    };

    /**
     * \ingroup Vectors
     *
     * Enum to declare special initializers for vector constructors.
     */
    enum SpecialInitializer {
        /**
         * Used for optimized construction of vectors initialized to zero.
         */
        Zero,

        /**
         * Used for optimized construction of vectors initialized to one.
         */
        One,

        /**
         * Parameter to create a vector with the entries 0, 1, 2,
         * 3, 4, 5, ... (depending on the vector's size, of course).
         */
        IndexesFromZero
    };

    /**
     * \ingroup Vectors
     *
     * Enum for load and store functions to select the optimizations that are safe to use.
     */
    enum LoadStoreFlags {
        /**
         * Tells Vc that the load/store can expect a memory address that is aligned on the correct
         * boundary.
         *
         * If you specify Aligned, but the memory address is not aligned the program will most
         * likely crash.
         */
        Aligned,

        /**
         * Tells Vc that the load/store can \em not expect a memory address that is aligned on the correct
         * boundary.
         *
         * If you specify Unaligned, but the memory address is aligned the load/store will execute
         * slightly slower than necessary.
         */
        Unaligned,

        /**
         * Tells Vc to bypass the cache for the load/store. Whether this will actually be done
         * depends on the instruction set in use.
         *
         * Streaming stores can be interesting when the code calculates values that, after being
         * written to memory, will not be used for a long time or used by a different thread.
         *
         * \note Passing Streaming as only alignment flag implies Aligned! If you need unaligned
         * memory access you can use
         * \code
         * v.store(mem, Vc::Unaligned | Vc::Streaming);
         * \endcode
         */
        Streaming
    };

#define INDEX_TYPE uint_v
#define VECTOR_TYPE float_v
#define ENTRY_TYPE float
#define MASK_TYPE float_m
#define EXPONENT_TYPE int_v
    /**
     * \class float_v dox.h <Vc/float_v>
     * \ingroup Vectors
     *
     * SIMD Vector of single precision floats.
     *
     * \note This is the same type as Vc::Vector<float>.
     */
    class VECTOR_TYPE
    {
        public:
#include "dox-common-ops.h"
#include "dox-real-ops.h"
    };
    /**
     * \class float_m dox.h <Vc/float_v>
     * \ingroup Masks
     *
     * Mask object to use with float_v objects.
     *
     * Of the same type as int_m and uint_m.
     */
    class MASK_TYPE
    {
        public:
#include "dox-common-mask-ops.h"
    };
#include "dox-math.h"
#undef VECTOR_TYPE
#undef ENTRY_TYPE
#undef MASK_TYPE

#define VECTOR_TYPE double_v
#define ENTRY_TYPE double
#define MASK_TYPE double_m
    /**
     * \class double_v dox.h <Vc/double_v>
     * \ingroup Vectors
     *
     * SIMD Vector of double precision floats.
     *
     * \note This is the same type as Vc::Vector<double>.
     */
    class VECTOR_TYPE
    {
        public:
#include "dox-common-ops.h"
#include "dox-real-ops.h"
    };
    /**
     * \class double_m dox.h <Vc/double_v>
     * \ingroup Masks
     *
     * Mask object to use with double_v objects.
     */
    class MASK_TYPE
    {
        public:
#include "dox-common-mask-ops.h"
    };
#include "dox-math.h"
#undef VECTOR_TYPE
#undef ENTRY_TYPE
#undef MASK_TYPE

#define VECTOR_TYPE_HAS_SHIFTS 1
#define VECTOR_TYPE int_v
#define ENTRY_TYPE int
#define MASK_TYPE int_m
#define INTEGER
    /**
     * \class int_v dox.h <Vc/int_v>
     * \ingroup Vectors
     *
     * SIMD Vector of 32 bit signed integers.
     *
     * \note This is the same type as Vc::Vector<int>.
     */
    class VECTOR_TYPE
    {
        public:
#include "dox-common-ops.h"
    };
    /**
     * \class int_m dox.h <Vc/int_v>
     * \ingroup Masks
     *
     * Mask object to use with int_v objects.
     *
     * Of the same type as float_m and uint_m.
     */
    class MASK_TYPE
    {
        public:
#include "dox-common-mask-ops.h"
    };
#undef VECTOR_TYPE
#undef ENTRY_TYPE
#undef MASK_TYPE

#define VECTOR_TYPE uint_v
#define ENTRY_TYPE unsigned int
#define MASK_TYPE uint_m
    /**
     * \class uint_v dox.h <Vc/uint_v>
     * \ingroup Vectors
     *
     * SIMD Vector of 32 bit unsigned integers.
     *
     * \note This is the same type as Vc::Vector<unsigned int>.
     */
    class VECTOR_TYPE
    {
        public:
#include "dox-common-ops.h"
    };
    /**
     * \class uint_m dox.h <Vc/uint_v>
     * \ingroup Masks
     *
     * Mask object to use with uint_v objects.
     *
     * Of the same type as int_m and float_m.
     */
    class MASK_TYPE
    {
        public:
#include "dox-common-mask-ops.h"
    };
#undef VECTOR_TYPE
#undef ENTRY_TYPE
#undef MASK_TYPE
#undef INDEX_TYPE

#define INDEX_TYPE ushort_v
#define VECTOR_TYPE short_v
#define ENTRY_TYPE short
#define MASK_TYPE short_m
    /**
     * \class short_v dox.h <Vc/short_v>
     * \ingroup Vectors
     *
     * SIMD Vector of 16 bit signed integers.
     *
     * \note This is the same type as Vc::Vector<short>.
     *
     * \warning Vectors of this type are not supported on all platforms. In that case the vector
     * class will silently fall back to a Vc::int_v.
     */
    class VECTOR_TYPE
    {
        public:
#include "dox-common-ops.h"
    };
    /**
     * \class short_m dox.h <Vc/short_v>
     * \ingroup Masks
     *
     * Mask object to use with short_v objects.
     *
     * Of the same type as ushort_m.
     */
    class MASK_TYPE
    {
        public:
#include "dox-common-mask-ops.h"
    };
#undef VECTOR_TYPE
#undef ENTRY_TYPE
#undef MASK_TYPE

#define VECTOR_TYPE ushort_v
#define ENTRY_TYPE unsigned short
#define MASK_TYPE ushort_m
    /**
     * \class ushort_v dox.h <Vc/ushort_v>
     * \ingroup Vectors
     *
     * SIMD Vector of 16 bit unsigned integers.
     *
     * \note This is the same type as Vc::Vector<unsigned short>.
     *
     * \warning Vectors of this type are not supported on all platforms. In that case the vector
     * class will silently fall back to a Vc::uint_v.
     */
    class VECTOR_TYPE
    {
        public:
#include "dox-common-ops.h"
    };
    /**
     * \class ushort_m dox.h <Vc/ushort_v>
     * \ingroup Masks
     *
     * Mask object to use with ushort_v objects.
     *
     * Of the same type as short_m.
     */
    class MASK_TYPE
    {
        public:
#include "dox-common-mask-ops.h"
    };
#undef VECTOR_TYPE
#undef ENTRY_TYPE
#undef MASK_TYPE
#undef INTEGER
#undef EXPONENT_TYPE
#undef VECTOR_TYPE_HAS_SHIFTS

#define EXPONENT_TYPE short_v
#define VECTOR_TYPE sfloat_v
#define ENTRY_TYPE float
#define MASK_TYPE sfloat_m
    /**
     * \class sfloat_v dox.h <Vc/sfloat_v>
     * \ingroup Vectors
     *
     * SIMD Vector of single precision floats that is guaranteed to have as many entries as a
     * Vc::short_v / Vc::ushort_v.
     */
    class VECTOR_TYPE
    {
        public:
#include "dox-common-ops.h"
#include "dox-real-ops.h"
    };
    /**
     * \class sfloat_m dox.h <Vc/sfloat_v>
     * \ingroup Masks
     * \ingroup Masks
     *
     * Mask object to use with sfloat_v objects.
     */
    class MASK_TYPE
    {
        public:
#include "dox-common-mask-ops.h"
    };
#include "dox-math.h"
#undef EXPONENT_TYPE
#undef VECTOR_TYPE
#undef ENTRY_TYPE
#undef MASK_TYPE
#undef INDEX_TYPE

    /**
     * \ingroup Math
     * \note Often int_v::Size == double_v::Size * 2, then only every second value in \p *e is defined.
     */
    double_v frexp(const double_v &x, int_v *e);
    /**
     * \ingroup Math
     * \note Often int_v::Size == double_v::Size * 2, then only every second value in \p *e is defined.
     */
    double_v ldexp(double_v x, int_v e);

    /**
     * \ingroup Utilities
     *
     * Force the vectors passed to the function into registers. This can be useful after looking at
     * the emitted assembly to force the compiler to optimize properly.
     *
     * \note Currently only has an effect for SSE vectors.
     * \note MSVC does not support this function at all.
     *
     * \warning Be careful with this function, especially since it can render the compiler unable to
     * compile for 32 bit systems if it forces more than 8 vectors in registers.
     */
    void forceToRegisters(const vec &, ...);

    /**
     * \ingroup Utilities
     *
     * Helper class to ensure proper alignment.
     *
     * This class reimplements the \c new and \c delete operators to align the allocated object
     * suitably for vector data. Additionally the type is annotated to require that same alignment
     * when placed on the stack.
     *
     * \see Vc::VectorAlignedBaseT
     */
    class VectorAlignedBase
    {
    public:
        void *operator new(size_t size);
        void *operator new(size_t, void *p);
        void *operator new[](size_t size);
        void operator delete(void *ptr, size_t);
        void operator delete[](void *ptr, size_t);
    };

    /**
     * \ingroup Utilities
     *
     * Helper class to ensure proper alignment.
     *
     * This class reimplements the \c new and \c delete operators to align the allocated object
     * suitably for vector data. Additionally the type is annotated to require that same alignment
     * when placed on the stack.
     *
     * This class differs from Vc::VectorAlignedBase in that the template parameter determines the
     * alignment. The alignment rules for different vector types might be different. If you use
     * Vc::VectorAlignedBase you will get the most restrictive alignment (i.e. it will work for all
     * vector types, but might lead to unnecessary padding).
     *
     * \tparam V One of the Vc vector types.
     *
     * \see Vc::VectorAlignedBase
     */
    template<typename V>
    class VectorAlignedBaseT
    {
    public:
        void *operator new(size_t size);
        void *operator new(size_t, void *p);
        void *operator new[](size_t size);
        void operator delete(void *ptr, size_t);
        void operator delete[](void *ptr, size_t);
    };
}

/**
 * \ingroup Utilities
 *
 * Loop over all set bits in the mask. The iterator variable will be set to the position of the set
 * bits. A mask of e.g. 00011010 would result in the loop being called with the iterator being set to
 * 1, 3, and 4.
 *
 * This allows you to write:
 * \code
 * float_v a = ...;
 * Vc_foreach_bit(int i, a < 0.f) {
 *   std::cout << a[i] << "\n";
 * }
 * \endcode
 * The example prints all the values in \p a that are negative, and only those.
 *
 * \param iterator  The iterator variable. For example "int i".
 * \param mask      The mask to iterate over. You can also just write a vector operation that returns a
 *                  mask.
 *
 * \note Since Vc 0.7 break and continue are supported in foreach_bit loops.
 */
#define Vc_foreach_bit(iterator, mask)

/**
 * \ingroup Utilities
 *
 * Alias for Vc_foreach_bit unless VC_CLEAN_NAMESPACE is defined.
 */
#define foreach_bit(iterator, mask)

/**
 * \ingroup Utilities
 * \headerfile dox.h <Vc/IO>
 *
 * Prints the contents of a vector into a stream object.
 *
 * \code
 * const Vc::int_v v(Vc::IndexesFromZero);
 * std::cout << v << std::endl;
 * \endcode
 * will output (with SSE):
\verbatim
[0, 1, 2, 3]
\endverbatim
 *
 * \param s Any standard C++ ostream object. For example std::cout or a std::stringstream object.
 * \param v Any Vc::Vector object.
 * \return  The ostream object: to chain multiple stream operations.
 *
 * \note With the GNU standard library this function will check, whether the output stream is a tty.
 * In that case it will colorize the output.
 */
template<typename T>
std::ostream &operator<<(std::ostream &s, const Vc::Vector<T> &v);

/**
 * \ingroup Utilities
 * \headerfile dox.h <Vc/IO>
 *
 * Prints the contents of a mask into a stream object.
 *
 * \code
 * const Vc::short_m m = Vc::short_v::IndexesFromZero() < 3;
 * std::cout << m << std::endl;
 * \endcode
 * will output (with SSE):
\verbatim
m[1110 0000]
\endverbatim
 *
 * \param s Any standard C++ ostream object. For example std::cout or a std::stringstream object.
 * \param v Any Vc mask object.
 * \return  The ostream object: to chain multiple stream operations.
 *
 * \note With the GNU standard library this function will check, whether the output stream is a tty.
 * In that case it will colorize the output.
 */
template<typename T>
std::ostream &operator<<(std::ostream &s, const typename Vc::Vector<T>::Mask &v);

/**
 * \ingroup Utilities
 * \headerfile dox.h <Vc/IO>
 *
 * Prints the contents of a Memory object into a stream object.
 *
 * \code
 * Vc::Memory<int_v, 10> m;
 * for (int i = 0; i < m.entriesCount(); ++i) {
 *   m[i] = i;
 * }
 * std::cout << m << std::endl;
 * \endcode
 * will output (with SSE):
\verbatim
{[0, 1, 2, 3] [4, 5, 6, 7] [8, 9, 0, 0]}
\endverbatim
 *
 * \param s Any standard C++ ostream object. For example std::cout or a std::stringstream object.
 * \param m Any Vc::Memory object.
 * \return  The ostream object: to chain multiple stream operations.
 *
 * \note With the GNU standard library this function will check, whether the output stream is a tty.
 * In that case it will colorize the output.
 *
 * \warning Please do not forget that printing a large memory object can take a long time.
 */
template<typename V, typename Parent, typename Dimension, typename RM>
inline std::ostream &operator<<(std::ostream &s, const Vc::MemoryBase<V, Parent, Dimension, RM> &m);

namespace Vc
{
/**
 * \ingroup Utilities
 * \headerfile dox.h <Vc/version.h>
 *
 * \returns the version string of the Vc headers.
 *
 * \note There exists a built-in check that ensures on application startup that the Vc version of the
 * library (link time) and the headers (compile time) are equal. A mismatch between headers and
 * library could lead to errors that are very hard to debug.
 * \note If you need to disable the check (it costs a very small amount of application startup time)
 * you can define VC_NO_VERSION_CHECK at compile time.
 */
const char *versionString();

/**
 * \ingroup Utilities
 * \headerfile dox.h <Vc/version.h>
 *
 * \returns the version of the Vc headers encoded in an integer.
 */
unsigned int versionNumber();

/**
 * \ingroup Utilities
 * \headerfile dox.h <Vc/version.h>
 *
 * Contains the version string of the Vc headers. Same as Vc::versionString().
 */
#define VC_VERSION_STRING

/**
 * \ingroup Utilities
 * \headerfile dox.h <Vc/version.h>
 *
 * Contains the encoded version number of the Vc headers. Same as Vc::versionNumber().
 */
#define VC_VERSION_NUMBER

/**
 * \ingroup Utilities
 * \headerfile dox.h <Vc/version.h>
 *
 * Helper macro to compare against an encoded version number.
 * Example:
 * \code
 * #if VC_VERSION_CHECK(0.5.1) >= VC_VERSION_NUMBER
 * \endcode
 */
#define VC_VERSION_CHECK(major, minor, patch)

/**
 * \ingroup Utilities
 * \headerfile dox.h <Vc/vector.h>
 * An integer (for use with the preprocessor) that gives the number of entries in a double_v.
 */
#define VC_DOUBLE_V_SIZE
/**
 * \ingroup Utilities
 * \headerfile dox.h <Vc/vector.h>
 * An integer (for use with the preprocessor) that gives the number of entries in a float_v.
 */
#define VC_FLOAT_V_SIZE
/**
 * \ingroup Utilities
 * \headerfile dox.h <Vc/vector.h>
 * An integer (for use with the preprocessor) that gives the number of entries in a sfloat_v.
 */
#define VC_SFLOAT_V_SIZE
/**
 * \ingroup Utilities
 * \headerfile dox.h <Vc/vector.h>
 * An integer (for use with the preprocessor) that gives the number of entries in a int_v.
 */
#define VC_INT_V_SIZE
/**
 * \ingroup Utilities
 * \headerfile dox.h <Vc/vector.h>
 * An integer (for use with the preprocessor) that gives the number of entries in a uint_v.
 */
#define VC_UINT_V_SIZE
/**
 * \ingroup Utilities
 * \headerfile dox.h <Vc/vector.h>
 * An integer (for use with the preprocessor) that gives the number of entries in a short_v.
 */
#define VC_SHORT_V_SIZE
/**
 * \ingroup Utilities
 * \headerfile dox.h <Vc/vector.h>
 * An integer (for use with the preprocessor) that gives the number of entries in a ushort_v.
 */
#define VC_USHORT_V_SIZE

} // namespace Vc<|MERGE_RESOLUTION|>--- conflicted
+++ resolved
@@ -199,7 +199,6 @@
  * \page featuremacros Feature Macros
  *
  * The following macros are available to enable/disable selected features:
-<<<<<<< HEAD
  * \li \e VC_NO_STD_FUNCTIONS If this macro is defined, the Vc math functions are
  * not imported into the \c std namespace. They are still available in the Vc namespace.
  * \li \e VC_CLEAN_NAMESPACE If this macro is defined, any symbol or macro that does not have a Vc
@@ -211,15 +210,9 @@
  * \li \e VC_NO_VERSION_CHECK Define this macro to disable the safety check for the libVc version.
  * The check generates a small check for every object file, which is called at startup, i.e. before
  * the main function.
-=======
- * \li \e VC_NO_STD_FUNCTIONS
- * \li \e VC_CLEAN_NAMESPACE
- * \li \e VC_NO_AUTOMATIC_BOOL_FROM_MASK
- * \li \e VC_NO_VERSION_CHECK
  * \li \e VC_CHECK_ALIGNMENT If this macro is defined Vc will assert correct alignment for all
  *        objects that require correct alignment. This can be very useful to debug crashes resulting
  *        from misaligned memory accesses. This check will introduce a significant overhead.
->>>>>>> b5dddaa7
  */
 
 /**
