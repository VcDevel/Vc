/*  This file is part of the Vc library.

    Copyright (C) 2009-2012 Matthias Kretz <kretz@kde.org>

    Vc is free software: you can redistribute it and/or modify
    it under the terms of the GNU Lesser General Public License as
    published by the Free Software Foundation, either version 3 of
    the License, or (at your option) any later version.

    Vc is distributed in the hope that it will be useful, but
    WITHOUT ANY WARRANTY; without even the implied warranty of
    MERCHANTABILITY or FITNESS FOR A PARTICULAR PURPOSE.  See the
    GNU Lesser General Public License for more details.

    You should have received a copy of the GNU Lesser General Public
    License along with Vc.  If not, see <http://www.gnu.org/licenses/>.

*/

/**
 * \mainpage
 * \image html logo.png
 *
 * The Vc library is a collection of vector classes with existing implementations for SSE, AVX,
 * and a scalar fallback. An implementation for the Intel Xeon Phi is expected to be ready for Vc
 * 0.8.
 *
 * \section background Background information and learning material
 * \li \ref intro
 * \li \ref portability
 * \li \ref featuremacros
 * \li \ref buildsystem
 * \li \ref examples
 *
 * \section apidox API documentation
 * \li \ref Vectors
 * \li \ref Masks
 * \li \ref Utilities
 * \li \ref Math
 *
 * Per default, code compiled against the Vc headers will use the instruction set that the compiler
 * says is available. For example compiling with "g++ -mssse3" will enable compilation against the
 * SSE implementation using SSE the instruction sets SSE, SSE2, SSE3 and SSSE3. If you want to force
 * compilation against a specific implementation of the vector classes you can set the macro
 * VC_IMPL to either "Scalar", "SSE2", "SSE3", "SSSE3", "SSE4_1", "SSE4_2", "SSE4a", or "AVX".
 * Setting VC_IMPL to
 * "SSE" will force the SSE instruction set, but lets the headers figure out the version to use or,
 * if that fails, uses SSE4.1.
 * After you include a Vc header, you will have the following macros available, which you can (but
 * normally should not) use to determine the implementation Vc uses:
 * \li \c VC_IMPL_Scalar
 * \li \c VC_IMPL_SSE (shorthand for SSE2 || SSE3 || SSSE3 || SSE4_1. SSE1 alone is not supported.)
 * \li \c VC_IMPL_SSE2
 * \li \c VC_IMPL_SSE3
 * \li \c VC_IMPL_SSSE3
 * \li \c VC_IMPL_SSE4_1
 * \li \c VC_IMPL_SSE4_2
 * \li \c VC_IMPL_SSE4a
 * \li \c VC_IMPL_AVX
 *
 * Another set of macros you may use for target specific implementations are the \c VC_*_V_SIZE
 * macros: \ref Utilities
 */

/**
 * \page intro Introduction
 *
 * If you are new to vectorization please read this following part and make sure you understand it:
 * \li Forget what you learned about vectors in math classes. SIMD vectors are a different concept!
 * \li Forget about containers that also go by the name of a vector. SIMD vectors are a different concept!
 * \li A vector is defined by the hardware as a special register which is wider than required for a
 * single value. Thus multiple values fit into one register. The width of this register and the
 * size of the scalar data type in use determine the number of entries in the vector.
 * Therefore this number is an unchangeable property of the hardware and not a variable in the
 * Vc API.
 * \li Note that hardware is free to use different vector register widths for different data types.
 * For example AVX has instructions for 256-bit floating point registers, but only 128-bit integer
 * instructions.
 *
 * \par Example 1:
 *
 * You can modify a function to use vector types and thus implement a horizontal vectorization. The
 * original scalar function could look like this:
 * \code
 * void normalize(float &x, float &y, float &z)
 * {
 *   const float d = std::sqrt(x * x + y * y + z * z);
 *   x /= d;
 *   y /= d;
 *   z /= d;
 * }
 * \endcode
 * To vectorize the \c normalize function with Vc, the types must be substituted by their Vc counterparts and math functions
 * must use the Vc implementation (which is, per default, also imported into \c std namespace):
 * \code
 * using Vc::float_v;
 *
 * void normalize(float_v &x, float_v &y, float_v &z)
 * {
 *   const float_v d = Vc::sqrt(x * x + y * y + z * z);
 *   x /= d;
 *   y /= d;
 *   z /= d;
 * }
 * \endcode
 * The latter function is able to normalize four 3D vectors when compiled for SSE in the same
 * time the former function normalizes one 3D vector.
 *
 * For completeness, note that you can optimize the division in the normalize function further:
 * \code
 *   const float_v d_inv = float_v::One() / Vc::sqrt(x * x + y * y + z * z);
 *   const float_v d_inv = Vc::rsqrt(x * x + y * y + z * z); // less accurate, but faster
 * \endcode
 * Then you can multiply \c x, \c y, and \c z with \c d_inv, which is considerably faster than three
 * divisions.
 *
 * As you can probably see, the new challenge with Vc is the use of good data-structures which
 * support horizontal vectorization. Depending on your problem at hand this may become the main
 * focus of design (it does not have to be, though).
 *
 * \section intro_alignment Alignment
<<<<<<< HEAD
=======
 *
 * \subsection intro_alignment_background What is Alignment
 *
 * If you do not know what alignment is, and why it is important, read on, otherwise skip to \ref
 * intro_alignment_tools. Normally the alignment of data is an implementation detail left to the
 * compiler. Until C++11, the language did not even have any (official) means to query or modify
 * alignment.
 *
 * Most data types require more than one Byte for storage. Thus, even most atomic data types span
 * several locations in memory. E.g. if you have a pointer to \c float, the address stored in this
 * pointer just determines the first of four Bytes of the \c float. Naively, one could think that
 * any address (which belongs to the process) can be used to store such a float. While this is true
 * for some architectures, some architectures may terminate the process when a misaligned pointer is
 * dereferenced. The natural alignment for atomic data types typically is the same as their size.
 * Thus the address of a \c float object should always be a multiple of 4 Bytes.
 *
 * Alignment becomes more important for SIMD data types.
 * 1. There are different instructions to load/store aligned and unaligned vectors. The unaligned
 * load/stores recently were greatly improved in x86 CPUs. Still, the rule of thumb
 * says that aligned loads/stores are faster.
 * 2. Access to an unaligned vector with an instruction that expects an aligned vector crashes the
 * application. Once you write vectorized code you might want to make it a habit to check crashes
 * for unaligned addresses.
 * 3. Memory allocation on the heap will return addresses aligned to some system specific alignment
 * rule. E.g. Linux 32bit aligns on 8 Bytes, while Linux 64bit aligns on 16 Bytes. Both alignments
 * are not strict enough for AVX vectors. Worse, if you develop on Linux 64bit with SSE you won't
 * notice any problems until you switch to a 32bit build or AVX.
 * 4. Placement on the stack is determined at compile time and requires the compiler to know the
 * alignment restrictions of the type.
 * 5. The size of a cache line is just two or four times larger than the SIMD types (if not equal).
 * Thus, if you load several vectors consecutively from memory every fourth, second, or even every
 * load will have to be read from two different cache lines. This is called a cache line split. They
 * lead to degraded performance, which becomes very noticeable for memory intensive code.
 *
 * \subsection intro_alignment_tools Tools
 *
 * Vc provides several classes and functions to get alignment right.
 * \li Vc::VectorAlignment is a compile time constant that equals the largest alignment restriction
 * (in Bytes) for the selected target architecture.
 * \li Vc::VectorAlignedBase and Vc::VectorAlignedBaseT are helper classes that use compiler
 * specific extensions to annotate the alignment restrictions for vector types. Additionally they
 * reimplement \c new and \c delete to return correctly aligned pointers to the heap.
 * \li Vc::malloc and Vc::free are meant as replacements for \c malloc and \c free. They can be used
 * to allocate any type of memory with an abstract alignment restriction: \ref Vc::MallocAlignment.
 * Note, that (like \c malloc) the memory is only allocated and not initialized. If you allocate
 * memory for a type that has a constructor, use the placement new syntax to initialize the memory.
 * \li Vc::Memory
 * \li Vc::Memory<V, Size, 0u>
 * \li Vc::Memory<V, 0u, 0u>
>>>>>>> c71b83f7
 */

/**
 * \page portability Portability Issues
 *
 * One of the major goals of Vc is to ease development of portable code, while achieving highest
 * possible performance that requires target architecture specific instructions. This is possible
 * through having just a single type use different implementations of the same API depending on the
 * target architecture. Many of the details of the target architecture are often dependent on the
 * compiler flags that were used. Also there can be subtle differences between the implementations
 * that could lead to problems. This page aims to document all issues you might need to know about.
 *
 * \par Compiler Flags
 *
 * \li \e GCC: The compiler should be called with the -march=\<target\> flag. Take a look at the GCC
 * manpage to find all possibilities for \<target\>. Additionally it is best to also add the -msse2
 * -msse3 ... -mavx flags. If no SIMD instructions are enabled via compiler flags, Vc must fall back
 * to the scalar implementation.
 * \li \e Clang: The same as for GCC applies.
 * \li \e ICC: Same as GCC, but the flags are called -xAVX -xSSE4.2 -xSSE4.1 -xSSSE3 -xSSE3 -xSSE2.
 * \li \e MSVC: On 32bit you can add the /arch:SSE2 flag. That's about all the MSVC documentation
 * says. Still the MSVC compiler knows about the newer instructions in SSE3 and upwards. How you can
 * determine what CPUs will be supported by the resulting binary is unclear.
 *
 * \par Where does the final executable run?
 *
 * You must be aware of the fact that a binary that is built for a given SIMD hardware may not run
 * on a processor that does not have these instructions. The executable will work fine as long as no
 * such instruction is actually executed and only crash at the place where such an instruction is
 * used. Thus it is better to check at application start whether the compiled in SIMD hardware is
 * really supported on the executing CPU. This can be determined with the
 * currentImplementationSupported function.
 *
 * If you want to distribute a binary that runs correctly on many different systems you either must
 * restrict it to the least common denominator (which often is SSE2), or you must compile the code
 * several times, with the different target architecture compiler options. A simple way to combine
 * the resulting executables would be via a wrapping script/executable that determines the correct
 * executable to use. A more sophisticated option is the use of the ifunc attribute GCC provides.
 * Other compilers might provide similar functionality.
 *
 * \par Guarantees
 *
 * It is guaranteed that:
 * \li \code int_v::Size == uint_v::Size == float_v::Size \endcode
 * \li \code short_v::Size == ushort_v::Size == sfloat_v::Size \endcode
 *
 * \par Important Differences between Implementations
 *
 * \li Obviously the number of entries in a vector depends on the target architecture.
 * \li Because of the guarantees above, sfloat_v does not necessarily map to a single SIMD register
 * and thus there could be a higher register pressure when this type is used.
 * \li Hardware that does not support 16-Bit integer vectors can implement the short_v and ushort_v
 * API via 32-Bit integer vectors. Thus, some of the overflow behavior might be slightly different,
 * and truncation will only happen when the vector is stored to memory.
 *
 * \section portability_compilerquirks Compiler Quirks
 *
 * Since SIMD is not part of the C/C++ language standards Vc abstracts more or less standardized
 * compiler extensions. Sadly, not every issue can be transparently abstracted.
 * Therefore this will be the place where differences are documented:
 * \li MSVC is incapable of parameter passing by value, if the type has alignment restrictions. The
 * consequence is that all Vc vector types and any type derived from Vc::VectorAlignedBase cannot be
 * used as function parameters, unless a pointer is used (this includes reference and
 * const-reference). So \code
 * void foo(Vc::float_v) {}\endcode does not compile, while \code
 * void foo(Vc::float_v &) {}
 * void foo(const Vc::float_v &) {}
 * void foo(Vc::float_v *) {}
 * \endcode all work.
 * Normally you should prefer passing by value since a sane compiler will then pass the data in a
 * register and does not have to store/load the data to/from the stack. Vc defines \c
 * VC_PASSING_VECTOR_BY_VALUE_IS_BROKEN for such cases. Also the Vc vector types contain a composite
 * typedef \c AsArg which resolves to either const-ref or const-by-value. Thus, you can always use
 * \code void foo(Vc::float_v::AsArg) {}\endcode.
 */

/**
 * \page featuremacros Feature Macros
 *
 * The following macros are available to enable/disable selected features:
 * \li \e VC_NO_STD_FUNCTIONS If this macro is defined, the Vc math functions are
 * not imported into the \c std namespace. They are still available in the Vc namespace.
 * \li \e VC_CLEAN_NAMESPACE If this macro is defined, any symbol or macro that does not have a Vc
 * prefix will be disabled.
 * \li \e VC_NO_AUTOMATIC_BOOL_FROM_MASK Define this macro to disable automatic conversion from Vc
 * mask types to bool. The automatic conversion corresponds to the isFull() function. By disabling
 * the automatic conversion you can find places where the implicit isFull() conversion is not the
 * correct reduction.
 * \li \e VC_NO_VERSION_CHECK Define this macro to disable the safety check for the libVc version.
 * The check generates a small check for every object file, which is called at startup, i.e. before
 * the main function.
 * \li \e VC_CHECK_ALIGNMENT If this macro is defined Vc will assert correct alignment for all
 *        objects that require correct alignment. This can be very useful to debug crashes resulting
 *        from misaligned memory accesses. This check will introduce a significant overhead.
 */

/**
 * \page buildsystem Build System
 *
 * Vc uses CMake as its buildsystem. It also provides much of the CMake logic it
 * uses for itself for other projects that use CMake and Vc. Here's an (incomplete) list of features
 * you can get from the CMake scripts provided with Vc:
 * \li check for a required Vc version
 * \li locate libVc and Vc includes
 * \li compiler flags to workaround Vc related quirks/bugs in specific compilers
 * \li compiler flags to enable/disable SIMD instruction sets, defaulting to full support for the
 * host system
 *
 * \section buildsystem_variables CMake Variables
 *
 * To make use of these features simply copy the FindVc.cmake as installed by Vc to your project.
 * Add \code find_package(Vc [version] [REQUIRED]) \endcode to your CMakeLists.txt. After that you
 * can use the following variables:
 * \li \e Vc_FOUND: tells whether the package was found
 * \li \e Vc_INCLUDE_DIR: you must add this to your include directories for the targets that you
 * want to compile against Vc: \code include_directories(${Vc_INCLUDE_DIR}) \endcode
 * \li \e Vc_DEFINITIONS: recommended compiler flags. You can use them via add_definitions or the
 * COMPILE_FLAGS property.
 *
 * The following variables might be of interest, too:
 * \li \e Vc_SSE_INTRINSICS_BROKEN
 * \li \e Vc_AVX_INTRINSICS_BROKEN
 * \li \e Vc_XOP_INTRINSICS_BROKEN
 * \li \e Vc_FMA4_INTRINSICS_BROKEN
 *
 * \section buildsystem_macros CMake Macros
 *
 * The macro vc_compile_for_all_implementations is provided to help with compiling a given source
 * file multiple times with all different possible SIMD targets for the given architecture.
 * Example:
   \verbatim
   vc_compile_for_all_implementations(objs src/trigonometric.cpp
     FLAGS -DSOME_FLAG
     EXCLUDE Scalar SSE2)
   \endverbatim
 * You can specify an arbitrary number of additional compiler flags after the FLAGS argument. These
 * flags will be used for all compiler calls. After the EXCLUDE argument you can specify targets
 * that you want to exclude. Often it suffices to have SSE2 or SSE3 as the least common denominator.
 *
 * \section buildsystem_other Using Vc without CMake
 *
 * \section buildsystem_macros CMake Macros
 *
 * The macro vc_compile_for_all_implementations is provided to help with compiling a given source
 * file multiple times with all different possible SIMD targets for the given architecture.
 * Example:
   \verbatim
   vc_compile_for_all_implementations(objs src/trigonometric.cpp
     FLAGS -DSOME_FLAG
     EXCLUDE Scalar SSE2)
   \endverbatim
 * You can specify an arbitrary number of additional compiler flags after the FLAGS argument. These
 * flags will be used for all compiler calls. After the EXCLUDE argument you can specify targets
 * that you want to exclude. Often it suffices to have SSE2 or SSE3 as the least common denominator.
 *
 * If your project does not use CMake all you need to do is the following:
 * \li Find the header file "Vc/Vc" and add its path to your include paths.
 * \li Find the library libVc and link to it.
 * \li Ensure you use the right compiler flags to enable the relevant SIMD instructions.
 */

/**
 * \defgroup Vectors Vectors
 *
 * The vector classes abstract the SIMD registers and their according instructions into types that
 * feel very familiar to C++ developers.
 *
 * Note that the documented types Vc::float_v, Vc::double_v, Vc::int_v, Vc::uint_v, Vc::short_v,
 * and Vc::ushort_v are actually \c typedefs of the \c Vc::Vector<T> class:
 * \code
 * namespace Vc {
 *   template<typename T> class Vector;
 *   typedef Vector<double> double_v;
 *   typedef Vector<float> float_v;
 *   // ...
 * }
 * \endcode
 *
 * \par Some general information on using the vector classes:
 *
 * Generally you can always mix scalar values with vectors as Vc will automatically broadcast the
 * scalar to a vector and then execute a vector operation. But, in order to ensure that implicit
 * type conversions only happen as defined by the C standard, there is only a very strict implicit
 * scalar to vector constructor:
 * \code
 * int_v a = 1;     // good:             int_v(int)
 * uint_v b = 1u;   // good:             uint_v(unsigned int)
 * uint_v c = 1;    // does not compile: uint_v(int)
 * float_v d = 1;   // does not compile: float_v(int)
 * float_v e = 1.;  // does not compile: float_v(double)
 * float_v f = 1.f; // good:             float_v(float)
 * \endcode
 *
 * The following ways of initializing a vector are not allowed:
 * \code
 * int_v v(3, 2, 8, 0); // constructor does not exist because it is not portable
 * int_v v;
 * v[0] = 3; v[1] = 2; v[2] = 8; v[3] = 0; // do not hardcode the number of entries!
 * // You can not know whether somebody will compile with Vc Scalar where int_v::Size == 1
 * \endcode
 *
 * Instead, if really necessary you can do:
 * \code
 * Vc::int_v v;
 * for (int i = 0; i < int_v::Size; ++i) {
 *   v[i] = f(i);
 * }
 * // which is equivalent to:
 * v.fill(f);
 * // or:
 * v = int_v::IndexesFromZero().apply(f);
 * \endcode
 */

/**
 * \defgroup Masks Masks
 *
 * Mask classes are abstractions for the results of vector comparisons. The actual implementation
 * differs depending on the SIMD instruction set. On SSE they contain a full 128-bit datatype while
 * on a different architecture they might be bit-fields.
 */

/**
 * \defgroup Utilities Utilities
 *
 * Utilities that either extend the language or provide other useful functionality outside of the
 * classes.
 */

/**
 * \defgroup Math Math
 *
 * Functions that implement math functions. Take care that some of the implementations will return
 * results with less precision than what the FPU calculates.
 */

/**
 * \ingroup Vectors
 * \brief Vector Classes Namespace
 *
 * All functions and types of Vc are defined inside the Vc namespace.
 *
 * To be precise, most types are actually defined inside a second namespace, such as Vc::SSE. At
 * compile-time the correct implementation is simply imported into the Vc namespace.
 */
namespace Vc
{
    /**
     * \class Vector dox.h <Vc/vector.h>
     * \ingroup Vectors
     *
     * The main vector class.
     *
     * \li Vc::float_v
     * \li Vc::sfloat_v
     * \li Vc::double_v
     * \li Vc::int_v
     * \li Vc::uint_v
     * \li Vc::short_v
     * \li Vc::ushort_v
     *
     * are only specializations of this class. For the full documentation take a look at the
     * specialized classes. For most cases there are no API differences for the specializations.
     * Thus you can make use of \c Vector<T> for generic programming.
     */
    template<typename T> class Vector
    {
        public:
#define INDEX_TYPE uint_v
#define VECTOR_TYPE Vector<T>
#define ENTRY_TYPE T
#define MASK_TYPE float_m
#define EXPONENT_TYPE int_v
#include "dox-common-ops.h"
#include "dox-real-ops.h"
#undef INDEX_TYPE
#undef VECTOR_TYPE
#undef ENTRY_TYPE
#undef MASK_TYPE
#undef EXPONENT_TYPE
    };

    /**
     * \ingroup Vectors
     *
     * Enum to declare platform specific constants
     */
    enum PlatformConstants {
        /**
         * Specifies the byte boundary for memory alignments necessary for aligned loads and stores.
         */
        VectorAlignment
    };

    /**
     * \ingroup Vectors
     *
     * Enum to declare special initializers for vector constructors.
     */
    enum SpecialInitializer {
        /**
         * Used for optimized construction of vectors initialized to zero.
         */
        Zero,

        /**
         * Used for optimized construction of vectors initialized to one.
         */
        One,

        /**
         * Parameter to create a vector with the entries 0, 1, 2,
         * 3, 4, 5, ... (depending on the vector's size, of course).
         */
        IndexesFromZero
    };

    /**
     * \ingroup Vectors
     *
     * Enum for load and store functions to select the optimizations that are safe to use.
     */
    enum LoadStoreFlags {
        /**
         * Tells Vc that the load/store can expect a memory address that is aligned on the correct
         * boundary.
         *
         * If you specify Aligned, but the memory address is not aligned the program will most
         * likely crash.
         */
        Aligned,

        /**
         * Tells Vc that the load/store can \em not expect a memory address that is aligned on the correct
         * boundary.
         *
         * If you specify Unaligned, but the memory address is aligned the load/store will execute
         * slightly slower than necessary.
         */
        Unaligned,

        /**
         * Tells Vc to bypass the cache for the load/store. Whether this will actually be done
         * depends on the instruction set in use.
         *
         * Streaming stores can be interesting when the code calculates values that, after being
         * written to memory, will not be used for a long time or used by a different thread.
         *
         * \note Passing Streaming as only alignment flag implies Aligned! If you need unaligned
         * memory access you can use
         * \code
         * v.store(mem, Vc::Unaligned | Vc::Streaming);
         * \endcode
         */
        Streaming
    };

#define INDEX_TYPE uint_v
#define VECTOR_TYPE float_v
#define ENTRY_TYPE float
#define MASK_TYPE float_m
#define EXPONENT_TYPE int_v
    /**
     * \class float_v dox.h <Vc/float_v>
     * \ingroup Vectors
     *
     * SIMD Vector of single precision floats.
     *
     * \note This is the same type as Vc::Vector<float>.
     */
    class VECTOR_TYPE
    {
        public:
#include "dox-common-ops.h"
#include "dox-real-ops.h"
    };
    /**
     * \class float_m dox.h <Vc/float_v>
     * \ingroup Masks
     *
     * Mask object to use with float_v objects.
     *
     * Of the same type as int_m and uint_m.
     */
    class MASK_TYPE
    {
        public:
#include "dox-common-mask-ops.h"
    };
#include "dox-math.h"
#undef VECTOR_TYPE
#undef ENTRY_TYPE
#undef MASK_TYPE

#define VECTOR_TYPE double_v
#define ENTRY_TYPE double
#define MASK_TYPE double_m
    /**
     * \class double_v dox.h <Vc/double_v>
     * \ingroup Vectors
     *
     * SIMD Vector of double precision floats.
     *
     * \note This is the same type as Vc::Vector<double>.
     */
    class VECTOR_TYPE
    {
        public:
#include "dox-common-ops.h"
#include "dox-real-ops.h"
    };
    /**
     * \class double_m dox.h <Vc/double_v>
     * \ingroup Masks
     *
     * Mask object to use with double_v objects.
     */
    class MASK_TYPE
    {
        public:
#include "dox-common-mask-ops.h"
    };
#include "dox-math.h"
#undef VECTOR_TYPE
#undef ENTRY_TYPE
#undef MASK_TYPE

#define VECTOR_TYPE_HAS_SHIFTS 1
#define VECTOR_TYPE int_v
#define ENTRY_TYPE int
#define MASK_TYPE int_m
#define INTEGER
    /**
     * \class int_v dox.h <Vc/int_v>
     * \ingroup Vectors
     *
     * SIMD Vector of 32 bit signed integers.
     *
     * \note This is the same type as Vc::Vector<int>.
     */
    class VECTOR_TYPE
    {
        public:
#include "dox-common-ops.h"
    };
    /**
     * \class int_m dox.h <Vc/int_v>
     * \ingroup Masks
     *
     * Mask object to use with int_v objects.
     *
     * Of the same type as float_m and uint_m.
     */
    class MASK_TYPE
    {
        public:
#include "dox-common-mask-ops.h"
    };
#undef VECTOR_TYPE
#undef ENTRY_TYPE
#undef MASK_TYPE

#define VECTOR_TYPE uint_v
#define ENTRY_TYPE unsigned int
#define MASK_TYPE uint_m
    /**
     * \class uint_v dox.h <Vc/uint_v>
     * \ingroup Vectors
     *
     * SIMD Vector of 32 bit unsigned integers.
     *
     * \note This is the same type as Vc::Vector<unsigned int>.
     */
    class VECTOR_TYPE
    {
        public:
#include "dox-common-ops.h"
    };
    /**
     * \class uint_m dox.h <Vc/uint_v>
     * \ingroup Masks
     *
     * Mask object to use with uint_v objects.
     *
     * Of the same type as int_m and float_m.
     */
    class MASK_TYPE
    {
        public:
#include "dox-common-mask-ops.h"
    };
#undef VECTOR_TYPE
#undef ENTRY_TYPE
#undef MASK_TYPE
#undef INDEX_TYPE

#define INDEX_TYPE ushort_v
#define VECTOR_TYPE short_v
#define ENTRY_TYPE short
#define MASK_TYPE short_m
    /**
     * \class short_v dox.h <Vc/short_v>
     * \ingroup Vectors
     *
     * SIMD Vector of 16 bit signed integers.
     *
     * \note This is the same type as Vc::Vector<short>.
     *
     * \warning Vectors of this type are not supported on all platforms. In that case the vector
     * class will silently fall back to a Vc::int_v.
     */
    class VECTOR_TYPE
    {
        public:
#include "dox-common-ops.h"
    };
    /**
     * \class short_m dox.h <Vc/short_v>
     * \ingroup Masks
     *
     * Mask object to use with short_v objects.
     *
     * Of the same type as ushort_m.
     */
    class MASK_TYPE
    {
        public:
#include "dox-common-mask-ops.h"
    };
#undef VECTOR_TYPE
#undef ENTRY_TYPE
#undef MASK_TYPE

#define VECTOR_TYPE ushort_v
#define ENTRY_TYPE unsigned short
#define MASK_TYPE ushort_m
    /**
     * \class ushort_v dox.h <Vc/ushort_v>
     * \ingroup Vectors
     *
     * SIMD Vector of 16 bit unsigned integers.
     *
     * \note This is the same type as Vc::Vector<unsigned short>.
     *
     * \warning Vectors of this type are not supported on all platforms. In that case the vector
     * class will silently fall back to a Vc::uint_v.
     */
    class VECTOR_TYPE
    {
        public:
#include "dox-common-ops.h"
    };
    /**
     * \class ushort_m dox.h <Vc/ushort_v>
     * \ingroup Masks
     *
     * Mask object to use with ushort_v objects.
     *
     * Of the same type as short_m.
     */
    class MASK_TYPE
    {
        public:
#include "dox-common-mask-ops.h"
    };
#undef VECTOR_TYPE
#undef ENTRY_TYPE
#undef MASK_TYPE
#undef INTEGER
#undef EXPONENT_TYPE
#undef VECTOR_TYPE_HAS_SHIFTS

#define EXPONENT_TYPE short_v
#define VECTOR_TYPE sfloat_v
#define ENTRY_TYPE float
#define MASK_TYPE sfloat_m
    /**
     * \class sfloat_v dox.h <Vc/sfloat_v>
     * \ingroup Vectors
     *
     * SIMD Vector of single precision floats that is guaranteed to have as many entries as a
     * Vc::short_v / Vc::ushort_v.
     */
    class VECTOR_TYPE
    {
        public:
#include "dox-common-ops.h"
#include "dox-real-ops.h"
    };
    /**
     * \class sfloat_m dox.h <Vc/sfloat_v>
     * \ingroup Masks
     * \ingroup Masks
     *
     * Mask object to use with sfloat_v objects.
     */
    class MASK_TYPE
    {
        public:
#include "dox-common-mask-ops.h"
    };
#include "dox-math.h"
#undef EXPONENT_TYPE
#undef VECTOR_TYPE
#undef ENTRY_TYPE
#undef MASK_TYPE
#undef INDEX_TYPE

    /**
     * \ingroup Math
     * \note Often int_v::Size == double_v::Size * 2, then only every second value in \p *e is defined.
     */
    double_v frexp(const double_v &x, int_v *e);
    /**
     * \ingroup Math
     * \note Often int_v::Size == double_v::Size * 2, then only every second value in \p *e is defined.
     */
    double_v ldexp(double_v x, int_v e);

    /**
     * \ingroup Utilities
     *
     * Force the vectors passed to the function into registers. This can be useful after looking at
     * the emitted assembly to force the compiler to optimize properly.
     *
     * \note Currently only has an effect for SSE vectors.
     * \note MSVC does not support this function at all.
     *
     * \warning Be careful with this function, especially since it can render the compiler unable to
     * compile for 32 bit systems if it forces more than 8 vectors in registers.
     */
    void forceToRegisters(const vec &, ...);

    /**
     * \ingroup Utilities
     *
     * Helper class to ensure proper alignment.
     *
     * This class reimplements the \c new and \c delete operators to align the allocated object
     * suitably for vector data. Additionally the type is annotated to require that same alignment
     * when placed on the stack.
     *
     * \see Vc::VectorAlignedBaseT
     */
    class VectorAlignedBase
    {
    public:
        void *operator new(size_t size);
        void *operator new(size_t, void *p);
        void *operator new[](size_t size);
        void operator delete(void *ptr, size_t);
        void operator delete[](void *ptr, size_t);
    };

    /**
     * \ingroup Utilities
     *
     * Helper class to ensure proper alignment.
     *
     * This class reimplements the \c new and \c delete operators to align the allocated object
     * suitably for vector data. Additionally the type is annotated to require that same alignment
     * when placed on the stack.
     *
     * This class differs from Vc::VectorAlignedBase in that the template parameter determines the
     * alignment. The alignment rules for different vector types might be different. If you use
     * Vc::VectorAlignedBase you will get the most restrictive alignment (i.e. it will work for all
     * vector types, but might lead to unnecessary padding).
     *
     * \tparam V One of the Vc vector types.
     *
     * \see Vc::VectorAlignedBase
     */
    template<typename V>
    class VectorAlignedBaseT
    {
    public:
        void *operator new(size_t size);
        void *operator new(size_t, void *p);
        void *operator new[](size_t size);
        void operator delete(void *ptr, size_t);
        void operator delete[](void *ptr, size_t);
    };
}

/**
 * \ingroup Utilities
 *
 * Loop over all set bits in the mask. The iterator variable will be set to the position of the set
 * bits. A mask of e.g. 00011010 would result in the loop being called with the iterator being set to
 * 1, 3, and 4.
 *
 * This allows you to write:
 * \code
 * float_v a = ...;
 * Vc_foreach_bit(int i, a < 0.f) {
 *   std::cout << a[i] << "\n";
 * }
 * \endcode
 * The example prints all the values in \p a that are negative, and only those.
 *
 * \param iterator  The iterator variable. For example "int i".
 * \param mask      The mask to iterate over. You can also just write a vector operation that returns a
 *                  mask.
 *
 * \note Since Vc 0.7 break and continue are supported in foreach_bit loops.
 */
#define Vc_foreach_bit(iterator, mask)

/**
 * \ingroup Utilities
 *
 * Alias for Vc_foreach_bit unless VC_CLEAN_NAMESPACE is defined.
 */
#define foreach_bit(iterator, mask)

/**
 * \ingroup Utilities
 * \headerfile dox.h <Vc/IO>
 *
 * Prints the contents of a vector into a stream object.
 *
 * \code
 * const Vc::int_v v(Vc::IndexesFromZero);
 * std::cout << v << std::endl;
 * \endcode
 * will output (with SSE):
\verbatim
[0, 1, 2, 3]
\endverbatim
 *
 * \param s Any standard C++ ostream object. For example std::cout or a std::stringstream object.
 * \param v Any Vc::Vector object.
 * \return  The ostream object: to chain multiple stream operations.
 *
 * \note With the GNU standard library this function will check, whether the output stream is a tty.
 * In that case it will colorize the output.
 */
template<typename T>
std::ostream &operator<<(std::ostream &s, const Vc::Vector<T> &v);

/**
 * \ingroup Utilities
 * \headerfile dox.h <Vc/IO>
 *
 * Prints the contents of a mask into a stream object.
 *
 * \code
 * const Vc::short_m m = Vc::short_v::IndexesFromZero() < 3;
 * std::cout << m << std::endl;
 * \endcode
 * will output (with SSE):
\verbatim
m[1110 0000]
\endverbatim
 *
 * \param s Any standard C++ ostream object. For example std::cout or a std::stringstream object.
 * \param v Any Vc mask object.
 * \return  The ostream object: to chain multiple stream operations.
 *
 * \note With the GNU standard library this function will check, whether the output stream is a tty.
 * In that case it will colorize the output.
 */
template<typename T>
std::ostream &operator<<(std::ostream &s, const typename Vc::Vector<T>::Mask &v);

/**
 * \ingroup Utilities
 * \headerfile dox.h <Vc/IO>
 *
 * Prints the contents of a Memory object into a stream object.
 *
 * \code
 * Vc::Memory<int_v, 10> m;
 * for (int i = 0; i < m.entriesCount(); ++i) {
 *   m[i] = i;
 * }
 * std::cout << m << std::endl;
 * \endcode
 * will output (with SSE):
\verbatim
{[0, 1, 2, 3] [4, 5, 6, 7] [8, 9, 0, 0]}
\endverbatim
 *
 * \param s Any standard C++ ostream object. For example std::cout or a std::stringstream object.
 * \param m Any Vc::Memory object.
 * \return  The ostream object: to chain multiple stream operations.
 *
 * \note With the GNU standard library this function will check, whether the output stream is a tty.
 * In that case it will colorize the output.
 *
 * \warning Please do not forget that printing a large memory object can take a long time.
 */
template<typename V, typename Parent, typename Dimension, typename RM>
inline std::ostream &operator<<(std::ostream &s, const Vc::MemoryBase<V, Parent, Dimension, RM> &m);

namespace Vc
{
/**
 * \ingroup Utilities
 * \headerfile dox.h <Vc/version.h>
 *
 * \returns the version string of the Vc headers.
 *
 * \note There exists a built-in check that ensures on application startup that the Vc version of the
 * library (link time) and the headers (compile time) are equal. A mismatch between headers and
 * library could lead to errors that are very hard to debug.
 * \note If you need to disable the check (it costs a very small amount of application startup time)
 * you can define VC_NO_VERSION_CHECK at compile time.
 */
const char *versionString();

/**
 * \ingroup Utilities
 * \headerfile dox.h <Vc/version.h>
 *
 * \returns the version of the Vc headers encoded in an integer.
 */
unsigned int versionNumber();

/**
 * \ingroup Utilities
 * \headerfile dox.h <Vc/version.h>
 *
 * Contains the version string of the Vc headers. Same as Vc::versionString().
 */
#define VC_VERSION_STRING

/**
 * \ingroup Utilities
 * \headerfile dox.h <Vc/version.h>
 *
 * Contains the encoded version number of the Vc headers. Same as Vc::versionNumber().
 */
#define VC_VERSION_NUMBER

/**
 * \ingroup Utilities
 * \headerfile dox.h <Vc/version.h>
 *
 * Helper macro to compare against an encoded version number.
 * Example:
 * \code
 * #if VC_VERSION_CHECK(0.5.1) >= VC_VERSION_NUMBER
 * \endcode
 */
#define VC_VERSION_CHECK(major, minor, patch)

/**
 * \ingroup Utilities
 * \headerfile dox.h <Vc/vector.h>
 * An integer (for use with the preprocessor) that gives the number of entries in a double_v.
 */
#define VC_DOUBLE_V_SIZE
/**
 * \ingroup Utilities
 * \headerfile dox.h <Vc/vector.h>
 * An integer (for use with the preprocessor) that gives the number of entries in a float_v.
 */
#define VC_FLOAT_V_SIZE
/**
 * \ingroup Utilities
 * \headerfile dox.h <Vc/vector.h>
 * An integer (for use with the preprocessor) that gives the number of entries in a sfloat_v.
 */
#define VC_SFLOAT_V_SIZE
/**
 * \ingroup Utilities
 * \headerfile dox.h <Vc/vector.h>
 * An integer (for use with the preprocessor) that gives the number of entries in a int_v.
 */
#define VC_INT_V_SIZE
/**
 * \ingroup Utilities
 * \headerfile dox.h <Vc/vector.h>
 * An integer (for use with the preprocessor) that gives the number of entries in a uint_v.
 */
#define VC_UINT_V_SIZE
/**
 * \ingroup Utilities
 * \headerfile dox.h <Vc/vector.h>
 * An integer (for use with the preprocessor) that gives the number of entries in a short_v.
 */
#define VC_SHORT_V_SIZE
/**
 * \ingroup Utilities
 * \headerfile dox.h <Vc/vector.h>
 * An integer (for use with the preprocessor) that gives the number of entries in a ushort_v.
 */
#define VC_USHORT_V_SIZE

} // namespace Vc<|MERGE_RESOLUTION|>--- conflicted
+++ resolved
@@ -119,8 +119,6 @@
  * focus of design (it does not have to be, though).
  *
  * \section intro_alignment Alignment
-<<<<<<< HEAD
-=======
  *
  * \subsection intro_alignment_background What is Alignment
  *
@@ -170,7 +168,6 @@
  * \li Vc::Memory
  * \li Vc::Memory<V, Size, 0u>
  * \li Vc::Memory<V, 0u, 0u>
->>>>>>> c71b83f7
  */
 
 /**
