--- conflicted
+++ resolved
@@ -57,7 +57,6 @@
 using Vc::VC__USE_NAMESPACE::Const;
 using Vc::VC__USE_NAMESPACE::Vector;
 #endif
-<<<<<<< HEAD
 enum LogarithmBase {
     BaseE, Base10, Base2
 };
@@ -65,10 +64,7 @@
 template<LogarithmBase Base>
 struct LogImpl
 {
-    template<typename T> static inline ALWAYS_INLINE void log_series(Vector<T> &VC_RESTRICT x, const Vector<T> exponent) {
-=======
     template<typename T> static inline ALWAYS_INLINE void log_series(Vector<T> &VC_RESTRICT x, typename Vector<T>::AsArg exponent) {
->>>>>>> d90f8943
         typedef Vector<T> V;
         typedef Const<T> C;
         // Taylor series around x = 2^exponent
@@ -169,12 +165,8 @@
             }
         }
     }
-<<<<<<< HEAD
-
-    static inline ALWAYS_INLINE void log_series(Vector<double> &VC_RESTRICT x, const Vector<double> exponent) {
-=======
-    template<> inline ALWAYS_INLINE void log_series<double>(Vector<double> &VC_RESTRICT x, Vector<double>::AsArg exponent) {
->>>>>>> d90f8943
+
+    static inline ALWAYS_INLINE void log_series(Vector<double> &VC_RESTRICT x, Vector<double>::AsArg exponent) {
         typedef Vector<double> V;
         typedef Const<double> C;
         const V x2 = x * x;
