--- conflicted
+++ resolved
@@ -45,16 +45,7 @@
   (this is the zlib license)
 */
 
-<<<<<<< HEAD
 #ifdef VC_COMMON_MATH_H_INTERNAL
-=======
-#ifndef VC_COMMON_LOGARITHM_H
-#define VC_COMMON_LOGARITHM_H
-
-#include "const.h"
-#include "macros.h"
-Vc_NAMESPACE_BEGIN(Vc_IMPL_NAMESPACE)
->>>>>>> 62a11959
 
 enum LogarithmBase {
     BaseE, Base10, Base2
