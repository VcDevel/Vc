--- conflicted
+++ resolved
@@ -42,12 +42,8 @@
 #  define PURE __attribute__((__pure__))
 #  define MAY_ALIAS __attribute__((__may_alias__))
 #  define ALWAYS_INLINE __attribute__((__always_inline__))
-<<<<<<< HEAD
-#  define FLATTEN __attribute__((__flatten__))
-=======
 #  define VC_IS_UNLIKELY(x) __builtin_expect(x, 0)
 #  define VC_IS_LIKELY(x) __builtin_expect(x, 1)
->>>>>>> 4e0eb4dd
 #else
 #  define INTRINSIC
 #  define FLATTEN
@@ -55,9 +51,6 @@
 #  define PURE
 #  define MAY_ALIAS
 #  define ALWAYS_INLINE
-<<<<<<< HEAD
-#  define FLATTEN
-=======
 #  define VC_IS_UNLIKELY(x) x
 #  define VC_IS_LIKELY(x) x
 #endif
@@ -68,7 +61,6 @@
 #else
 # define VC_WARN_INLINE inline
 # define VC_WARN(msg)
->>>>>>> 4e0eb4dd
 #endif
 
 #define CAT_HELPER(a, b) a##b
