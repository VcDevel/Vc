--- conflicted
+++ resolved
@@ -42,48 +42,6 @@
     using new_type_ alignas(sizeof(n_)) = type_
 #endif
 
-<<<<<<< HEAD
-#ifdef __SSE__
-#define Vc_HAVE_SSE
-#endif
-#ifdef __SSE2__
-#define Vc_HAVE_SSE2
-#endif
-#ifdef __SSE3__
-#define Vc_HAVE_SSE3
-#endif
-#ifdef __SSSE3__
-#define Vc_HAVE_SSSE3
-#endif
-#ifdef __SSE4_1__
-#define Vc_HAVE_SSE4_1
-#endif
-#ifdef __SSE4_2__
-#define Vc_HAVE_SSE4_2
-#endif
-#ifdef __AVX__
-#define Vc_HAVE_AVX
-#endif
-#ifdef __AVX2__
-#define Vc_HAVE_AVX2
-#define Vc_HAVE_BMI2
-#ifndef __BMI2__
-#error "expected AVX2 to imply the availability of BMI2"
-#endif
-#endif
-#ifdef __AVX512F__
-#define Vc_HAVE_AVX512F
-#endif
-#ifdef __AVX512DQ__
-#define Vc_HAVE_AVX512DQ
-#endif
-#ifdef __AVX512VL__
-#define Vc_HAVE_AVX512VL
-#endif
-#ifdef __AVX512BW__
-#define Vc_HAVE_AVX512BW
-#endif
-=======
 // On Windows (WIN32) we might see macros called min and max. Just undefine them and hope
 // noone (re)defines them (NOMINMAX should help).
 #ifdef WIN32
@@ -95,7 +53,47 @@
 #undef max
 #endif
 #endif  // WIN32
->>>>>>> e97eab9a
+
+#ifdef __SSE__
+#define Vc_HAVE_SSE
+#endif
+#ifdef __SSE2__
+#define Vc_HAVE_SSE2
+#endif
+#ifdef __SSE3__
+#define Vc_HAVE_SSE3
+#endif
+#ifdef __SSSE3__
+#define Vc_HAVE_SSSE3
+#endif
+#ifdef __SSE4_1__
+#define Vc_HAVE_SSE4_1
+#endif
+#ifdef __SSE4_2__
+#define Vc_HAVE_SSE4_2
+#endif
+#ifdef __AVX__
+#define Vc_HAVE_AVX
+#endif
+#ifdef __AVX2__
+#define Vc_HAVE_AVX2
+#define Vc_HAVE_BMI2
+#ifndef __BMI2__
+#error "expected AVX2 to imply the availability of BMI2"
+#endif
+#endif
+#ifdef __AVX512F__
+#define Vc_HAVE_AVX512F
+#endif
+#ifdef __AVX512DQ__
+#define Vc_HAVE_AVX512DQ
+#endif
+#ifdef __AVX512VL__
+#define Vc_HAVE_AVX512VL
+#endif
+#ifdef __AVX512BW__
+#define Vc_HAVE_AVX512BW
+#endif
 
 #if defined Vc_GCC && Vc_GCC >= 0x60000
 // GCC 6 drops all attributes on types passed as template arguments. This is important
