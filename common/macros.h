--- conflicted
+++ resolved
@@ -214,17 +214,18 @@
     / exponentToDivisor<exponent>::Value \
     * static_cast<float>(sign))
 
-<<<<<<< HEAD
 #define _VC_APPLY_IMPL_1(macro, a, b, c, d, e) macro(a)
 #define _VC_APPLY_IMPL_2(macro, a, b, c, d, e) macro(a, b)
 #define _VC_APPLY_IMPL_3(macro, a, b, c, d, e) macro(a, b, c)
 #define _VC_APPLY_IMPL_4(macro, a, b, c, d, e) macro(a, b, c, d)
 #define _VC_APPLY_IMPL_5(macro, a, b, c, d, e) macro(a, b, c, d, e)
 
-#define VC_LIST_VECTOR_TYPES(size, macro, a, b, c, d) \
+#define VC_LIST_FLOAT_VECTOR_TYPES(size, macro, a, b, c, d) \
     size(macro, double_v, a, b, c, d) \
     size(macro,  float_v, a, b, c, d) \
-    size(macro, sfloat_v, a, b, c, d) \
+    size(macro, sfloat_v, a, b, c, d)
+#define VC_LIST_VECTOR_TYPES(size, macro, a, b, c, d) \
+    VC_LIST_FLOAT_VECTOR_TYPES(size, macro, a, b, c, d) \
     size(macro,    int_v, a, b, c, d) \
     size(macro,   uint_v, a, b, c, d) \
     size(macro,  short_v, a, b, c, d) \
@@ -264,28 +265,7 @@
 #define VC_ALL_BINARY(macro)       VC_APPLY_0(VC_LIST_BINARY, macro)
 #define VC_ALL_SHIFTS(macro)       VC_APPLY_0(VC_LIST_SHIFTS, macro)
 #define VC_ALL_ARITHMETICS(macro)  VC_APPLY_0(VC_LIST_ARITHMETICS, macro)
+#define VC_ALL_FLOAT_VECTOR_TYPES(macro) VC_APPLY_0(VC_LIST_FLOAT_VECTOR_TYPES, macro)
 #define VC_ALL_VECTOR_TYPES(macro) VC_APPLY_0(VC_LIST_VECTOR_TYPES, macro)
-=======
-#define VC_ALL_COMPARES(macro) \
-    macro(==) macro(!=) macro(<=) macro(>=) macro(<) macro(>)
-#define VC_ALL_LOGICAL(macro) \
-    macro(&&) macro(||)
-#define VC_ALL_BINARY(macro) \
-    macro(&) macro(|) macro(^)
-#define VC_ALL_SHIFTS(macro) \
-    macro(<<) macro(>>)
-#define VC_ALL_ARITHMETICS(macro) \
-    macro(+) macro(-) macro(*) macro(/) macro(%)
-#define VC_ALL_FLOAT_VECTOR_TYPES(macro) \
-    macro(double_v) \
-    macro(float_v) \
-    macro(sfloat_v)
-#define VC_ALL_VECTOR_TYPES(macro) \
-    VC_ALL_FLOAT_VECTOR_TYPES(macro) \
-    macro(int_v) \
-    macro(uint_v) \
-    macro(short_v) \
-    macro(ushort_v)
->>>>>>> b803d308
 
 #endif // VC_COMMON_MACROS_H