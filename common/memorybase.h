/*  This file is part of the Vc library. {{{

    Copyright (C) 2009-2013 Matthias Kretz <kretz@kde.org>

    Vc is free software: you can redistribute it and/or modify
    it under the terms of the GNU Lesser General Public License as
    published by the Free Software Foundation, either version 3 of
    the License, or (at your option) any later version.

    Vc is distributed in the hope that it will be useful, but
    WITHOUT ANY WARRANTY; without even the implied warranty of
    MERCHANTABILITY or FITNESS FOR A PARTICULAR PURPOSE.  See the
    GNU Lesser General Public License for more details.

    You should have received a copy of the GNU Lesser General Public
    License along with Vc.  If not, see <http://www.gnu.org/licenses/>.

}}}*/

#ifndef VC_COMMON_MEMORYBASE_H
#define VC_COMMON_MEMORYBASE_H

#include <assert.h>
#include <type_traits>
#include <iterator>
#include "macros.h"

Vc_NAMESPACE_BEGIN(Common)

#define VC_MEM_OPERATOR_EQ(op) \
        template<typename T> \
        Vc_ALWAYS_INLINE enable_if_mutable<T, MemoryVector &> operator op##=(const T &x) { \
            const V v = value() op x; \
            v.store(&m_data[0], Flags()); \
            return *this; \
        }
/*dox{{{*/
/**
 * Helper class for the Memory::vector(size_t) class of functions.
 *
 * You will never need to directly make use of this class. It is an implementation detail of the
 * Memory API.
 *
 * \headerfile memorybase.h <Vc/Memory>
 *//*}}}*/
template<typename _V, typename Flags> class MemoryVector/*{{{*/
{
    typedef typename std::remove_cv<_V>::type V;

    template<typename T, typename R> using enable_if_mutable =
        typename std::enable_if<std::is_same<T, T>::value && !std::is_const<_V>::value, R>::type;

    typedef typename V::EntryType EntryType;
    typedef typename V::Mask Mask;

    EntryType m_data[V::Size];
public:
        // It is important that neither initialization nor cleanup is done as MemoryVector aliases
        // other memory
        Vc_ALWAYS_INLINE MemoryVector() {}

        // disable copies because this type is supposed to alias the data in a Memory object,
        // nothing else
        MemoryVector(const MemoryVector &) = delete;
#ifndef VC_NO_MOVE_CTOR
        MemoryVector(MemoryVector &&) = delete;
#endif
        // Do not disable MemoryVector &operator=(const MemoryVector &) = delete; because it is
        // covered nicely by the operator= below.

        //! \internal
        Vc_ALWAYS_INLINE Vc_PURE V value() const { return V(&m_data[0], Flags()); }

        /**
         * Cast to \p V operator.
         *
         * This function allows to assign this object to any object of type \p V.
         */
        Vc_ALWAYS_INLINE Vc_PURE operator const V() const { return value(); }

        template<typename T>
        Vc_ALWAYS_INLINE enable_if_mutable<T, MemoryVector &> operator=(const T &x) {
            V v;
            v = x;
            v.store(&m_data[0], Flags());
            return *this;
        }

        VC_ALL_BINARY(VC_MEM_OPERATOR_EQ)
        VC_ALL_ARITHMETICS(VC_MEM_OPERATOR_EQ)
};

template<typename _V, typename Flags> class MemoryVectorIterator
{
    typedef typename std::remove_cv<_V>::type V;

    template<typename T, typename R> using enable_if_mutable =
        typename std::enable_if<std::is_same<T, T>::value && !std::is_const<_V>::value, R>::type;

    using iterator_traits = std::iterator_traits<MemoryVector<_V, Flags> *>;

    MemoryVector<_V, Flags> *d;
public:
    typedef typename iterator_traits::difference_type difference_type;
    typedef typename iterator_traits::value_type value_type;
    typedef typename iterator_traits::pointer pointer;
    typedef typename iterator_traits::reference reference;
    typedef typename iterator_traits::iterator_category iterator_category;

    constexpr MemoryVectorIterator(MemoryVector<_V, Flags> *dd) : d(dd) {}
    constexpr MemoryVectorIterator(const MemoryVectorIterator &) = default;
#ifndef VC_NO_MOVE_CTOR
    constexpr MemoryVectorIterator(MemoryVectorIterator &&) = default;
#endif
    Vc_ALWAYS_INLINE MemoryVectorIterator &operator=(const MemoryVectorIterator &) = default;

    Vc_ALWAYS_INLINE void *orderBy() const { return d; }

    Vc_ALWAYS_INLINE difference_type operator-(const MemoryVectorIterator &rhs) const { return d - rhs.d; }
    Vc_ALWAYS_INLINE reference operator[](size_t i) const { return d[i]; }
    Vc_ALWAYS_INLINE reference operator*() const { return *d; }
    Vc_ALWAYS_INLINE pointer operator->() const { return d; }
    Vc_ALWAYS_INLINE MemoryVectorIterator &operator++() { ++d; return *this; }
    Vc_ALWAYS_INLINE MemoryVectorIterator operator++(int) { MemoryVectorIterator r(*this); ++d; return r; }
    Vc_ALWAYS_INLINE MemoryVectorIterator &operator--() { --d; return *this; }
    Vc_ALWAYS_INLINE MemoryVectorIterator operator--(int) { MemoryVectorIterator r(*this); --d; return r; }
    Vc_ALWAYS_INLINE MemoryVectorIterator &operator+=(size_t n) { d += n; return *this; }
    Vc_ALWAYS_INLINE MemoryVectorIterator &operator-=(size_t n) { d -= n; return *this; }
    Vc_ALWAYS_INLINE MemoryVectorIterator operator+(size_t n) const { return MemoryVectorIterator(d + n); }
    Vc_ALWAYS_INLINE MemoryVectorIterator operator-(size_t n) const { return MemoryVectorIterator(d - n); }
};

template<typename V, typename FlagsL, typename FlagsR>
Vc_ALWAYS_INLINE bool operator==(const MemoryVectorIterator<V, FlagsL> &l, const MemoryVectorIterator<V, FlagsR> &r)
{
    return l.orderBy() == r.orderBy();
}
template<typename V, typename FlagsL, typename FlagsR>
Vc_ALWAYS_INLINE bool operator!=(const MemoryVectorIterator<V, FlagsL> &l, const MemoryVectorIterator<V, FlagsR> &r)
{
    return l.orderBy() != r.orderBy();
}
template<typename V, typename FlagsL, typename FlagsR>
Vc_ALWAYS_INLINE bool operator>=(const MemoryVectorIterator<V, FlagsL> &l, const MemoryVectorIterator<V, FlagsR> &r)
{
    return l.orderBy() >= r.orderBy();
}
template<typename V, typename FlagsL, typename FlagsR>
Vc_ALWAYS_INLINE bool operator<=(const MemoryVectorIterator<V, FlagsL> &l, const MemoryVectorIterator<V, FlagsR> &r)
{
    return l.orderBy() <= r.orderBy();
}
template<typename V, typename FlagsL, typename FlagsR>
Vc_ALWAYS_INLINE bool operator> (const MemoryVectorIterator<V, FlagsL> &l, const MemoryVectorIterator<V, FlagsR> &r)
{
    return l.orderBy() >  r.orderBy();
}
template<typename V, typename FlagsL, typename FlagsR>
Vc_ALWAYS_INLINE bool operator< (const MemoryVectorIterator<V, FlagsL> &l, const MemoryVectorIterator<V, FlagsR> &r)
{
    return l.orderBy() <  r.orderBy();
}
/*}}}*/
#undef VC_MEM_OPERATOR_EQ

#define VC_VPH_OPERATOR(op) \
template<typename V1, typename Flags1, typename V2, typename Flags2> \
decltype(V1() op V2()) operator op(const MemoryVector<V1, Flags1> &x, const MemoryVector<V2, Flags2> &y) { \
    return x.value() op y.value(); \
}
VC_ALL_ARITHMETICS(VC_VPH_OPERATOR)
VC_ALL_BINARY     (VC_VPH_OPERATOR)
VC_ALL_COMPARES   (VC_VPH_OPERATOR)
#undef VC_VPH_OPERATOR

template<typename V, typename Parent, typename Flags = Prefetch<>> class MemoryRange/*{{{*/
{
    Parent *m_parent;
    size_t m_first;
    size_t m_last;

public:
    MemoryRange(Parent *p, size_t firstIndex, size_t lastIndex)
        : m_parent(p), m_first(firstIndex), m_last(lastIndex)
    {}

    MemoryVectorIterator<V, Flags> begin() const { return &m_parent->vector(m_first   , Flags()); }
    MemoryVectorIterator<V, Flags> end() const   { return &m_parent->vector(m_last + 1, Flags()); }
};/*}}}*/
template<typename V, typename Parent, int Dimension, typename RowMemory> class MemoryDimensionBase;
template<typename V, typename Parent, typename RowMemory> class MemoryDimensionBase<V, Parent, 1, RowMemory> // {{{1
{
    private:
        Parent *p() { return static_cast<Parent *>(this); }
        const Parent *p() const { return static_cast<const Parent *>(this); }
    public:
        /**
         * The type of the scalar entries in the array.
         */
        typedef typename V::EntryType EntryType;

        /**
         * Returns a pointer to the start of the allocated memory.
         */
        Vc_ALWAYS_INLINE Vc_PURE       EntryType *entries()       { return &p()->m_mem[0]; }
        /// Const overload of the above function.
        Vc_ALWAYS_INLINE Vc_PURE const EntryType *entries() const { return &p()->m_mem[0]; }

        /**
         * Returns the \p i-th scalar value in the memory.
         */
        Vc_ALWAYS_INLINE Vc_PURE EntryType &scalar(size_t i) { return entries()[i]; }
        /// Const overload of the above function.
        Vc_ALWAYS_INLINE Vc_PURE const EntryType scalar(size_t i) const { return entries()[i]; }

#ifdef DOXYGEN
        /**
         * Cast operator to the scalar type. This allows to use the object very much like a standard
         * C array.
         */
        Vc_ALWAYS_INLINE Vc_PURE operator       EntryType*()       { return entries(); }
        /// Const overload of the above function.
        Vc_ALWAYS_INLINE Vc_PURE operator const EntryType*() const { return entries(); }
#else
        // The above conversion operator allows implicit conversion to bool. To prohibit this
        // conversion we use SFINAE to allow only conversion to EntryType* and void*.
        template <typename T,
                  typename std::enable_if<
                      std::is_same<typename std::remove_const<T>::type, EntryType *>::value ||
                          std::is_same<typename std::remove_const<T>::type, void *>::value,
                      int>::type = 0>
        Vc_ALWAYS_INLINE Vc_PURE operator T()
        {
            return entries();
        }
        template <typename T,
                  typename std::enable_if<std::is_same<T, const EntryType *>::value ||
                                              std::is_same<T, const void *>::value,
                                          int>::type = 0>
        Vc_ALWAYS_INLINE Vc_PURE operator T() const
        {
            return entries();
        }
#endif

        /**
         *
         */
        template<typename Flags>
        Vc_ALWAYS_INLINE MemoryRange<V, Parent, Flags> range(size_t firstIndex, size_t lastIndex, Flags) {
            return MemoryRange<V, Parent, Flags>(p(), firstIndex, lastIndex);
        }
        Vc_ALWAYS_INLINE MemoryRange<V, Parent> range(size_t firstIndex, size_t lastIndex) {
            return MemoryRange<V, Parent>(p(), firstIndex, lastIndex);
        }
        template<typename Flags>
        Vc_ALWAYS_INLINE MemoryRange<const V, Parent, Flags> range(size_t firstIndex, size_t lastIndex, Flags) const {
            return MemoryRange<const V, Parent, Flags>(p(), firstIndex, lastIndex);
        }
        Vc_ALWAYS_INLINE MemoryRange<const V, Parent> range(size_t firstIndex, size_t lastIndex) const {
            return MemoryRange<const V, Parent>(p(), firstIndex, lastIndex);
        }

        /**
         * Returns the \p i-th scalar value in the memory.
         */
        Vc_ALWAYS_INLINE EntryType &operator[](size_t i) { return entries()[i]; }
        /// Const overload of the above function.
        Vc_ALWAYS_INLINE const EntryType &operator[](size_t i) const { return entries()[i]; }

        /**
         * Uses a vector gather to combine the entries at the indexes in \p i into the returned
         * vector object.
         *
         * \param i  An integer vector. It determines the entries to be gathered.
         * \returns  A vector object. Modification of this object will not modify the values in
         *           memory.
         *
         * \warning  The API of this function might change in future versions of Vc to additionally
         *           support scatters.
         */
        template<typename IndexT> Vc_ALWAYS_INLINE Vc_PURE V operator[](Vector<IndexT> i) const
        {
            return V(entries(), i);
        }
};
template<typename V, typename Parent, typename RowMemory> class MemoryDimensionBase<V, Parent, 2, RowMemory> // {{{1
{
    private:
        Parent *p() { return static_cast<Parent *>(this); }
        const Parent *p() const { return static_cast<const Parent *>(this); }
    public:
        /**
         * The type of the scalar entries in the array.
         */
        typedef typename V::EntryType EntryType;

        static constexpr size_t rowCount() { return Parent::RowCount; }

        /**
         * Returns a pointer to the start of the allocated memory.
         */
        Vc_ALWAYS_INLINE Vc_PURE       EntryType *entries(size_t x = 0)       { return &p()->m_mem[x][0]; }
        /// Const overload of the above function.
        Vc_ALWAYS_INLINE Vc_PURE const EntryType *entries(size_t x = 0) const { return &p()->m_mem[x][0]; }

        /**
         * Returns the \p i,j-th scalar value in the memory.
         */
        Vc_ALWAYS_INLINE Vc_PURE EntryType &scalar(size_t i, size_t j) { return entries(i)[j]; }
        /// Const overload of the above function.
        Vc_ALWAYS_INLINE Vc_PURE const EntryType scalar(size_t i, size_t j) const { return entries(i)[j]; }

        /**
         * Returns the \p i-th row in the memory.
         */
        Vc_ALWAYS_INLINE Vc_PURE RowMemory &operator[](size_t i) {
            return RowMemory::fromRawData(entries(i));
        }
        /// Const overload of the above function.
        Vc_ALWAYS_INLINE Vc_PURE const RowMemory &operator[](size_t i) const {
            return RowMemory::fromRawData(const_cast<EntryType *>(entries(i)));
        }

        /**
         * \return the number of rows in the array.
         *
         * \note This function can be eliminated by an optimizing compiler.
         */
        Vc_ALWAYS_INLINE Vc_PURE size_t rowsCount() const { return p()->rowsCount(); }
};

//dox{{{1
/**
 * \headerfile memorybase.h <Vc/Memory>
 *
 * Common interface to all Memory classes, independent of allocation on the stack or heap.
 *
 * \param V The vector type you want to operate on. (e.g. float_v or uint_v)
 * \param Parent This type is the complete type of the class that derives from MemoryBase.
 * \param Dimension The number of dimensions the implementation provides.
 * \param RowMemory Class to be used to work on a single row.
 */
template<typename V, typename Parent, int Dimension, typename RowMemory> class MemoryBase : public MemoryDimensionBase<V, Parent, Dimension, RowMemory> //{{{1
{
    private:
        Parent *p() { return static_cast<Parent *>(this); }
        const Parent *p() const { return static_cast<const Parent *>(this); }
    public:
        /**
         * The type of the scalar entries in the array.
         */
        typedef typename V::EntryType EntryType;

        /**
         * \return the number of scalar entries in the array. This function is optimized away
         * if a constant size array is used.
         */
        Vc_ALWAYS_INLINE Vc_PURE size_t entriesCount() const { return p()->entriesCount(); }
        /**
         * \return the number of vector entries that span the array. This function is optimized away
         * if a constant size array is used.
         */
        Vc_ALWAYS_INLINE Vc_PURE size_t vectorsCount() const { return p()->vectorsCount(); }

        using MemoryDimensionBase<V, Parent, Dimension, RowMemory>::entries;
        using MemoryDimensionBase<V, Parent, Dimension, RowMemory>::scalar;

        /**
         * Return a (vectorized) iterator to the start of this memory object.
         */
        template<typename Flags = AlignedTag>
        Vc_ALWAYS_INLINE MemoryVectorIterator<      V, Flags> begin(Flags flags = Flags())       { return &firstVector(flags); }
        //! const overload of the above
        template<typename Flags = AlignedTag>
        Vc_ALWAYS_INLINE MemoryVectorIterator<const V, Flags> begin(Flags flags = Flags()) const { return &firstVector(flags); }

        /**
         * Return a (vectorized) iterator to the end of this memory object.
         */
        template<typename Flags = AlignedTag>
        Vc_ALWAYS_INLINE MemoryVectorIterator<      V, Flags>   end(Flags flags = Flags())       { return &lastVector(flags) + 1; }
        //! const overload of the above
        template<typename Flags = AlignedTag>
        Vc_ALWAYS_INLINE MemoryVectorIterator<const V, Flags>   end(Flags flags = Flags()) const { return &lastVector(flags) + 1; }

        /**
         * \param i Selects the offset, where the vector should be read.
         *
         * \return a smart object to wrap the \p i-th vector in the memory.
         *
         * The return value can be used as any other vector object. I.e. you can substitute
         * something like
         * \code
         * float_v a = ..., b = ...;
         * a += b;
         * \endcode
         * with
         * \code
         * mem.vector(i) += b;
         * \endcode
         *
         * This function ensures that only \em aligned loads and stores are used. Thus it only allows to
         * access memory at fixed strides. If access to known offsets from the aligned vectors is
         * needed the vector(size_t, int) function can be used.
         */
        template<typename Flags = AlignedTag>
        Vc_ALWAYS_INLINE Vc_PURE typename std::enable_if<!std::is_convertible<Flags, int>::value, MemoryVector<V, Flags>>::type &vector(size_t i, Flags = Flags()) {
            return *new(&entries()[i * V::Size]) MemoryVector<V, Flags>;
        }
        /** \brief Const overload of the above function
         *
         * \param i Selects the offset, where the vector should be read.
         *
         * \return a smart object to wrap the \p i-th vector in the memory.
         */
        template<typename Flags = AlignedTag>
        Vc_ALWAYS_INLINE Vc_PURE typename std::enable_if<!std::is_convertible<Flags, int>::value, MemoryVector<const V, Flags>>::type &vector(size_t i, Flags = Flags()) const {
            return *new(const_cast<EntryType *>(&entries()[i * V::Size])) MemoryVector<const V, Flags>;
        }

        /**
         * \return a smart object to wrap the vector starting from the \p i-th scalar entry in the memory.
         *
         * Example:
         * \code
         * Memory<float_v, N> mem;
         * mem.setZero();
         * for (int i = 0; i < mem.entriesCount(); i += float_v::Size) {
         *     mem.vectorAt(i) += b;
         * }
         * \endcode
         *
         * \param i      Specifies the scalar entry from where the vector will be loaded/stored. I.e. the
         * values scalar(i), scalar(i + 1), ..., scalar(i + V::Size - 1) will be read/overwritten.
         *
<<<<<<< HEAD
         * \param align  You must take care to determine whether an unaligned load/store is
         * required. Per default an unaligned load/store is used. If \p i is a multiple of \c V::Size
         * you may want to pass Vc::Aligned here.
         */
        template<typename Flags = UnalignedTag>
        Vc_ALWAYS_INLINE Vc_PURE MemoryVector<V, Flags> &vectorAt(size_t i, Flags = Flags()) {
=======
         * \param flags  You must take care to determine whether an unaligned load/store is
         * required. Per default an aligned load/store is used. If \p i is not a multiple of \c V::Size
         * you must pass Vc::Unaligned here.
         */
        template<typename Flags = AlignedT>
        Vc_ALWAYS_INLINE Vc_PURE MemoryVector<V, Flags> &vectorAt(size_t i, Flags flags = Flags()) {
>>>>>>> 19374f03
            return *new(&entries()[i]) MemoryVector<V, Flags>;
        }
        /** \brief Const overload of the above function
         *
         * \return a smart object to wrap the vector starting from the \p i-th scalar entry in the memory.
         *
         * \param i      Specifies the scalar entry from where the vector will be loaded/stored. I.e. the
         * values scalar(i), scalar(i + 1), ..., scalar(i + V::Size - 1) will be read/overwritten.
         *
<<<<<<< HEAD
         * \param align  You must take care to determine whether an unaligned load/store is
         * required. Per default an unaligned load/store is used. If \p i is a multiple of \c V::Size
         * you may want to pass Vc::Aligned here.
         */
        template<typename Flags = UnalignedTag>
        Vc_ALWAYS_INLINE Vc_PURE MemoryVector<const V, Flags> &vectorAt(size_t i, Flags = Flags()) const {
=======
         * \param flags  You must take care to determine whether an unaligned load/store is
         * required. Per default an aligned load/store is used. If \p i is not a multiple of \c V::Size
         * you must pass Vc::Unaligned here.
         */
        template<typename Flags = AlignedT>
        Vc_ALWAYS_INLINE Vc_PURE MemoryVector<const V, Flags> &vectorAt(size_t i, Flags flags = Flags()) const {
>>>>>>> 19374f03
            return *new(const_cast<EntryType *>(&entries()[i])) MemoryVector<const V, Flags>;
        }

        /**
         * \return a smart object to wrap the \p i-th vector + \p shift in the memory.
         *
         * This function ensures that only \em unaligned loads and stores are used.
         * It allows to access memory at any location aligned to the entry type.
         *
         * \param i Selects the memory location of the i-th vector. Thus if \p V::Size == 4 and
         *          \p i is set to 3 the base address for the load/store will be the 12th entry
         *          (same as \p &mem[12]).
         * \param shift Shifts the base address determined by parameter \p i by \p shift many
         *              entries. Thus \p vector(3, 1) for \p V::Size == 4 will load/store the
         *              13th - 16th entries (same as \p &mem[13]).
         *
         * \note Any shift value is allowed as long as you make sure it stays within bounds of the
         * allocated memory. Shift values that are a multiple of \p V::Size will \em not result in
         * aligned loads. You have to use the above vector(size_t) function for aligned loads
         * instead.
         *
         * \note Thus a simple way to access vectors randomly is to set \p i to 0 and use \p shift as the
         * parameter to select the memory address:
         * \code
         * // don't use:
         * mem.vector(i / V::Size, i % V::Size) += 1;
         * // instead use:
         * mem.vector(0, i) += 1;
         * \endcode
         */
        template<typename ShiftT, typename Flags = decltype(Unaligned)>
        Vc_ALWAYS_INLINE Vc_PURE typename std::enable_if<std::is_convertible<ShiftT, int>::value, MemoryVector<V, decltype(Flags() | Unaligned)>>::type &vector(size_t i, ShiftT shift, Flags = Flags()) {
            return *new(&entries()[i * V::Size + shift]) MemoryVector<V, decltype(Flags() | Unaligned)>;
        }
        /// Const overload of the above function.
        template<typename ShiftT, typename Flags = decltype(Unaligned)>
        Vc_ALWAYS_INLINE Vc_PURE typename std::enable_if<std::is_convertible<ShiftT, int>::value, MemoryVector<const V, decltype(Flags() | Unaligned)>>::type &vector(size_t i, ShiftT shift, Flags = Flags()) const {
            return *new(const_cast<EntryType *>(&entries()[i * V::Size + shift])) MemoryVector<const V, decltype(Flags() | Unaligned)>;
        }

        /**
         * \return the first vector in the allocated memory.
         *
         * This function is simply a shorthand for vector(0).
         */
        template<typename Flags = AlignedTag>
        Vc_ALWAYS_INLINE Vc_PURE MemoryVector<V, Flags> &firstVector(Flags = Flags()) {
            return *new(entries()) MemoryVector<V, Flags>;
        }
        /// Const overload of the above function.
        template<typename Flags = AlignedTag>
        Vc_ALWAYS_INLINE Vc_PURE MemoryVector<const V, Flags> &firstVector(Flags = Flags()) const {
            return *new(const_cast<EntryType *>(entries())) MemoryVector<const V, Flags>;
        }

        /**
         * \return the last vector in the allocated memory.
         *
         * This function is simply a shorthand for vector(vectorsCount() - 1).
         */
        template<typename Flags = AlignedTag>
        Vc_ALWAYS_INLINE Vc_PURE MemoryVector<V, Flags> &lastVector(Flags = Flags()) {
            return *new(&entries()[vectorsCount() * V::Size - V::Size]) MemoryVector<V, Flags>;
        }
        /// Const overload of the above function.
        template<typename Flags = AlignedTag>
        Vc_ALWAYS_INLINE Vc_PURE MemoryVector<const V, Flags> &lastVector(Flags = Flags()) const {
            return *new(const_cast<EntryType *>(&entries()[vectorsCount() * V::Size - V::Size])) MemoryVector<const V, Flags>;
        }

        Vc_ALWAYS_INLINE Vc_PURE V gather(const unsigned char  *indexes) const { return V(entries(), indexes); }
        Vc_ALWAYS_INLINE Vc_PURE V gather(const unsigned short *indexes) const { return V(entries(), indexes); }
        Vc_ALWAYS_INLINE Vc_PURE V gather(const unsigned int   *indexes) const { return V(entries(), indexes); }
        Vc_ALWAYS_INLINE Vc_PURE V gather(const unsigned long  *indexes) const { return V(entries(), indexes); }

        Vc_ALWAYS_INLINE void setZero() {
            V zero(Vc::Zero);
            for (size_t i = 0; i < vectorsCount(); ++i) {
                vector(i) = zero;
            }
        }

        template<typename P2, typename RM>
        inline Parent &operator+=(const MemoryBase<V, P2, Dimension, RM> &rhs) {
            assert(vectorsCount() == rhs.vectorsCount());
            for (size_t i = 0; i < vectorsCount(); ++i) {
                vector(i) += rhs.vector(i);
            }
            return static_cast<Parent &>(*this);
        }
        template<typename P2, typename RM>
        inline Parent &operator-=(const MemoryBase<V, P2, Dimension, RM> &rhs) {
            assert(vectorsCount() == rhs.vectorsCount());
            for (size_t i = 0; i < vectorsCount(); ++i) {
                vector(i) -= rhs.vector(i);
            }
            return static_cast<Parent &>(*this);
        }
        template<typename P2, typename RM>
        inline Parent &operator*=(const MemoryBase<V, P2, Dimension, RM> &rhs) {
            assert(vectorsCount() == rhs.vectorsCount());
            for (size_t i = 0; i < vectorsCount(); ++i) {
                vector(i) *= rhs.vector(i);
            }
            return static_cast<Parent &>(*this);
        }
        template<typename P2, typename RM>
        inline Parent &operator/=(const MemoryBase<V, P2, Dimension, RM> &rhs) {
            assert(vectorsCount() == rhs.vectorsCount());
            for (size_t i = 0; i < vectorsCount(); ++i) {
                vector(i) /= rhs.vector(i);
            }
            return static_cast<Parent &>(*this);
        }
        inline Parent &operator+=(EntryType rhs) {
            V v(rhs);
            for (size_t i = 0; i < vectorsCount(); ++i) {
                vector(i) += v;
            }
            return static_cast<Parent &>(*this);
        }
        inline Parent &operator-=(EntryType rhs) {
            V v(rhs);
            for (size_t i = 0; i < vectorsCount(); ++i) {
                vector(i) -= v;
            }
            return static_cast<Parent &>(*this);
        }
        inline Parent &operator*=(EntryType rhs) {
            V v(rhs);
            for (size_t i = 0; i < vectorsCount(); ++i) {
                vector(i) *= v;
            }
            return static_cast<Parent &>(*this);
        }
        inline Parent &operator/=(EntryType rhs) {
            V v(rhs);
            for (size_t i = 0; i < vectorsCount(); ++i) {
                vector(i) /= v;
            }
            return static_cast<Parent &>(*this);
        }
        template<typename P2, typename RM>
        inline bool operator==(const MemoryBase<V, P2, Dimension, RM> &rhs) const {
            assert(vectorsCount() == rhs.vectorsCount());
            for (size_t i = 0; i < vectorsCount(); ++i) {
                if (!(V(vector(i)) == V(rhs.vector(i))).isFull()) {
                    return false;
                }
            }
            return true;
        }
        template<typename P2, typename RM>
        inline bool operator!=(const MemoryBase<V, P2, Dimension, RM> &rhs) const {
            assert(vectorsCount() == rhs.vectorsCount());
            for (size_t i = 0; i < vectorsCount(); ++i) {
                if (!(V(vector(i)) == V(rhs.vector(i))).isEmpty()) {
                    return false;
                }
            }
            return true;
        }
        template<typename P2, typename RM>
        inline bool operator<(const MemoryBase<V, P2, Dimension, RM> &rhs) const {
            assert(vectorsCount() == rhs.vectorsCount());
            for (size_t i = 0; i < vectorsCount(); ++i) {
                if (!(V(vector(i)) < V(rhs.vector(i))).isFull()) {
                    return false;
                }
            }
            return true;
        }
        template<typename P2, typename RM>
        inline bool operator<=(const MemoryBase<V, P2, Dimension, RM> &rhs) const {
            assert(vectorsCount() == rhs.vectorsCount());
            for (size_t i = 0; i < vectorsCount(); ++i) {
                if (!(V(vector(i)) <= V(rhs.vector(i))).isFull()) {
                    return false;
                }
            }
            return true;
        }
        template<typename P2, typename RM>
        inline bool operator>(const MemoryBase<V, P2, Dimension, RM> &rhs) const {
            assert(vectorsCount() == rhs.vectorsCount());
            for (size_t i = 0; i < vectorsCount(); ++i) {
                if (!(V(vector(i)) > V(rhs.vector(i))).isFull()) {
                    return false;
                }
            }
            return true;
        }
        template<typename P2, typename RM>
        inline bool operator>=(const MemoryBase<V, P2, Dimension, RM> &rhs) const {
            assert(vectorsCount() == rhs.vectorsCount());
            for (size_t i = 0; i < vectorsCount(); ++i) {
                if (!(V(vector(i)) >= V(rhs.vector(i))).isFull()) {
                    return false;
                }
            }
            return true;
        }
};

namespace Internal2
{
template <typename V,
          typename ParentL,
          typename ParentR,
          int Dimension,
          typename RowMemoryL,
          typename RowMemoryR>
inline void copyVectors(MemoryBase<V, ParentL, Dimension, RowMemoryL> &dst,
                        const MemoryBase<V, ParentR, Dimension, RowMemoryR> &src)
{
    const size_t vectorsCount = dst.vectorsCount();
    size_t i = 3;
    for (; i < vectorsCount; i += 4) {
        const V tmp3 = src.vector(i - 3);
        const V tmp2 = src.vector(i - 2);
        const V tmp1 = src.vector(i - 1);
        const V tmp0 = src.vector(i - 0);
        dst.vector(i - 3) = tmp3;
        dst.vector(i - 2) = tmp2;
        dst.vector(i - 1) = tmp1;
        dst.vector(i - 0) = tmp0;
    }
    for (i -= 3; i < vectorsCount; ++i) {
        dst.vector(i) = src.vector(i);
    }
}
} // namespace Internal2

Vc_NAMESPACE_END

#include "undomacros.h"

#endif // VC_COMMON_MEMORYBASE_H

// vim: foldmethod=marker<|MERGE_RESOLUTION|>--- conflicted
+++ resolved
@@ -434,21 +434,12 @@
          * \param i      Specifies the scalar entry from where the vector will be loaded/stored. I.e. the
          * values scalar(i), scalar(i + 1), ..., scalar(i + V::Size - 1) will be read/overwritten.
          *
-<<<<<<< HEAD
-         * \param align  You must take care to determine whether an unaligned load/store is
+         * \param flags  You must take care to determine whether an unaligned load/store is
          * required. Per default an unaligned load/store is used. If \p i is a multiple of \c V::Size
          * you may want to pass Vc::Aligned here.
          */
         template<typename Flags = UnalignedTag>
-        Vc_ALWAYS_INLINE Vc_PURE MemoryVector<V, Flags> &vectorAt(size_t i, Flags = Flags()) {
-=======
-         * \param flags  You must take care to determine whether an unaligned load/store is
-         * required. Per default an aligned load/store is used. If \p i is not a multiple of \c V::Size
-         * you must pass Vc::Unaligned here.
-         */
-        template<typename Flags = AlignedT>
         Vc_ALWAYS_INLINE Vc_PURE MemoryVector<V, Flags> &vectorAt(size_t i, Flags flags = Flags()) {
->>>>>>> 19374f03
             return *new(&entries()[i]) MemoryVector<V, Flags>;
         }
         /** \brief Const overload of the above function
@@ -458,21 +449,12 @@
          * \param i      Specifies the scalar entry from where the vector will be loaded/stored. I.e. the
          * values scalar(i), scalar(i + 1), ..., scalar(i + V::Size - 1) will be read/overwritten.
          *
-<<<<<<< HEAD
-         * \param align  You must take care to determine whether an unaligned load/store is
+         * \param flags  You must take care to determine whether an unaligned load/store is
          * required. Per default an unaligned load/store is used. If \p i is a multiple of \c V::Size
          * you may want to pass Vc::Aligned here.
          */
         template<typename Flags = UnalignedTag>
-        Vc_ALWAYS_INLINE Vc_PURE MemoryVector<const V, Flags> &vectorAt(size_t i, Flags = Flags()) const {
-=======
-         * \param flags  You must take care to determine whether an unaligned load/store is
-         * required. Per default an aligned load/store is used. If \p i is not a multiple of \c V::Size
-         * you must pass Vc::Unaligned here.
-         */
-        template<typename Flags = AlignedT>
         Vc_ALWAYS_INLINE Vc_PURE MemoryVector<const V, Flags> &vectorAt(size_t i, Flags flags = Flags()) const {
->>>>>>> 19374f03
             return *new(const_cast<EntryType *>(&entries()[i])) MemoryVector<const V, Flags>;
         }
 
