/*  This file is part of the Vc library. {{{

    Copyright (C) 2009-2013 Matthias Kretz <kretz@kde.org>

    Vc is free software: you can redistribute it and/or modify
    it under the terms of the GNU Lesser General Public License as
    published by the Free Software Foundation, either version 3 of
    the License, or (at your option) any later version.

    Vc is distributed in the hope that it will be useful, but
    WITHOUT ANY WARRANTY; without even the implied warranty of
    MERCHANTABILITY or FITNESS FOR A PARTICULAR PURPOSE.  See the
    GNU Lesser General Public License for more details.

    You should have received a copy of the GNU Lesser General Public
    License along with Vc.  If not, see <http://www.gnu.org/licenses/>.

}}}*/

#ifndef VC_COMMON_MEMORYBASE_H
#define VC_COMMON_MEMORYBASE_H

#include <assert.h>
#include <type_traits>
#include <iterator>
#include "macros.h"

namespace Vc_VERSIONED_NAMESPACE
{
namespace Common
{

#define VC_MEM_OPERATOR_EQ(op) \
        template<typename T> \
        Vc_ALWAYS_INLINE enable_if_mutable<T, MemoryVector &> operator op##=(const T &x) { \
            const V v = value() op x; \
            v.store(&m_data[0], Flags()); \
            return *this; \
        }
/*dox{{{*/
/**
 * Helper class for the Memory::vector(size_t) class of functions.
 *
 * You will never need to directly make use of this class. It is an implementation detail of the
 * Memory API.
 *
 * \headerfile memorybase.h <Vc/Memory>
 *//*}}}*/
template<typename _V, typename Flags> class MemoryVector/*{{{*/
{
    typedef typename std::remove_cv<_V>::type V;

    template<typename T, typename R> using enable_if_mutable =
        typename std::enable_if<std::is_same<T, T>::value && !std::is_const<_V>::value, R>::type;

    typedef typename V::EntryType EntryType;
    typedef typename V::Mask Mask;

    EntryType m_data[V::Size];
public:
        // It is important that neither initialization nor cleanup is done as MemoryVector aliases
        // other memory
        Vc_ALWAYS_INLINE MemoryVector() {}

        // disable copies because this type is supposed to alias the data in a Memory object,
        // nothing else
        MemoryVector(const MemoryVector &) = delete;
        MemoryVector(MemoryVector &&) = delete;
        // Do not disable MemoryVector &operator=(const MemoryVector &) = delete; because it is
        // covered nicely by the operator= below.

        //! \internal
        Vc_ALWAYS_INLINE Vc_PURE V value() const { return V(&m_data[0], Flags()); }

        /**
         * Cast to \p V operator.
         *
         * This function allows to assign this object to any object of type \p V.
         */
        Vc_ALWAYS_INLINE Vc_PURE operator const V() const { return value(); }

        template<typename T>
        Vc_ALWAYS_INLINE enable_if_mutable<T, MemoryVector &> operator=(const T &x) {
            V v;
            v = x;
            v.store(&m_data[0], Flags());
            return *this;
        }

        VC_ALL_BINARY(VC_MEM_OPERATOR_EQ)
        VC_ALL_ARITHMETICS(VC_MEM_OPERATOR_EQ)
};

template<typename _V, typename Flags> class MemoryVectorIterator
{
    typedef typename std::remove_cv<_V>::type V;

    template<typename T, typename R> using enable_if_mutable =
        typename std::enable_if<std::is_same<T, T>::value && !std::is_const<_V>::value, R>::type;

    using iterator_traits = std::iterator_traits<MemoryVector<_V, Flags> *>;

    MemoryVector<_V, Flags> *d;
public:
    typedef typename iterator_traits::difference_type difference_type;
    typedef typename iterator_traits::value_type value_type;
    typedef typename iterator_traits::pointer pointer;
    typedef typename iterator_traits::reference reference;
    typedef typename iterator_traits::iterator_category iterator_category;

    constexpr MemoryVectorIterator(MemoryVector<_V, Flags> *dd) : d(dd) {}
    constexpr MemoryVectorIterator(const MemoryVectorIterator &) = default;
    constexpr MemoryVectorIterator(MemoryVectorIterator &&) = default;
    Vc_ALWAYS_INLINE MemoryVectorIterator &operator=(const MemoryVectorIterator &) = default;

    Vc_ALWAYS_INLINE void *orderBy() const { return d; }

    Vc_ALWAYS_INLINE difference_type operator-(const MemoryVectorIterator &rhs) const { return d - rhs.d; }
    Vc_ALWAYS_INLINE reference operator[](size_t i) const { return d[i]; }
    Vc_ALWAYS_INLINE reference operator*() const { return *d; }
    Vc_ALWAYS_INLINE pointer operator->() const { return d; }
    Vc_ALWAYS_INLINE MemoryVectorIterator &operator++() { ++d; return *this; }
    Vc_ALWAYS_INLINE MemoryVectorIterator operator++(int) { MemoryVectorIterator r(*this); ++d; return r; }
    Vc_ALWAYS_INLINE MemoryVectorIterator &operator--() { --d; return *this; }
    Vc_ALWAYS_INLINE MemoryVectorIterator operator--(int) { MemoryVectorIterator r(*this); --d; return r; }
    Vc_ALWAYS_INLINE MemoryVectorIterator &operator+=(size_t n) { d += n; return *this; }
    Vc_ALWAYS_INLINE MemoryVectorIterator &operator-=(size_t n) { d -= n; return *this; }
    Vc_ALWAYS_INLINE MemoryVectorIterator operator+(size_t n) const { return MemoryVectorIterator(d + n); }
    Vc_ALWAYS_INLINE MemoryVectorIterator operator-(size_t n) const { return MemoryVectorIterator(d - n); }
};

template<typename V, typename FlagsL, typename FlagsR>
Vc_ALWAYS_INLINE bool operator==(const MemoryVectorIterator<V, FlagsL> &l, const MemoryVectorIterator<V, FlagsR> &r)
{
    return l.orderBy() == r.orderBy();
}
template<typename V, typename FlagsL, typename FlagsR>
Vc_ALWAYS_INLINE bool operator!=(const MemoryVectorIterator<V, FlagsL> &l, const MemoryVectorIterator<V, FlagsR> &r)
{
    return l.orderBy() != r.orderBy();
}
template<typename V, typename FlagsL, typename FlagsR>
Vc_ALWAYS_INLINE bool operator>=(const MemoryVectorIterator<V, FlagsL> &l, const MemoryVectorIterator<V, FlagsR> &r)
{
    return l.orderBy() >= r.orderBy();
}
template<typename V, typename FlagsL, typename FlagsR>
Vc_ALWAYS_INLINE bool operator<=(const MemoryVectorIterator<V, FlagsL> &l, const MemoryVectorIterator<V, FlagsR> &r)
{
    return l.orderBy() <= r.orderBy();
}
template<typename V, typename FlagsL, typename FlagsR>
Vc_ALWAYS_INLINE bool operator> (const MemoryVectorIterator<V, FlagsL> &l, const MemoryVectorIterator<V, FlagsR> &r)
{
    return l.orderBy() >  r.orderBy();
}
template<typename V, typename FlagsL, typename FlagsR>
Vc_ALWAYS_INLINE bool operator< (const MemoryVectorIterator<V, FlagsL> &l, const MemoryVectorIterator<V, FlagsR> &r)
{
    return l.orderBy() <  r.orderBy();
}
/*}}}*/
#undef VC_MEM_OPERATOR_EQ

#define VC_VPH_OPERATOR(op) \
template<typename V1, typename Flags1, typename V2, typename Flags2> \
decltype(V1() op V2()) operator op(const MemoryVector<V1, Flags1> &x, const MemoryVector<V2, Flags2> &y) { \
    return x.value() op y.value(); \
}
VC_ALL_ARITHMETICS(VC_VPH_OPERATOR)
VC_ALL_BINARY     (VC_VPH_OPERATOR)
VC_ALL_COMPARES   (VC_VPH_OPERATOR)
#undef VC_VPH_OPERATOR

template<typename V, typename Parent, typename Flags = Prefetch<>> class MemoryRange/*{{{*/
{
    Parent *m_parent;
    size_t m_first;
    size_t m_last;

public:
    MemoryRange(Parent *p, size_t firstIndex, size_t lastIndex)
        : m_parent(p), m_first(firstIndex), m_last(lastIndex)
    {}

    MemoryVectorIterator<V, Flags> begin() const { return &m_parent->vector(m_first   , Flags()); }
    MemoryVectorIterator<V, Flags> end() const   { return &m_parent->vector(m_last + 1, Flags()); }
};/*}}}*/
template<typename V, typename Parent, int Dimension, typename RowMemory> class MemoryDimensionBase;
template<typename V, typename Parent, typename RowMemory> class MemoryDimensionBase<V, Parent, 1, RowMemory> // {{{1
{
    private:
        Parent *p() { return static_cast<Parent *>(this); }
        const Parent *p() const { return static_cast<const Parent *>(this); }
    public:
        /**
         * The type of the scalar entries in the array.
         */
        typedef typename V::EntryType EntryType;

        /**
         * Returns a pointer to the start of the allocated memory.
         */
        Vc_ALWAYS_INLINE Vc_PURE       EntryType *entries()       { return &p()->m_mem[0]; }
        /// Const overload of the above function.
        Vc_ALWAYS_INLINE Vc_PURE const EntryType *entries() const { return &p()->m_mem[0]; }

        /**
         * Returns the \p i-th scalar value in the memory.
         */
        Vc_ALWAYS_INLINE Vc_PURE EntryType &scalar(size_t i) { return entries()[i]; }
        /// Const overload of the above function.
        Vc_ALWAYS_INLINE Vc_PURE const EntryType scalar(size_t i) const { return entries()[i]; }

#ifdef DOXYGEN
        /**
         * Cast operator to the scalar type. This allows to use the object very much like a standard
         * C array.
         */
        Vc_ALWAYS_INLINE Vc_PURE operator       EntryType*()       { return entries(); }
        /// Const overload of the above function.
        Vc_ALWAYS_INLINE Vc_PURE operator const EntryType*() const { return entries(); }
#else
        // The above conversion operator allows implicit conversion to bool. To prohibit this
        // conversion we use SFINAE to allow only conversion to EntryType* and void*.
        template <typename T,
                  typename std::enable_if<
                      std::is_same<typename std::remove_const<T>::type, EntryType *>::value ||
                          std::is_same<typename std::remove_const<T>::type, void *>::value,
                      int>::type = 0>
        Vc_ALWAYS_INLINE Vc_PURE operator T()
        {
            return entries();
        }
        template <typename T,
                  typename std::enable_if<std::is_same<T, const EntryType *>::value ||
                                              std::is_same<T, const void *>::value,
                                          int>::type = 0>
        Vc_ALWAYS_INLINE Vc_PURE operator T() const
        {
            return entries();
        }
#endif

        /**
         *
         */
        template<typename Flags>
        Vc_ALWAYS_INLINE MemoryRange<V, Parent, Flags> range(size_t firstIndex, size_t lastIndex, Flags) {
            return MemoryRange<V, Parent, Flags>(p(), firstIndex, lastIndex);
        }
        Vc_ALWAYS_INLINE MemoryRange<V, Parent> range(size_t firstIndex, size_t lastIndex) {
            return MemoryRange<V, Parent>(p(), firstIndex, lastIndex);
        }
        template<typename Flags>
        Vc_ALWAYS_INLINE MemoryRange<const V, Parent, Flags> range(size_t firstIndex, size_t lastIndex, Flags) const {
            return MemoryRange<const V, Parent, Flags>(p(), firstIndex, lastIndex);
        }
        Vc_ALWAYS_INLINE MemoryRange<const V, Parent> range(size_t firstIndex, size_t lastIndex) const {
            return MemoryRange<const V, Parent>(p(), firstIndex, lastIndex);
        }

        /**
         * Returns the \p i-th scalar value in the memory.
         */
        Vc_ALWAYS_INLINE EntryType &operator[](size_t i) { return entries()[i]; }
        /// Const overload of the above function.
        Vc_ALWAYS_INLINE const EntryType &operator[](size_t i) const { return entries()[i]; }

        /**
         * Uses a vector gather to combine the entries at the indexes in \p i into the returned
         * vector object.
         *
         * \param i  An integer vector. It determines the entries to be gathered.
         * \returns  A vector object. Modification of this object will not modify the values in
         *           memory.
         *
         * \warning  The API of this function might change in future versions of Vc to additionally
         *           support scatters.
         */
        template<typename IndexT> Vc_ALWAYS_INLINE Vc_PURE V operator[](Vector<IndexT> i) const
        {
            return V(entries(), i);
        }
};
template<typename V, typename Parent, typename RowMemory> class MemoryDimensionBase<V, Parent, 2, RowMemory> // {{{1
{
    private:
        Parent *p() { return static_cast<Parent *>(this); }
        const Parent *p() const { return static_cast<const Parent *>(this); }
    public:
        /**
         * The type of the scalar entries in the array.
         */
        typedef typename V::EntryType EntryType;

        static constexpr size_t rowCount() { return Parent::RowCount; }

        /**
         * Returns a pointer to the start of the allocated memory.
         */
        Vc_ALWAYS_INLINE Vc_PURE       EntryType *entries(size_t x = 0)       { return &p()->m_mem[x][0]; }
        /// Const overload of the above function.
        Vc_ALWAYS_INLINE Vc_PURE const EntryType *entries(size_t x = 0) const { return &p()->m_mem[x][0]; }

        /**
         * Returns the \p i,j-th scalar value in the memory.
         */
        Vc_ALWAYS_INLINE Vc_PURE EntryType &scalar(size_t i, size_t j) { return entries(i)[j]; }
        /// Const overload of the above function.
        Vc_ALWAYS_INLINE Vc_PURE const EntryType scalar(size_t i, size_t j) const { return entries(i)[j]; }

        /**
         * Returns the \p i-th row in the memory.
         */
        Vc_ALWAYS_INLINE Vc_PURE RowMemory &operator[](size_t i) {
            return RowMemory::fromRawData(entries(i));
        }
        /// Const overload of the above function.
        Vc_ALWAYS_INLINE Vc_PURE const RowMemory &operator[](size_t i) const {
            return RowMemory::fromRawData(const_cast<EntryType *>(entries(i)));
        }

        /**
         * \return the number of rows in the array.
         *
         * \note This function can be eliminated by an optimizing compiler.
         */
        Vc_ALWAYS_INLINE Vc_PURE size_t rowsCount() const { return p()->rowsCount(); }
};

//dox{{{1
/**
 * \headerfile memorybase.h <Vc/Memory>
 *
 * Common interface to all Memory classes, independent of allocation on the stack or heap.
 *
 * \param V The vector type you want to operate on. (e.g. float_v or uint_v)
 * \param Parent This type is the complete type of the class that derives from MemoryBase.
 * \param Dimension The number of dimensions the implementation provides.
 * \param RowMemory Class to be used to work on a single row.
 */
template<typename V, typename Parent, int Dimension, typename RowMemory> class MemoryBase : public MemoryDimensionBase<V, Parent, Dimension, RowMemory> //{{{1
{
    private:
        Parent *p() { return static_cast<Parent *>(this); }
        const Parent *p() const { return static_cast<const Parent *>(this); }
    public:
        /**
         * The type of the scalar entries in the array.
         */
        typedef typename V::EntryType EntryType;

        /**
         * \return the number of scalar entries in the array. This function is optimized away
         * if a constant size array is used.
         */
        Vc_ALWAYS_INLINE Vc_PURE size_t entriesCount() const { return p()->entriesCount(); }
        /**
         * \return the number of vector entries that span the array. This function is optimized away
         * if a constant size array is used.
         */
        Vc_ALWAYS_INLINE Vc_PURE size_t vectorsCount() const { return p()->vectorsCount(); }

        using MemoryDimensionBase<V, Parent, Dimension, RowMemory>::entries;
        using MemoryDimensionBase<V, Parent, Dimension, RowMemory>::scalar;

        /**
         * Return a (vectorized) iterator to the start of this memory object.
         */
        template<typename Flags = AlignedTag>
        Vc_ALWAYS_INLINE MemoryVectorIterator<      V, Flags> begin(Flags flags = Flags())       { return &firstVector(flags); }
        //! const overload of the above
        template<typename Flags = AlignedTag>
        Vc_ALWAYS_INLINE MemoryVectorIterator<const V, Flags> begin(Flags flags = Flags()) const { return &firstVector(flags); }

        /**
         * Return a (vectorized) iterator to the end of this memory object.
         */
        template<typename Flags = AlignedTag>
        Vc_ALWAYS_INLINE MemoryVectorIterator<      V, Flags>   end(Flags flags = Flags())       { return &lastVector(flags) + 1; }
        //! const overload of the above
        template<typename Flags = AlignedTag>
        Vc_ALWAYS_INLINE MemoryVectorIterator<const V, Flags>   end(Flags flags = Flags()) const { return &lastVector(flags) + 1; }

        /**
         * \param i Selects the offset, where the vector should be read.
         *
         * \return a smart object to wrap the \p i-th vector in the memory.
         *
         * The return value can be used as any other vector object. I.e. you can substitute
         * something like
         * \code
         * float_v a = ..., b = ...;
         * a += b;
         * \endcode
         * with
         * \code
         * mem.vector(i) += b;
         * \endcode
         *
         * This function ensures that only \em aligned loads and stores are used. Thus it only allows to
         * access memory at fixed strides. If access to known offsets from the aligned vectors is
         * needed the vector(size_t, int) function can be used.
         */
        template<typename Flags = AlignedTag>
        Vc_ALWAYS_INLINE Vc_PURE typename std::enable_if<!std::is_convertible<Flags, int>::value, MemoryVector<V, Flags>>::type &vector(size_t i, Flags = Flags()) {
            return *new(&entries()[i * V::Size]) MemoryVector<V, Flags>;
        }
        /** \brief Const overload of the above function
         *
         * \param i Selects the offset, where the vector should be read.
         *
         * \return a smart object to wrap the \p i-th vector in the memory.
         */
        template<typename Flags = AlignedTag>
        Vc_ALWAYS_INLINE Vc_PURE typename std::enable_if<!std::is_convertible<Flags, int>::value, MemoryVector<const V, Flags>>::type &vector(size_t i, Flags = Flags()) const {
            return *new(const_cast<EntryType *>(&entries()[i * V::Size])) MemoryVector<const V, Flags>;
        }

        /**
         * \return a smart object to wrap the vector starting from the \p i-th scalar entry in the memory.
         *
         * Example:
         * \code
         * Memory<float_v, N> mem;
         * mem.setZero();
         * for (int i = 0; i < mem.entriesCount(); i += float_v::Size) {
         *     mem.vectorAt(i) += b;
         * }
         * \endcode
         *
         * \param i      Specifies the scalar entry from where the vector will be loaded/stored. I.e. the
         * values scalar(i), scalar(i + 1), ..., scalar(i + V::Size - 1) will be read/overwritten.
         *
         * \param flags  You must take care to determine whether an unaligned load/store is
         * required. Per default an unaligned load/store is used. If \p i is a multiple of \c V::Size
         * you may want to pass Vc::Aligned here.
         */
        template<typename Flags = UnalignedTag>
<<<<<<< HEAD
        Vc_ALWAYS_INLINE Vc_PURE MemoryVector<V, Flags> &vectorAt(size_t i, Flags = Flags()) {
=======
        Vc_ALWAYS_INLINE Vc_PURE MemoryVector<V, Flags> &vectorAt(size_t i, Flags flags = Flags()) {
>>>>>>> b3e647c1
            return *new(&entries()[i]) MemoryVector<V, Flags>;
        }
        /** \brief Const overload of the above function
         *
         * \return a smart object to wrap the vector starting from the \p i-th scalar entry in the memory.
         *
         * \param i      Specifies the scalar entry from where the vector will be loaded/stored. I.e. the
         * values scalar(i), scalar(i + 1), ..., scalar(i + V::Size - 1) will be read/overwritten.
         *
         * \param flags  You must take care to determine whether an unaligned load/store is
         * required. Per default an unaligned load/store is used. If \p i is a multiple of \c V::Size
         * you may want to pass Vc::Aligned here.
         */
        template<typename Flags = UnalignedTag>
<<<<<<< HEAD
        Vc_ALWAYS_INLINE Vc_PURE MemoryVector<const V, Flags> &vectorAt(size_t i, Flags = Flags()) const {
=======
        Vc_ALWAYS_INLINE Vc_PURE MemoryVector<const V, Flags> &vectorAt(size_t i, Flags flags = Flags()) const {
>>>>>>> b3e647c1
            return *new(const_cast<EntryType *>(&entries()[i])) MemoryVector<const V, Flags>;
        }

        /**
         * \return a smart object to wrap the \p i-th vector + \p shift in the memory.
         *
         * This function ensures that only \em unaligned loads and stores are used.
         * It allows to access memory at any location aligned to the entry type.
         *
         * \param i Selects the memory location of the i-th vector. Thus if \p V::Size == 4 and
         *          \p i is set to 3 the base address for the load/store will be the 12th entry
         *          (same as \p &mem[12]).
         * \param shift Shifts the base address determined by parameter \p i by \p shift many
         *              entries. Thus \p vector(3, 1) for \p V::Size == 4 will load/store the
         *              13th - 16th entries (same as \p &mem[13]).
         *
         * \note Any shift value is allowed as long as you make sure it stays within bounds of the
         * allocated memory. Shift values that are a multiple of \p V::Size will \em not result in
         * aligned loads. You have to use the above vector(size_t) function for aligned loads
         * instead.
         *
         * \note Thus a simple way to access vectors randomly is to set \p i to 0 and use \p shift as the
         * parameter to select the memory address:
         * \code
         * // don't use:
         * mem.vector(i / V::Size, i % V::Size) += 1;
         * // instead use:
         * mem.vector(0, i) += 1;
         * \endcode
         */
        template<typename ShiftT, typename Flags = decltype(Unaligned)>
        Vc_ALWAYS_INLINE Vc_PURE typename std::enable_if<std::is_convertible<ShiftT, int>::value, MemoryVector<V, decltype(Flags() | Unaligned)>>::type &vector(size_t i, ShiftT shift, Flags = Flags()) {
            return *new(&entries()[i * V::Size + shift]) MemoryVector<V, decltype(Flags() | Unaligned)>;
        }
        /// Const overload of the above function.
        template<typename ShiftT, typename Flags = decltype(Unaligned)>
        Vc_ALWAYS_INLINE Vc_PURE typename std::enable_if<std::is_convertible<ShiftT, int>::value, MemoryVector<const V, decltype(Flags() | Unaligned)>>::type &vector(size_t i, ShiftT shift, Flags = Flags()) const {
            return *new(const_cast<EntryType *>(&entries()[i * V::Size + shift])) MemoryVector<const V, decltype(Flags() | Unaligned)>;
        }

        /**
         * \return the first vector in the allocated memory.
         *
         * This function is simply a shorthand for vector(0).
         */
        template<typename Flags = AlignedTag>
        Vc_ALWAYS_INLINE Vc_PURE MemoryVector<V, Flags> &firstVector(Flags = Flags()) {
            return *new(entries()) MemoryVector<V, Flags>;
        }
        /// Const overload of the above function.
        template<typename Flags = AlignedTag>
        Vc_ALWAYS_INLINE Vc_PURE MemoryVector<const V, Flags> &firstVector(Flags = Flags()) const {
            return *new(const_cast<EntryType *>(entries())) MemoryVector<const V, Flags>;
        }

        /**
         * \return the last vector in the allocated memory.
         *
         * This function is simply a shorthand for vector(vectorsCount() - 1).
         */
        template<typename Flags = AlignedTag>
        Vc_ALWAYS_INLINE Vc_PURE MemoryVector<V, Flags> &lastVector(Flags = Flags()) {
            return *new(&entries()[vectorsCount() * V::Size - V::Size]) MemoryVector<V, Flags>;
        }
        /// Const overload of the above function.
        template<typename Flags = AlignedTag>
        Vc_ALWAYS_INLINE Vc_PURE MemoryVector<const V, Flags> &lastVector(Flags = Flags()) const {
            return *new(const_cast<EntryType *>(&entries()[vectorsCount() * V::Size - V::Size])) MemoryVector<const V, Flags>;
        }

        Vc_ALWAYS_INLINE Vc_PURE V gather(const unsigned char  *indexes) const { return V(entries(), indexes); }
        Vc_ALWAYS_INLINE Vc_PURE V gather(const unsigned short *indexes) const { return V(entries(), indexes); }
        Vc_ALWAYS_INLINE Vc_PURE V gather(const unsigned int   *indexes) const { return V(entries(), indexes); }
        Vc_ALWAYS_INLINE Vc_PURE V gather(const unsigned long  *indexes) const { return V(entries(), indexes); }

        /**
         * Zero the whole memory area.
         */
        Vc_ALWAYS_INLINE void setZero() {
            V zero(Vc::Zero);
            for (size_t i = 0; i < vectorsCount(); ++i) {
                vector(i) = zero;
            }
        }

        /**
         * Assign a value to all vectors in the array.
         */
        template<typename U>
        Vc_ALWAYS_INLINE Parent &operator=(U &&x) {
            for (size_t i = 0; i < vectorsCount(); ++i) {
                vector(i) = std::forward<U>(x);
            }
        }

        /**
         * (Inefficient) shorthand to add up two arrays.
         */
        template<typename P2, typename RM>
        inline Parent &operator+=(const MemoryBase<V, P2, Dimension, RM> &rhs) {
            assert(vectorsCount() == rhs.vectorsCount());
            for (size_t i = 0; i < vectorsCount(); ++i) {
                vector(i) += rhs.vector(i);
            }
            return static_cast<Parent &>(*this);
        }

        /**
         * (Inefficient) shorthand to subtract two arrays.
         */
        template<typename P2, typename RM>
        inline Parent &operator-=(const MemoryBase<V, P2, Dimension, RM> &rhs) {
            assert(vectorsCount() == rhs.vectorsCount());
            for (size_t i = 0; i < vectorsCount(); ++i) {
                vector(i) -= rhs.vector(i);
            }
            return static_cast<Parent &>(*this);
        }

        /**
         * (Inefficient) shorthand to multiply two arrays.
         */
        template<typename P2, typename RM>
        inline Parent &operator*=(const MemoryBase<V, P2, Dimension, RM> &rhs) {
            assert(vectorsCount() == rhs.vectorsCount());
            for (size_t i = 0; i < vectorsCount(); ++i) {
                vector(i) *= rhs.vector(i);
            }
            return static_cast<Parent &>(*this);
        }

        /**
         * (Inefficient) shorthand to divide two arrays.
         */
        template<typename P2, typename RM>
        inline Parent &operator/=(const MemoryBase<V, P2, Dimension, RM> &rhs) {
            assert(vectorsCount() == rhs.vectorsCount());
            for (size_t i = 0; i < vectorsCount(); ++i) {
                vector(i) /= rhs.vector(i);
            }
            return static_cast<Parent &>(*this);
        }

        /**
         * (Inefficient) shorthand to add a value to an array.
         */
        inline Parent &operator+=(EntryType rhs) {
            V v(rhs);
            for (size_t i = 0; i < vectorsCount(); ++i) {
                vector(i) += v;
            }
            return static_cast<Parent &>(*this);
        }

        /**
         * (Inefficient) shorthand to subtract a value from an array.
         */
        inline Parent &operator-=(EntryType rhs) {
            V v(rhs);
            for (size_t i = 0; i < vectorsCount(); ++i) {
                vector(i) -= v;
            }
            return static_cast<Parent &>(*this);
        }

        /**
         * (Inefficient) shorthand to multiply a value to an array.
         */
        inline Parent &operator*=(EntryType rhs) {
            V v(rhs);
            for (size_t i = 0; i < vectorsCount(); ++i) {
                vector(i) *= v;
            }
            return static_cast<Parent &>(*this);
        }

        /**
         * (Inefficient) shorthand to divide an array with a value.
         */
        inline Parent &operator/=(EntryType rhs) {
            V v(rhs);
            for (size_t i = 0; i < vectorsCount(); ++i) {
                vector(i) /= v;
            }
            return static_cast<Parent &>(*this);
        }

        /**
         * (Inefficient) shorthand compare equality of two arrays.
         */
        template<typename P2, typename RM>
        inline bool operator==(const MemoryBase<V, P2, Dimension, RM> &rhs) const {
            assert(vectorsCount() == rhs.vectorsCount());
            for (size_t i = 0; i < vectorsCount(); ++i) {
                if (!(V(vector(i)) == V(rhs.vector(i))).isFull()) {
                    return false;
                }
            }
            return true;
        }

        /**
         * (Inefficient) shorthand compare two arrays.
         */
        template<typename P2, typename RM>
        inline bool operator!=(const MemoryBase<V, P2, Dimension, RM> &rhs) const {
            assert(vectorsCount() == rhs.vectorsCount());
            for (size_t i = 0; i < vectorsCount(); ++i) {
                if (!(V(vector(i)) == V(rhs.vector(i))).isEmpty()) {
                    return false;
                }
            }
            return true;
        }

        /**
         * (Inefficient) shorthand compare two arrays.
         */
        template<typename P2, typename RM>
        inline bool operator<(const MemoryBase<V, P2, Dimension, RM> &rhs) const {
            assert(vectorsCount() == rhs.vectorsCount());
            for (size_t i = 0; i < vectorsCount(); ++i) {
                if (!(V(vector(i)) < V(rhs.vector(i))).isFull()) {
                    return false;
                }
            }
            return true;
        }

        /**
         * (Inefficient) shorthand compare two arrays.
         */
        template<typename P2, typename RM>
        inline bool operator<=(const MemoryBase<V, P2, Dimension, RM> &rhs) const {
            assert(vectorsCount() == rhs.vectorsCount());
            for (size_t i = 0; i < vectorsCount(); ++i) {
                if (!(V(vector(i)) <= V(rhs.vector(i))).isFull()) {
                    return false;
                }
            }
            return true;
        }

        /**
         * (Inefficient) shorthand compare two arrays.
         */
        template<typename P2, typename RM>
        inline bool operator>(const MemoryBase<V, P2, Dimension, RM> &rhs) const {
            assert(vectorsCount() == rhs.vectorsCount());
            for (size_t i = 0; i < vectorsCount(); ++i) {
                if (!(V(vector(i)) > V(rhs.vector(i))).isFull()) {
                    return false;
                }
            }
            return true;
        }

        /**
         * (Inefficient) shorthand compare two arrays.
         */
        template<typename P2, typename RM>
        inline bool operator>=(const MemoryBase<V, P2, Dimension, RM> &rhs) const {
            assert(vectorsCount() == rhs.vectorsCount());
            for (size_t i = 0; i < vectorsCount(); ++i) {
                if (!(V(vector(i)) >= V(rhs.vector(i))).isFull()) {
                    return false;
                }
            }
            return true;
        }
};

<<<<<<< HEAD
}
}
=======
namespace Internal2
{
template <typename V,
          typename ParentL,
          typename ParentR,
          int Dimension,
          typename RowMemoryL,
          typename RowMemoryR>
inline void copyVectors(MemoryBase<V, ParentL, Dimension, RowMemoryL> &dst,
                        const MemoryBase<V, ParentR, Dimension, RowMemoryR> &src)
{
    const size_t vectorsCount = dst.vectorsCount();
    size_t i = 3;
    for (; i < vectorsCount; i += 4) {
        const V tmp3 = src.vector(i - 3);
        const V tmp2 = src.vector(i - 2);
        const V tmp1 = src.vector(i - 1);
        const V tmp0 = src.vector(i - 0);
        dst.vector(i - 3) = tmp3;
        dst.vector(i - 2) = tmp2;
        dst.vector(i - 1) = tmp1;
        dst.vector(i - 0) = tmp0;
    }
    for (i -= 3; i < vectorsCount; ++i) {
        dst.vector(i) = src.vector(i);
    }
}
} // namespace Internal2

Vc_NAMESPACE_END
>>>>>>> b3e647c1

#include "undomacros.h"

#endif // VC_COMMON_MEMORYBASE_H

// vim: foldmethod=marker<|MERGE_RESOLUTION|>--- conflicted
+++ resolved
@@ -438,11 +438,7 @@
          * you may want to pass Vc::Aligned here.
          */
         template<typename Flags = UnalignedTag>
-<<<<<<< HEAD
-        Vc_ALWAYS_INLINE Vc_PURE MemoryVector<V, Flags> &vectorAt(size_t i, Flags = Flags()) {
-=======
         Vc_ALWAYS_INLINE Vc_PURE MemoryVector<V, Flags> &vectorAt(size_t i, Flags flags = Flags()) {
->>>>>>> b3e647c1
             return *new(&entries()[i]) MemoryVector<V, Flags>;
         }
         /** \brief Const overload of the above function
@@ -457,11 +453,7 @@
          * you may want to pass Vc::Aligned here.
          */
         template<typename Flags = UnalignedTag>
-<<<<<<< HEAD
-        Vc_ALWAYS_INLINE Vc_PURE MemoryVector<const V, Flags> &vectorAt(size_t i, Flags = Flags()) const {
-=======
         Vc_ALWAYS_INLINE Vc_PURE MemoryVector<const V, Flags> &vectorAt(size_t i, Flags flags = Flags()) const {
->>>>>>> b3e647c1
             return *new(const_cast<EntryType *>(&entries()[i])) MemoryVector<const V, Flags>;
         }
 
@@ -734,10 +726,6 @@
         }
 };
 
-<<<<<<< HEAD
-}
-}
-=======
 namespace Internal2
 {
 template <typename V,
@@ -767,8 +755,8 @@
 }
 } // namespace Internal2
 
-Vc_NAMESPACE_END
->>>>>>> b3e647c1
+}
+}
 
 #include "undomacros.h"
 
