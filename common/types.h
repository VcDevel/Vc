/*  This file is part of the Vc library. {{{
Copyright © 2012-2015 Matthias Kretz <kretz@kde.org>
All rights reserved.

Redistribution and use in source and binary forms, with or without
modification, are permitted provided that the following conditions are met:
    * Redistributions of source code must retain the above copyright
      notice, this list of conditions and the following disclaimer.
    * Redistributions in binary form must reproduce the above copyright
      notice, this list of conditions and the following disclaimer in the
      documentation and/or other materials provided with the distribution.
    * Neither the names of contributing organizations nor the
      names of its contributors may be used to endorse or promote products
      derived from this software without specific prior written permission.

THIS SOFTWARE IS PROVIDED BY THE COPYRIGHT HOLDERS AND CONTRIBUTORS "AS IS" AND
ANY EXPRESS OR IMPLIED WARRANTIES, INCLUDING, BUT NOT LIMITED TO, THE IMPLIED
WARRANTIES OF MERCHANTABILITY AND FITNESS FOR A PARTICULAR PURPOSE ARE
DISCLAIMED. IN NO EVENT SHALL THE COPYRIGHT HOLDER BE LIABLE FOR ANY
DIRECT, INDIRECT, INCIDENTAL, SPECIAL, EXEMPLARY, OR CONSEQUENTIAL DAMAGES
(INCLUDING, BUT NOT LIMITED TO, PROCUREMENT OF SUBSTITUTE GOODS OR SERVICES;
LOSS OF USE, DATA, OR PROFITS; OR BUSINESS INTERRUPTION) HOWEVER CAUSED AND
ON ANY THEORY OF LIABILITY, WHETHER IN CONTRACT, STRICT LIABILITY, OR TORT
(INCLUDING NEGLIGENCE OR OTHERWISE) ARISING IN ANY WAY OUT OF THE USE OF THIS
SOFTWARE, EVEN IF ADVISED OF THE POSSIBILITY OF SUCH DAMAGE.

}}}*/

#ifndef VC_COMMON_TYPES_H
#define VC_COMMON_TYPES_H

#ifdef VC_CHECK_ALIGNMENT
#include <cstdlib>
#include <cstdio>
#endif

#include <Vc/global.h>
#include "../traits/type_traits.h"
#include "permutation.h"
#include "alignedbase.h"
#include "macros.h"

namespace Vc_VERSIONED_NAMESPACE
{
using std::size_t;

using llong = long long;
using ullong = unsigned long long;
using ulong = unsigned long;
using uint = unsigned int;
using ushort = unsigned short;
using uchar = unsigned char;
using schar = signed char;

namespace VectorAbi
{
<<<<<<< HEAD
struct Scalar;
struct Sse;
struct Avx;
struct Mic;
struct Cuda;
=======
struct Scalar {};
struct Sse {};
struct Avx {};
struct Mic {};
>>>>>>> 9116fdfa
template <typename T>
using Avx1Abi = typename std::conditional<std::is_integral<T>::value, VectorAbi::Sse,
                                          VectorAbi::Avx>::type;
template <typename T>
<<<<<<< HEAD
using Best =
#if defined VC_IMPL_MIC
    Mic;
#elif defined VC_IMPL_CUDA
    Cuda;
#elif defined VC_IMPL_AVX2
    Avx;
=======
using Best = typename std::conditional<
    CurrentImplementation::is(ScalarImpl), Scalar,
    typename std::conditional<
        CurrentImplementation::is_between(SSE2Impl, SSE42Impl), Sse,
        typename std::conditional<
            CurrentImplementation::is(AVXImpl), Avx1Abi<T>,
            typename std::conditional<
                CurrentImplementation::is(AVX2Impl), Avx,
                typename std::conditional<CurrentImplementation::is(MICImpl), Mic,
                                          void>::type>::type>::type>::type>::type;
#ifdef VC_IMPL_AVX2
static_assert(std::is_same<Best<float>, Avx>::value, "");
static_assert(std::is_same<Best<int>, Avx>::value, "");
>>>>>>> 9116fdfa
#elif defined VC_IMPL_AVX
static_assert(std::is_same<Best<float>, Avx>::value, "");
static_assert(std::is_same<Best<int>, Sse>::value, "");
#elif defined VC_IMPL_SSE
static_assert(CurrentImplementation::is_between(SSE2Impl, SSE42Impl), "");
static_assert(std::is_same<Best<float>, Sse>::value, "");
static_assert(std::is_same<Best<int>, Sse>::value, "");
#elif defined VC_IMPL_MIC
static_assert(std::is_same<Best<float>, Mic>::value, "");
static_assert(std::is_same<Best<int>, Mic>::value, "");
#elif defined VC_IMPL_Scalar
static_assert(std::is_same<Best<float>, Scalar>::value, "");
static_assert(std::is_same<Best<int>, Scalar>::value, "");
#endif
}  // namespace VectorAbi

template<typename T, typename Abi = VectorAbi::Best<T>> class Vector;
template<typename T, typename Abi = VectorAbi::Best<T>> class Mask;

namespace Detail
{
template<typename T> struct MayAliasImpl { typedef T type Vc_MAY_ALIAS; };
//template<size_t Bytes> struct MayAlias<MaskBool<Bytes>> { typedef MaskBool<Bytes> type; };
/**\internal
 * Helper MayAlias<T> that turns T into the type to be used for an aliasing pointer. This
 * adds the may_alias attribute to T (with compilers that support it). But for MaskBool this
 * attribute is already part of the type and applying it a second times leads to warnings/errors,
 * therefore MaskBool is simply forwarded as is.
 */
}  // namespace Detail
template <typename T> using MayAlias = typename Detail::MayAliasImpl<T>::type;

enum class Operator : char {
    Assign,
    Multiply,
    MultiplyAssign,
    Divide,
    DivideAssign,
    Remainder,
    RemainderAssign,
    Plus,
    PlusAssign,
    Minus,
    MinusAssign,
    RightShift,
    RightShiftAssign,
    LeftShift,
    LeftShiftAssign,
    And,
    AndAssign,
    Xor,
    XorAssign,
    Or,
    OrAssign,
    PreIncrement,
    PostIncrement,
    PreDecrement,
    PostDecrement,
    LogicalAnd,
    LogicalOr,
    Comma,
    UnaryPlus,
    UnaryMinus,
    UnaryNot,
    UnaryOnesComplement,
    CompareEqual,
    CompareNotEqual,
    CompareLess,
    CompareGreater,
    CompareLessEqual,
    CompareGreaterEqual
};

template <typename T, std::size_t N> struct array;

/* TODO: add type for half-float, something along these lines:
class half_float
{
    uint16_t data;
public:
    constexpr half_float() : data(0) {}
    constexpr half_float(const half_float &) = default;
    constexpr half_float(half_float &&) = default;
    constexpr half_float &operator=(const half_float &) = default;

    constexpr explicit half_float(float);
    constexpr explicit half_float(double);
    constexpr explicit half_float(int);
    constexpr explicit half_float(unsigned int);

    explicit operator float       () const;
    explicit operator double      () const;
    explicit operator int         () const;
    explicit operator unsigned int() const;

    bool operator==(half_float rhs) const;
    bool operator!=(half_float rhs) const;
    bool operator>=(half_float rhs) const;
    bool operator<=(half_float rhs) const;
    bool operator> (half_float rhs) const;
    bool operator< (half_float rhs) const;

    half_float operator+(half_float rhs) const;
    half_float operator-(half_float rhs) const;
    half_float operator*(half_float rhs) const;
    half_float operator/(half_float rhs) const;
};
*/

// TODO: all of the following doesn't really belong into the toplevel Vc namespace. An anonymous
// namespace might be enough:

// TODO: convert to enum classes
namespace VectorSpecialInitializerZero { enum ZEnum { Zero = 0 }; }
namespace VectorSpecialInitializerOne { enum OEnum { One = 1 }; }
namespace VectorSpecialInitializerIndexesFromZero { enum IEnum { IndexesFromZero }; }

#ifndef VC_ICC
// ICC ICEs if the traits below are in an unnamed namespace
namespace
{
#endif
    enum TestEnum {};

    static_assert(std::is_convertible<TestEnum, short>          ::value ==  true, "HasImplicitCast0_is_broken");
    static_assert(std::is_convertible<int *, void *>            ::value ==  true, "HasImplicitCast1_is_broken");
    static_assert(std::is_convertible<int *, const void *>      ::value ==  true, "HasImplicitCast2_is_broken");
    static_assert(std::is_convertible<const int *, const void *>::value ==  true, "HasImplicitCast3_is_broken");
    static_assert(std::is_convertible<const int *, int *>       ::value == false, "HasImplicitCast4_is_broken");

    template<typename From, typename To> struct is_implicit_cast_allowed : public std::false_type {};
    template<typename T> struct is_implicit_cast_allowed<T, T> : public std::true_type {};
    template<> struct is_implicit_cast_allowed< int64_t, uint64_t> : public std::true_type {};
    template<> struct is_implicit_cast_allowed<uint64_t,  int64_t> : public std::true_type {};
    template<> struct is_implicit_cast_allowed< int32_t, uint32_t> : public std::true_type {};
    template<> struct is_implicit_cast_allowed<uint32_t,  int32_t> : public std::true_type {};
    template<> struct is_implicit_cast_allowed< int16_t, uint16_t> : public std::true_type {};
    template<> struct is_implicit_cast_allowed<uint16_t,  int16_t> : public std::true_type {};
    template<> struct is_implicit_cast_allowed<  int8_t,  uint8_t> : public std::true_type {};
    template<> struct is_implicit_cast_allowed< uint8_t,   int8_t> : public std::true_type {};

    template<typename From, typename To> struct is_implicit_cast_allowed_mask : public is_implicit_cast_allowed<From, To> {};
#ifndef VC_ICC
} // anonymous namespace
#endif

#ifndef VC_CHECK_ALIGNMENT
template<typename _T> static Vc_ALWAYS_INLINE void assertCorrectAlignment(const _T *){}
#else
template<typename _T> static Vc_ALWAYS_INLINE void assertCorrectAlignment(const _T *ptr)
{
    const size_t s = alignof(_T);
    if((reinterpret_cast<size_t>(ptr) & ((s ^ (s & (s - 1))) - 1)) != 0) {
        fprintf(stderr, "A vector with incorrect alignment has just been created. Look at the stacktrace to find the guilty object.\n");
        abort();
    }
}
#endif

namespace Common
{
/**
 * \internal
 *
 * Helper interface to make m_indexes in InterleavedMemoryAccessBase behave like an integer vector.
 * Only that the entries are successive entries from the given start index.
 */
template<size_t StructSize> class SuccessiveEntries
{
    std::size_t m_first;
public:
    typedef SuccessiveEntries AsArg;
    constexpr SuccessiveEntries(size_t first) : m_first(first) {}
    constexpr Vc_PURE size_t operator[](size_t offset) const { return m_first + offset * StructSize; }
    constexpr Vc_PURE size_t data() const { return m_first; }
    constexpr Vc_PURE SuccessiveEntries operator+(const SuccessiveEntries &rhs) const { return SuccessiveEntries(m_first + rhs.m_first); }
    constexpr Vc_PURE SuccessiveEntries operator*(const SuccessiveEntries &rhs) const { return SuccessiveEntries(m_first * rhs.m_first); }
    constexpr Vc_PURE SuccessiveEntries operator<<(std::size_t x) const { return {m_first << x}; }

    friend SuccessiveEntries &internal_data(SuccessiveEntries &x) { return x; }
    friend const SuccessiveEntries &internal_data(const SuccessiveEntries &x)
    {
        return x;
    }
};

template <std::size_t alignment>
Vc_INTRINSIC_L void *aligned_malloc(std::size_t n) Vc_INTRINSIC_R;
Vc_ALWAYS_INLINE_L void free(void *p) Vc_ALWAYS_INLINE_R;

template <typename T, typename U>
using enable_if_mask_converts_implicitly =
    enable_if<(Traits::is_simd_mask<U>::value && !Traits::isSimdMaskArray<U>::value &&
               is_implicit_cast_allowed_mask<
                   Traits::entry_type_of<typename Traits::decay<U>::Vector>, T>::value)>;
template <typename T, typename U>
using enable_if_mask_converts_explicitly = enable_if<
    (Traits::isSimdMaskArray<U>::value ||
     (Traits::is_simd_mask<U>::value &&
      !is_implicit_cast_allowed_mask<
           Traits::entry_type_of<typename Traits::decay<U>::Vector>, T>::value))>;

template <typename T> using WidthT = std::integral_constant<std::size_t, sizeof(T)>;

template<std::size_t Bytes> class MaskBool;

template <typename T, typename IndexVector, typename Scale, bool> class SubscriptOperation;

/**
 * \internal
 * Helper type to pass along the two arguments for a gather operation.
 *
 * \tparam IndexVector  Normally an integer SIMD vector, but an array or std::vector also works
 *                      (though often not as efficient).
 */
template <typename T, typename IndexVector> struct GatherArguments
{
    const IndexVector indexes;
    const T *const address;
};

/**
 * \internal
 * Helper type to pass along the two arguments for a scatter operation.
 *
 * \tparam IndexVector  Normally an integer SIMD vector, but an array or std::vector also works
 *                      (though often not as efficient).
 */
template <typename T, typename IndexVector> struct ScatterArguments
{
    const IndexVector indexes;
    T *const address;
};

template <typename I, I Begin, I End, typename F>
Vc_INTRINSIC enable_if<(Begin >= End), void> unrolled_loop(F &&)
{
}

template <typename I, I Begin, I End, typename F>
Vc_INTRINSIC Vc_FLATTEN enable_if<(Begin < End), void> unrolled_loop(F &&f)
{
    f(Begin);
    unrolled_loop<I, Begin + 1, End>(f);
}

}  // namespace Common
}  // namespace Vc

#include "memoryfwd.h"
#include "undomacros.h"

#endif // VC_COMMON_TYPES_H

// vim: foldmethod=marker<|MERGE_RESOLUTION|>--- conflicted
+++ resolved
@@ -54,31 +54,15 @@
 
 namespace VectorAbi
 {
-<<<<<<< HEAD
-struct Scalar;
-struct Sse;
-struct Avx;
-struct Mic;
-struct Cuda;
-=======
 struct Scalar {};
 struct Sse {};
 struct Avx {};
 struct Mic {};
->>>>>>> 9116fdfa
+struct Cuda {};
 template <typename T>
 using Avx1Abi = typename std::conditional<std::is_integral<T>::value, VectorAbi::Sse,
                                           VectorAbi::Avx>::type;
 template <typename T>
-<<<<<<< HEAD
-using Best =
-#if defined VC_IMPL_MIC
-    Mic;
-#elif defined VC_IMPL_CUDA
-    Cuda;
-#elif defined VC_IMPL_AVX2
-    Avx;
-=======
 using Best = typename std::conditional<
     CurrentImplementation::is(ScalarImpl), Scalar,
     typename std::conditional<
@@ -88,11 +72,10 @@
             typename std::conditional<
                 CurrentImplementation::is(AVX2Impl), Avx,
                 typename std::conditional<CurrentImplementation::is(MICImpl), Mic,
-                                          void>::type>::type>::type>::type>::type;
+                                          typename std::conditional<CurrentImplementation::is(CUDAImpl), Cuda, void>::type>::type>::type>::type>::type>::type;
 #ifdef VC_IMPL_AVX2
 static_assert(std::is_same<Best<float>, Avx>::value, "");
 static_assert(std::is_same<Best<int>, Avx>::value, "");
->>>>>>> 9116fdfa
 #elif defined VC_IMPL_AVX
 static_assert(std::is_same<Best<float>, Avx>::value, "");
 static_assert(std::is_same<Best<int>, Sse>::value, "");
