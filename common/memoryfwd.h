--- conflicted
+++ resolved
@@ -21,11 +21,7 @@
 #define VC_COMMON_MEMORYFWD_H
 
 Vc_NAMESPACE_BEGIN(Common)
-<<<<<<< HEAD
-    template<typename V, size_t Size1 = 0, size_t Size2 = 0> class Memory;
-=======
     template<typename V, size_t Size1 = 0, size_t Size2 = 0, bool InitPadding = true> class Memory;
->>>>>>> 78b4f768
 Vc_NAMESPACE_END
 
 Vc_PUBLIC_NAMESPACE_BEGIN
