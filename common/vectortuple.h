--- conflicted
+++ resolved
@@ -89,12 +89,8 @@
 
 } // namespace Common
 
-<<<<<<< HEAD
 template<typename T>
-Common::VectorTuple<2, Vc::Vector<T> > operator,(Vc::Vector<T> &a, Vc::Vector<T> &b)
-=======
-inline ALWAYS_INLINE Common::VectorTuple<2, float_v> operator,(float_v &a, float_v &b)
->>>>>>> 75634752
+inline ALWAYS_INLINE Common::VectorTuple<2, Vc::Vector<T> > operator,(Vc::Vector<T> &a, Vc::Vector<T> &b)
 {
     return Common::VectorTuple<2, Vc::Vector<T> >(a, b);
 }
