/*  This file is part of the Vc library. {{{
Copyright © 2014-2015 Matthias Kretz <kretz@kde.org>

Redistribution and use in source and binary forms, with or without
modification, are permitted provided that the following conditions are met:
    * Redistributions of source code must retain the above copyright
      notice, this list of conditions and the following disclaimer.
    * Redistributions in binary form must reproduce the above copyright
      notice, this list of conditions and the following disclaimer in the
      documentation and/or other materials provided with the distribution.
    * Neither the names of contributing organizations nor the
      names of its contributors may be used to endorse or promote products
      derived from this software without specific prior written permission.

THIS SOFTWARE IS PROVIDED BY THE COPYRIGHT HOLDERS AND CONTRIBUTORS "AS IS" AND
ANY EXPRESS OR IMPLIED WARRANTIES, INCLUDING, BUT NOT LIMITED TO, THE IMPLIED
WARRANTIES OF MERCHANTABILITY AND FITNESS FOR A PARTICULAR PURPOSE ARE
DISCLAIMED. IN NO EVENT SHALL THE COPYRIGHT HOLDER BE LIABLE FOR ANY
DIRECT, INDIRECT, INCIDENTAL, SPECIAL, EXEMPLARY, OR CONSEQUENTIAL DAMAGES
(INCLUDING, BUT NOT LIMITED TO, PROCUREMENT OF SUBSTITUTE GOODS OR SERVICES;
LOSS OF USE, DATA, OR PROFITS; OR BUSINESS INTERRUPTION) HOWEVER CAUSED AND
ON ANY THEORY OF LIABILITY, WHETHER IN CONTRACT, STRICT LIABILITY, OR TORT
(INCLUDING NEGLIGENCE OR OTHERWISE) ARISING IN ANY WAY OUT OF THE USE OF THIS
SOFTWARE, EVEN IF ADVISED OF THE POSSIBILITY OF SUCH DAMAGE.

}}}*/

#ifndef VC_COMMON_UTILITY_H_
#define VC_COMMON_UTILITY_H_

#include "macros.h"

namespace Vc_VERSIONED_NAMESPACE
{
namespace Common
{
/**
 * \internal
 * Returns the next power of 2 larger than or equal to \p x.
 */
template <size_t x, bool = (x & (x - 1)) == 0> struct NextPowerOfTwo;
template <size_t x>
struct NextPowerOfTwo<x, true> : public std::integral_constant<size_t, x> {
};
template <size_t x>
struct NextPowerOfTwo<x, false>
    : public std::integral_constant<
          size_t, NextPowerOfTwo<(x | (x >> 1) | (x >> 2) | (x >> 5)) + 1>::value> {
};

/**
 * \internal
 * Enforce an upper bound to an alignment value. This is necessary because some compilers
 * implement such an upper bound and emit a warning if it is encountered.
 */
template <size_t A>
struct BoundedAlignment : public std::integral_constant<size_t,
<<<<<<< HEAD
#ifdef Vc_GCC
                                                        ((A - 1) &
#ifdef __AVX__
=======
#if defined Vc_MSVC || defined Vc_GCC
                                                        ((A - 1) &
#ifdef Vc_MSVC
                                                         31
#elif defined __AVX__
>>>>>>> e97eab9a
                                                         255
#else
                                                         127
#endif
                                                         ) + 1
#else
                                                        A
#endif
                                                        > {
};

/**
 * \internal
 * Returns the size of the left/first SimdArray member.
 */
template <std::size_t N> static constexpr std::size_t left_size()
{
    return Common::NextPowerOfTwo<(N + 1) / 2>::value;
}
/**
 * \internal
 * Returns the size of the right/second SimdArray member.
 */
template <std::size_t N> static constexpr std::size_t right_size()
{
    return N - left_size<N>();
}

}  // namespace Common
}  // namespace Vc

#endif  // VC_COMMON_UTILITY_H_

// vim: foldmethod=marker<|MERGE_RESOLUTION|>--- conflicted
+++ resolved
@@ -55,17 +55,11 @@
  */
 template <size_t A>
 struct BoundedAlignment : public std::integral_constant<size_t,
-<<<<<<< HEAD
-#ifdef Vc_GCC
-                                                        ((A - 1) &
-#ifdef __AVX__
-=======
 #if defined Vc_MSVC || defined Vc_GCC
                                                         ((A - 1) &
 #ifdef Vc_MSVC
                                                          31
 #elif defined __AVX__
->>>>>>> e97eab9a
                                                          255
 #else
                                                          127
