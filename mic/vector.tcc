/*  This file is part of the Vc library.

    Copyright (C) 2010-2013 Matthias Kretz <kretz@kde.org>

    Vc is free software: you can redistribute it and/or modify
    it under the terms of the GNU Lesser General Public License as
    published by the Free Software Foundation, either version 3 of
    the License, or (at your option) any later version.

    Vc is distributed in the hope that it will be useful, but
    WITHOUT ANY WARRANTY; without even the implied warranty of
    MERCHANTABILITY or FITNESS FOR A PARTICULAR PURPOSE.  See the
    GNU Lesser General Public License for more details.

    You should have received a copy of the GNU Lesser General Public
    License along with Vc.  If not, see <http://www.gnu.org/licenses/>.

*/

#include <type_traits>
#include "../common/x86_prefetches.h"
#include "helperimpl.h"
#include "debug.h"
#include "macros.h"

Vc_NAMESPACE_BEGIN(Vc_IMPL_NAMESPACE)

// LoadHelper {{{1
namespace
{

template<typename V, typename T> struct LoadHelper2;

template<typename V> struct LoadHelper/*{{{*/
{
    typedef typename V::VectorType VectorType;

    static Vc_INTRINSIC VectorType _load(const void *m, _MM_UPCONV_PS_ENUM upconv, int memHint) {
        return _mm512_extload_ps(m, upconv, _MM_BROADCAST32_NONE, memHint);
    }
    static Vc_INTRINSIC VectorType _load(const void *m, _MM_UPCONV_PD_ENUM upconv, int memHint) {
        return _mm512_extload_pd(m, upconv, _MM_BROADCAST64_NONE, memHint);
    }
    static Vc_INTRINSIC VectorType _load(const void *m, _MM_UPCONV_EPI32_ENUM upconv, int memHint) {
        return _mm512_extload_epi32(m, upconv, _MM_BROADCAST32_NONE, memHint);
    }

    static Vc_INTRINSIC VectorType _loadu(const void *m, _MM_UPCONV_PS_ENUM upconv, int memHint) {
        return _mm512_loadu_ps(m, upconv, memHint);
    }
    static Vc_INTRINSIC VectorType _loadu(const void *m, _MM_UPCONV_PD_ENUM upconv, int memHint) {
        return _mm512_loadu_pd(m, upconv, memHint);
    }
    static Vc_INTRINSIC VectorType _loadu(const void *m, _MM_UPCONV_EPI32_ENUM upconv, int memHint) {
        return _mm512_loadu_epi32(m, upconv, memHint);
    }

    template<typename T, typename Flags> static Vc_INTRINSIC VectorType load(const T *mem, Flags)
    {
        return LoadHelper2<V, T>::template load<Flags>(mem);
    }
};/*}}}*/

template<typename V, typename T = typename V::VectorEntryType> struct LoadHelper2
{
    typedef typename V::VectorType VectorType;

    template<typename Flags> static Vc_INTRINSIC VectorType genericLoad(const T *mem, typename Flags::EnableIfAligned = nullptr) {
        return LoadHelper<V>::_load(mem, UpDownConversion<typename V::VectorEntryType, T>(), _MM_HINT_NONE);
    }
    template<typename Flags> static Vc_INTRINSIC VectorType genericLoad(const T *mem, typename Flags::EnableIfUnalignedNotStreaming = nullptr) {
        return LoadHelper<V>::_loadu(mem, UpDownConversion<typename V::VectorEntryType, T>(), _MM_HINT_NONE);
    }
    template<typename Flags> static Vc_INTRINSIC VectorType genericLoad(const T *mem, typename Flags::EnableIfStreaming = nullptr) {
        return LoadHelper<V>::_load(mem, UpDownConversion<typename V::VectorEntryType, T>(), _MM_HINT_NT);
    }
    template<typename Flags> static Vc_INTRINSIC VectorType genericLoad(const T *mem, typename Flags::EnableIfUnalignedAndStreaming = nullptr) {
        return LoadHelper<V>::_loadu(mem, UpDownConversion<typename V::VectorEntryType, T>(), _MM_HINT_NT);
    }

    template<typename Flags> static Vc_INTRINSIC VectorType load(const T *mem) {
        return genericLoad<Flags>(mem);
    }
};

template<> template<typename Flags> Vc_INTRINSIC __m512 LoadHelper2<float_v, double>::load(const double *mem)
{
    return mic_cast<__m512>(_mm512_mask_permute4f128_epi32(mic_cast<__m512i>(
                    _mm512_cvt_roundpd_pslo(LoadHelper<double_v>::load(&mem[0], Flags()), _MM_FROUND_CUR_DIRECTION)),
                0xff00, mic_cast<__m512i>(
                    _mm512_cvt_roundpd_pslo(LoadHelper<double_v>::load(&mem[double_v::Size], Flags()), _MM_FROUND_CUR_DIRECTION)),
                _MM_PERM_BABA));
}
template<> template<typename Flags> Vc_INTRINSIC __m512 LoadHelper2<float_v, int>::load(const int *mem)
{
    return StaticCastHelper<int, float>::cast(LoadHelper<int_v>::load(mem, Flags()));
}
template<> template<typename Flags> Vc_INTRINSIC __m512 LoadHelper2<float_v, unsigned int>::load(const unsigned int *mem)
{
    return StaticCastHelper<unsigned int, float>::cast(LoadHelper<uint_v>::load(mem, Flags()));
}

} // anonymous namespace

// constants {{{1
template<typename T> Vc_ALWAYS_INLINE Vector<T>::Vector(VectorSpecialInitializerZero::ZEnum) : d(HV::zero()) {}
template<typename T> Vc_ALWAYS_INLINE Vector<T>::Vector(VectorSpecialInitializerOne::OEnum) : d(HV::one()) {}
template<typename T> Vc_ALWAYS_INLINE Vector<T>::Vector(VectorSpecialInitializerIndexesFromZero::IEnum)
    : d(LoadHelper<Vector<T>>::load(IndexesFromZeroHelper<T>(), Aligned)) {}

template<> Vc_ALWAYS_INLINE float_v::Vector(VectorSpecialInitializerIndexesFromZero::IEnum)
    : d(_mm512_extload_ps(&_IndexesFromZero, _MM_UPCONV_PS_SINT8, _MM_BROADCAST32_NONE, _MM_HINT_NONE)) {}

template<> Vc_ALWAYS_INLINE double_v::Vector(VectorSpecialInitializerIndexesFromZero::IEnum)
    : d(StaticCastHelper<int, double>::cast(int_v::IndexesFromZero().data())) {}

template<typename T> Vc_INTRINSIC Vc_CONST Vector<T> Vector<T>::Zero() { return HV::zero(); }
template<typename T> Vc_INTRINSIC Vc_CONST Vector<T> Vector<T>::One() { return HV::one(); }
template<typename T> Vc_INTRINSIC Vc_CONST Vector<T> Vector<T>::IndexesFromZero() {
    return Vector<T>(VectorSpecialInitializerIndexesFromZero::IndexesFromZero);
}

// loads {{{1
template<typename T> template<typename Flags> Vc_INTRINSIC void Vector<T>::load(const EntryType *x, Flags flags) {
    Common::handleLoadPrefetches(x, flags);
    d.v() = LoadHelper<Vector<T>>::load(x, flags);
}
<<<<<<< HEAD
template<typename T> template<typename OtherT, typename Flags> Vc_INTRINSIC void Vector<T>::load(const OtherT *x, Flags flags) {
    Common::handleLoadPrefetches(x, flags);
=======
template <typename T>
template <typename U,
          typename Flags,
          typename std::enable_if<std::is_arithmetic<U>::value, int>::type>
Vc_INTRINSIC void Vector<T>::load(const U *x, Flags flags)
{
    handleLoadPrefetches(x, flags);
>>>>>>> 62a11959
    d.v() = LoadHelper<Vector<T>>::load(x, flags);
}

///////////////////////////////////////////////////////////////////////////////////////////
// zeroing {{{1
template<typename T> Vc_INTRINSIC void Vector<T>::setZero()
{
    data() = HV::zero();
}
template<typename T> Vc_INTRINSIC void Vector<T>::setZero(MaskArg k)
{
    data() = _xor(data(), k.data(), data(), data());
}

template<typename T> Vc_INTRINSIC void Vector<T>::setQnan()
{
    data() = _setallone<VectorType>();
}
template<typename T> Vc_INTRINSIC void Vector<T>::setQnan(MaskArg k)
{
    data() = _mask_mov(data(), k.data(), _setallone<VectorType>());
}

///////////////////////////////////////////////////////////////////////////////////////////
// assign {{{1
template<> Vc_INTRINSIC void double_v::assign(double_v v, double_m m)
{
    d.v() = _mm512_mask_mov_pd(d.v(), m.data(), v.d.v());
}
template<> Vc_INTRINSIC void float_v::assign(float_v v, float_m m)
{
    d.v() = _mm512_mask_mov_ps(d.v(), m.data(), v.d.v());
}
template<> Vc_INTRINSIC void int_v::assign(int_v v, int_m m)
{
    d.v() = _mm512_mask_mov_epi32(d.v(), m.data(), v.d.v());
}
template<> Vc_INTRINSIC void uint_v::assign(uint_v v, uint_m m)
{
    d.v() = _mm512_mask_mov_epi32(d.v(), m.data(), v.d.v());
}
template<> Vc_INTRINSIC void short_v::assign(short_v v, short_m m)
{
    d.v() = _mm512_mask_mov_epi32(d.v(), m.data(), v.d.v());
}
template<> Vc_INTRINSIC void ushort_v::assign(ushort_v v, ushort_m m)
{
    d.v() = _mm512_mask_mov_epi32(d.v(), m.data(), v.d.v());
}
// stores {{{1
template <typename V> Vc_INTRINSIC V foldAfterOverflow(V vector)
{
    return vector;
}
Vc_INTRINSIC ushort_v foldAfterOverflow(ushort_v vector)
{
    return vector & 0xffffu;
}

template <typename Parent, typename T>
template <typename U,
          typename Flags,
          typename std::enable_if<std::is_arithmetic<U>::value, int>::type>
Vc_INTRINSIC void StoreMixin<Parent, T>::store(U *mem, Flags flags) const
{
<<<<<<< HEAD
    Common::handleStorePrefetches(mem, flags);
    MicIntrinsics::store<Flags>(mem, data(), UpDownC<T2>());
=======
    handleStorePrefetches(mem, flags);
    MicIntrinsics::store<Flags>(mem, foldAfterOverflow(*static_cast<const Parent *>(this)).data(), UpDownC<U>());
>>>>>>> 62a11959
}

constexpr int alignrCount(int rotationStride, int offset)
{
    return 16 - (rotationStride * offset > 16 ? 16 : rotationStride * offset);
}

template<int rotationStride>
inline __m512i rotationHelper(__m512i v, int offset, std::integral_constant<int, rotationStride>)
{
    switch (offset) {
    case  1: return _mm512_alignr_epi32(v, v, alignrCount(rotationStride,  1));
    case  2: return _mm512_alignr_epi32(v, v, alignrCount(rotationStride,  2));
    case  3: return _mm512_alignr_epi32(v, v, alignrCount(rotationStride,  3));
    case  4: return _mm512_alignr_epi32(v, v, alignrCount(rotationStride,  4));
    case  5: return _mm512_alignr_epi32(v, v, alignrCount(rotationStride,  5));
    case  6: return _mm512_alignr_epi32(v, v, alignrCount(rotationStride,  6));
    case  7: return _mm512_alignr_epi32(v, v, alignrCount(rotationStride,  7));
    case  8: return _mm512_alignr_epi32(v, v, alignrCount(rotationStride,  8));
    case  9: return _mm512_alignr_epi32(v, v, alignrCount(rotationStride,  9));
    case 10: return _mm512_alignr_epi32(v, v, alignrCount(rotationStride, 10));
    case 11: return _mm512_alignr_epi32(v, v, alignrCount(rotationStride, 11));
    case 12: return _mm512_alignr_epi32(v, v, alignrCount(rotationStride, 12));
    case 13: return _mm512_alignr_epi32(v, v, alignrCount(rotationStride, 13));
    case 14: return _mm512_alignr_epi32(v, v, alignrCount(rotationStride, 14));
    case 15: return _mm512_alignr_epi32(v, v, alignrCount(rotationStride, 15));
    default: return v;
    }
}

template <typename V,
          typename Mem,
          typename Mask,
          typename Flags,
          typename Flags::EnableIfUnaligned = nullptr>
inline void storeDispatch(V vector, Mem *address, Mask mask, Flags flags)
{
    constexpr std::ptrdiff_t alignment = sizeof(Mem) * V::Size;
    constexpr std::ptrdiff_t alignmentMask = ~(alignment - 1);

    const auto loAddress = reinterpret_cast<Mem *>((reinterpret_cast<char *>(address) - static_cast<const char*>(0)) & alignmentMask);

    const auto offset = address - loAddress;
    if (offset == 0) {
        MicIntrinsics::store<Flags::UnalignedRemoved>(mask.data(), address, vector.data(), V::template UpDownC<Mem>());
        return;
    }

    constexpr int rotationStride = sizeof(typename V::VectorEntryType) / 4; // palignr shifts by 4 Bytes per "count"
    auto v = rotationHelper(mic_cast<__m512i>(vector.data()), offset, std::integral_constant<int, rotationStride>());
    auto rotated = mic_cast<typename V::VectorType>(v);

    MicIntrinsics::store<Flags::UnalignedRemoved>(mask.data() << offset, loAddress, rotated, V::template UpDownC<Mem>());
    MicIntrinsics::store<Flags::UnalignedRemoved>(mask.data() >> (V::Size - offset), loAddress + V::Size, rotated, V::template UpDownC<Mem>());
}

template <typename V,
          typename Mem,
          typename Mask,
          typename Flags,
          typename Flags::EnableIfNotUnaligned = nullptr>
Vc_INTRINSIC void storeDispatch(V vector, Mem *address, Mask mask, Flags flags)
{
    MicIntrinsics::store<Flags>(mask.data(), address, vector.data(), V::template UpDownC<Mem>());
}

template <typename Parent, typename T>
template <typename U,
          typename Flags,
          typename std::enable_if<std::is_arithmetic<U>::value, int>::type>
Vc_INTRINSIC void StoreMixin<Parent, T>::store(U *mem, Mask mask, Flags flags) const
{
<<<<<<< HEAD
    Common::handleStorePrefetches(mem, flags);
    MicIntrinsics::store<Flags>(mask.data(), mem, data(), UpDownC<T2>());
=======
    handleStorePrefetches(mem, flags);
    // MicIntrinsics::store does not exist for Flags containing Vc::Unaligned
    storeDispatch(foldAfterOverflow(*static_cast<const Parent *>(this)), mem, mask, flags);
>>>>>>> 62a11959
}

template<typename Parent, typename T> Vc_INTRINSIC void StoreMixin<Parent, T>::store(VectorEntryType *mem, decltype(Vc::Streaming)) const
{
    // NR = No-Read hint, NGO = Non-Globally Ordered hint
    // It is not clear whether we will get issues with nrngo if users only expected nr
    //_mm512_storenr_ps(mem, mic_cast<__m512>(data()));
    _mm512_storenrngo_ps(mem, mic_cast<__m512>(data()));

    // the ICC auto-vectorizer adds clevict after storenrngo, but testing shows this to be slower...
    //_mm_clevict(mem, _MM_HINT_T1);
}

// swizzles {{{1
template<typename T> Vc_INTRINSIC Vc_CONST const Vector<T> &Vector<T>::abcd() const { return *this; }
template<typename T> Vc_INTRINSIC Vc_CONST Vector<T> Vector<T>::cdab() const { return MicIntrinsics::swizzle(d.v(), _MM_SWIZ_REG_BADC); }
template<typename T> Vc_INTRINSIC Vc_CONST Vector<T> Vector<T>::badc() const { return MicIntrinsics::swizzle(d.v(), _MM_SWIZ_REG_CDAB); }
template<typename T> Vc_INTRINSIC Vc_CONST Vector<T> Vector<T>::aaaa() const { return MicIntrinsics::swizzle(d.v(), _MM_SWIZ_REG_AAAA); }
template<typename T> Vc_INTRINSIC Vc_CONST Vector<T> Vector<T>::bbbb() const { return MicIntrinsics::swizzle(d.v(), _MM_SWIZ_REG_BBBB); }
template<typename T> Vc_INTRINSIC Vc_CONST Vector<T> Vector<T>::cccc() const { return MicIntrinsics::swizzle(d.v(), _MM_SWIZ_REG_CCCC); }
template<typename T> Vc_INTRINSIC Vc_CONST Vector<T> Vector<T>::dddd() const { return MicIntrinsics::swizzle(d.v(), _MM_SWIZ_REG_DDDD); }
template<typename T> Vc_INTRINSIC Vc_CONST Vector<T> Vector<T>::bcad() const { return MicIntrinsics::swizzle(d.v(), _MM_SWIZ_REG_DACB); }
template<typename T> Vc_INTRINSIC Vc_CONST Vector<T> Vector<T>::bcda() const { return MicIntrinsics::shuffle(d.v(), _MM_PERM_ADCB); }
template<typename T> Vc_INTRINSIC Vc_CONST Vector<T> Vector<T>::dabc() const { return MicIntrinsics::shuffle(d.v(), _MM_PERM_CBAD); }
template<typename T> Vc_INTRINSIC Vc_CONST Vector<T> Vector<T>::acbd() const { return MicIntrinsics::shuffle(d.v(), _MM_PERM_DBCA); }
template<typename T> Vc_INTRINSIC Vc_CONST Vector<T> Vector<T>::dbca() const { return MicIntrinsics::shuffle(d.v(), _MM_PERM_ACBD); }
template<typename T> Vc_INTRINSIC Vc_CONST Vector<T> Vector<T>::dcba() const { return MicIntrinsics::shuffle(d.v(), _MM_PERM_ABCD); }

template<> Vc_INTRINSIC Vc_CONST double_v double_v::bcda() const {
    //ADCB
    auto &&tmp = _mm512_swizzle_pd(d.v(), _MM_SWIZ_REG_DACB);
    return _mm512_mask_swizzle_pd(tmp, 0xcc, tmp, _MM_SWIZ_REG_CDAB);
}
template<> Vc_INTRINSIC Vc_CONST double_v double_v::dabc() const {
    //CBAD
    auto &&tmp = _mm512_mask_swizzle_pd(d.v(), 0xaa, d.v(), _MM_SWIZ_REG_BADC); // BCDA
    return _mm512_swizzle_pd(tmp, _MM_SWIZ_REG_CDAB);
}
template<> Vc_INTRINSIC Vc_CONST double_v double_v::acbd() const {
    //DBCA
    auto &&tmp = _mm512_swizzle_pd(d.v(), _MM_SWIZ_REG_BADC); // BXXC
    return _mm512_mask_swizzle_pd(d.v(), 0x66, tmp, _MM_SWIZ_REG_CDAB); // XBCX
}
template<> Vc_INTRINSIC Vc_CONST double_v double_v::dbca() const {
    //ACBD
    auto &&tmp = _mm512_swizzle_pd(d.v(), _MM_SWIZ_REG_BADC); // XADX
    return _mm512_mask_swizzle_pd(d.v(), 0x99, tmp, _MM_SWIZ_REG_CDAB); // AXXD
}
template<> Vc_INTRINSIC Vc_CONST double_v double_v::dcba() const {
    //ABCD
    return _mm512_swizzle_pd(_mm512_swizzle_pd(d.v(), _MM_SWIZ_REG_CDAB), _MM_SWIZ_REG_BADC);
}
// expand/merge 1 float_v <=> 2 double_v          XXX rationale? remove it for release? XXX {{{1
template<typename T> Vc_ALWAYS_INLINE Vc_FLATTEN Vector<T>::Vector(const Vector<typename ConcatTypeHelper<T>::Type> *a)
    : d(a[0].data())
{
}
template<> Vc_ALWAYS_INLINE Vc_FLATTEN float_v::Vector(const double_v *a)
    : d(mic_cast<__m512>(_mm512_mask_permute4f128_epi32(
                    mic_cast<__m512i>(_mm512_cvtpd_pslo(a[0].data())), 0xff00,
                    mic_cast<__m512i>(_mm512_cvtpd_pslo(a[1].data())), _MM_PERM_BABA)))
{
}

template<typename T> Vc_ALWAYS_INLINE void Vc_FLATTEN Vector<T>::expand(Vector<typename ConcatTypeHelper<T>::Type> *x) const
{
    x[0].data() = data();
}
template<> Vc_ALWAYS_INLINE void Vc_FLATTEN float_v::expand(double_v *x) const
{
    x[0].data() = _mm512_cvtpslo_pd(d.v());
    x[1].data() = _mm512_cvtpslo_pd(_mm512_permute4f128_ps(d.v(), _MM_PERM_DCDC));
}

///////////////////////////////////////////////////////////////////////////////////////////
// negation {{{1
template<> Vc_PURE Vc_ALWAYS_INLINE Vc_FLATTEN Vector<double> Vector<double>::operator-() const
{
    return _xor(d.v(), mic_cast<VectorType>(_set1(0x8000000000000000ull)));
}
template<> Vc_PURE Vc_ALWAYS_INLINE Vc_FLATTEN Vector<float> Vector<float>::operator-() const
{
    return _xor(d.v(), mic_cast<VectorType>(_set1(0x80000000u)));
}
template<> Vc_PURE Vc_ALWAYS_INLINE Vc_FLATTEN Vector<int> Vector<int>::operator-() const
{
    return (~(*this)) + 1;
}
template<> Vc_PURE Vc_ALWAYS_INLINE Vc_FLATTEN Vector<int> Vector<unsigned int>::operator-() const
{
    return Vector<int>(~(*this)) + 1;
}
template<> Vc_PURE Vc_ALWAYS_INLINE Vc_FLATTEN Vector<short> Vector<short>::operator-() const
{
    return (~(*this)) + EntryType(1);
}
template<> Vc_PURE Vc_ALWAYS_INLINE Vc_FLATTEN Vector<short> Vector<unsigned short>::operator-() const
{
    return Vector<short>(~(*this)) + short(1);
}
// horizontal ops {{{1
template<typename T> Vc_ALWAYS_INLINE Vector<T> Vector<T>::partialSum() const
{
    //   a    b    c    d    e    f    g    h
    // +      a    b    c    d    e    f    g    -> a ab bc  cd   de    ef     fg      gh
    // +           a    ab   bc   cd   de   ef   -> a ab abc abcd bcde  cdef   defg    efgh
    // +                     a    ab   abc  abcd -> a ab abc abcd abcde abcdef abcdefg abcdefgh
    Vector<T> tmp = *this;
    if (Size >  1) tmp += tmp.shifted(-1);
    if (Size >  2) tmp += tmp.shifted(-2);
    if (Size >  4) tmp += tmp.shifted(-4);
    if (Size >  8) tmp += tmp.shifted(-8);
    if (Size > 16) tmp += tmp.shifted(-16);
    return tmp;
}
template<typename T> inline typename Vector<T>::EntryType Vector<T>::min(MaskArg m) const
{
    return _mm512_mask_reduce_min_epi32(m.data(), data());
}
template<> inline float Vector<float>::min(MaskArg m) const
{
    return _mm512_mask_reduce_min_ps(m.data(), data());
}
template<> inline double Vector<double>::min(MaskArg m) const
{
    return _mm512_mask_reduce_min_pd(m.data(), data());
}
template<typename T> inline typename Vector<T>::EntryType Vector<T>::max(MaskArg m) const
{
    return _mm512_mask_reduce_max_epi32(m.data(), data());
}
template<> inline float Vector<float>::max(MaskArg m) const
{
    return _mm512_mask_reduce_max_ps(m.data(), data());
}
template<> inline double Vector<double>::max(MaskArg m) const
{
    return _mm512_mask_reduce_max_pd(m.data(), data());
}
template<typename T> inline typename Vector<T>::EntryType Vector<T>::product(MaskArg m) const
{
    return _mm512_mask_reduce_mul_epi32(m.data(), data());
}
template<> inline float Vector<float>::product(MaskArg m) const
{
    return _mm512_mask_reduce_mul_ps(m.data(), data());
}
template<> inline double Vector<double>::product(MaskArg m) const
{
    return _mm512_mask_reduce_mul_pd(m.data(), data());
}
template<typename T> inline typename Vector<T>::EntryType Vector<T>::sum(MaskArg m) const
{
    return _mm512_mask_reduce_add_epi32(m.data(), data());
}
template<> inline float Vector<float>::sum(MaskArg m) const
{
    return _mm512_mask_reduce_add_ps(m.data(), data());
}
template<> inline double Vector<double>::sum(MaskArg m) const
{
    return _mm512_mask_reduce_add_pd(m.data(), data());
}

// copySign {{{1
template<> Vc_INTRINSIC float_v float_v::copySign(float_v::AsArg reference) const
{
    return _or(
            _and(reference.d.v(), _mm512_setsignmask_ps()),
            _and(d.v(), _mm512_setabsmask_ps())
            );
}
template<> Vc_INTRINSIC double_v double_v::copySign(double_v::AsArg reference) const
{
    return _or(
            _and(reference.d.v(), _mm512_setsignmask_pd()),
            _and(d.v(), _mm512_setabsmask_pd())
            );
}//}}}1
// integer ops {{{1
// only unsigned integers have well-defined behavior on over-/underflow
template<> Vc_ALWAYS_INLINE ushort_m ushort_v::operator==(ushort_v::AsArg x) const {
    return _mm512_cmpeq_epu32_mask(_and(d.v(), _set1(0xffff)), _and(x.d.v(), _set1(0xffff)));
}
template<> Vc_ALWAYS_INLINE ushort_m ushort_v::operator!=(ushort_v::AsArg x) const {
    return _mm512_cmpneq_epu32_mask(_and(d.v(), _set1(0xffff)), _and(x.d.v(), _set1(0xffff)));
}
template<> Vc_ALWAYS_INLINE ushort_m ushort_v::operator>=(ushort_v::AsArg x) const {
    return _mm512_cmpge_epu32_mask(_and(d.v(), _set1(0xffff)), _and(x.d.v(), _set1(0xffff)));
}
template<> Vc_ALWAYS_INLINE ushort_m ushort_v::operator> (ushort_v::AsArg x) const {
    return _mm512_cmpgt_epu32_mask(_and(d.v(), _set1(0xffff)), _and(x.d.v(), _set1(0xffff)));
}
template<> Vc_ALWAYS_INLINE ushort_m ushort_v::operator<=(ushort_v::AsArg x) const {
    return _mm512_cmple_epu32_mask(_and(d.v(), _set1(0xffff)), _and(x.d.v(), _set1(0xffff)));
}
template<> Vc_ALWAYS_INLINE ushort_m ushort_v::operator< (ushort_v::AsArg x) const {
    return _mm512_cmplt_epu32_mask(_and(d.v(), _set1(0xffff)), _and(x.d.v(), _set1(0xffff)));
}

template<> Vc_ALWAYS_INLINE    int_v    int_v::operator<<(   int_v::AsArg x) const { return _mm512_sllv_epi32(d.v(), x.d.v()); }
template<> Vc_ALWAYS_INLINE   uint_v   uint_v::operator<<(  uint_v::AsArg x) const { return _mm512_sllv_epi32(d.v(), x.d.v()); }
template<> Vc_ALWAYS_INLINE  short_v  short_v::operator<<( short_v::AsArg x) const { return _mm512_sllv_epi32(d.v(), x.d.v()); }
template<> Vc_ALWAYS_INLINE ushort_v ushort_v::operator<<(ushort_v::AsArg x) const { return _mm512_sllv_epi32(d.v(), x.d.v()); }
template<> Vc_ALWAYS_INLINE    int_v    int_v::operator>>(   int_v::AsArg x) const { return _mm512_srav_epi32(d.v(), x.d.v()); }
template<> Vc_ALWAYS_INLINE   uint_v   uint_v::operator>>(  uint_v::AsArg x) const { return _mm512_srlv_epi32(d.v(), x.d.v()); }
template<> Vc_ALWAYS_INLINE  short_v  short_v::operator>>( short_v::AsArg x) const { return _mm512_srav_epi32(d.v(), x.d.v()); }
template<> Vc_ALWAYS_INLINE ushort_v ushort_v::operator>>(ushort_v::AsArg x) const { return _mm512_srlv_epi32(d.v(), x.d.v()); }
template<typename T> Vc_ALWAYS_INLINE Vector<T> &Vector<T>::operator<<=(AsArg x) { return *this = *this << x; }
template<typename T> Vc_ALWAYS_INLINE Vector<T> &Vector<T>::operator>>=(AsArg x) { return *this = *this >> x; }

template<> Vc_ALWAYS_INLINE    int_v    int_v::operator<<(unsigned int x) const { return _mm512_slli_epi32(d.v(), x); }
template<> Vc_ALWAYS_INLINE   uint_v   uint_v::operator<<(unsigned int x) const { return _mm512_slli_epi32(d.v(), x); }
template<> Vc_ALWAYS_INLINE  short_v  short_v::operator<<(unsigned int x) const { return _mm512_slli_epi32(d.v(), x); }
template<> Vc_ALWAYS_INLINE ushort_v ushort_v::operator<<(unsigned int x) const { return _mm512_slli_epi32(d.v(), x); }
template<> Vc_ALWAYS_INLINE    int_v    int_v::operator>>(unsigned int x) const { return _mm512_srai_epi32(d.v(), x); }
template<> Vc_ALWAYS_INLINE   uint_v   uint_v::operator>>(unsigned int x) const { return _mm512_srli_epi32(d.v(), x); }
template<> Vc_ALWAYS_INLINE  short_v  short_v::operator>>(unsigned int x) const { return _mm512_srai_epi32(d.v(), x); }
template<> Vc_ALWAYS_INLINE ushort_v ushort_v::operator>>(unsigned int x) const { return _mm512_srli_epi32(d.v(), x); }
template<typename T> Vc_ALWAYS_INLINE Vector<T> &Vector<T>::operator<<=(unsigned int x) { return *this = *this << x; }
template<typename T> Vc_ALWAYS_INLINE Vector<T> &Vector<T>::operator>>=(unsigned int x) { return *this = *this >> x; }

// operators {{{1
#include "../common/operators.h"

// this specialization is required because overflow is well defined (mod 2^16) for unsigned short,
// but a / b is not independent of the high bits (in contrast to mul, add, and sub)
template<> ushort_v &ushort_v::operator/=(ushort_v::AsArg x)
{
    d.v() = _div<VectorEntryType>(_and(d.v(), _set1(0xffff)), _and(x.d.v(), _set1(0xffff)));
    return *this;
}
template<> ushort_v ushort_v::operator/(ushort_v::AsArg x) const
{
    return ushort_v(_div<VectorEntryType>(_and(d.v(), _set1(0xffff)), _and(x.d.v(), _set1(0xffff))));
}
// subscript operators ([]){{{1
template <typename T> Vc_INTRINSIC auto Vector<T>::operator[](size_t index) -> decltype(d.m(0)) &
{
    return d.m(index);
}
template <> Vc_INTRINSIC auto ushort_v::operator[](size_t index) -> decltype(d.m(0)) &
{
    // If the value over-/underflowed then the int reference returned from here is wrong. Since
    // unsigned integers have well-defined overflow behavior we need to fix it up.
    d.m(index) &= 0xffffu;
    return d.m(index);
}
template <typename T>
Vc_INTRINSIC typename Vector<T>::EntryType Vector<T>::operator[](size_t index) const
{
    return d.m(index);
}
// isNegative {{{1
template<> Vc_INTRINSIC Vc_PURE float_m float_v::isNegative() const
{
    return _mm512_cmpge_epu32_mask(mic_cast<__m512i>(d.v()), _set1(c_general::signMaskFloat[1]));
}
template<> Vc_INTRINSIC Vc_PURE double_m double_v::isNegative() const
{
    return _mm512_cmpge_epu32_mask(mic_cast<__m512i>(_mm512_cvtpd_pslo(d.v())), _set1(c_general::signMaskFloat[1]));
}
// gathers {{{1
template<typename T> template<typename IndexT> Vc_ALWAYS_INLINE Vector<T>::Vector(const EntryType *mem, const IndexT *indexes)
{
    gather(mem, indexes);
}
template<typename T> template<typename IndexT> Vc_ALWAYS_INLINE Vector<T>::Vector(const EntryType *mem, Vector<IndexT> indexes)
{
    gather(mem, indexes);
}

template<typename T> template<typename IndexT> Vc_ALWAYS_INLINE Vector<T>::Vector(const EntryType *mem, const IndexT *indexes, MaskArg mask)
    : d(HV::zero())
{
    gather(mem, indexes, mask);
}

template<typename T> template<typename IndexT> Vc_ALWAYS_INLINE Vector<T>::Vector(const EntryType *mem, Vector<IndexT> indexes, MaskArg mask)
    : d(HV::zero())
{
    gather(mem, indexes, mask);
}

template<typename T> template<typename S1, typename IT> Vc_ALWAYS_INLINE Vector<T>::Vector(const S1 *array, const EntryType S1::* member1, IT indexes)
{
    gather(array, member1, indexes);
}
template<typename T> template<typename S1, typename IT> Vc_ALWAYS_INLINE Vector<T>::Vector(const S1 *array, const EntryType S1::* member1, IT indexes, MaskArg mask)
    : d(HV::zero())
{
    gather(array, member1, indexes, mask);
}
template<typename T> template<typename S1, typename S2, typename IT> Vc_ALWAYS_INLINE Vector<T>::Vector(const S1 *array, const S2 S1::* member1, const EntryType S2::* member2, IT indexes)
{
    gather(array, member1, member2, indexes);
}
template<typename T> template<typename S1, typename S2, typename IT> Vc_ALWAYS_INLINE Vector<T>::Vector(const S1 *array, const S2 S1::* member1, const EntryType S2::* member2, IT indexes, MaskArg mask)
    : d(HV::zero())
{
    gather(array, member1, member2, indexes, mask);
}
template<typename T> template<typename S1, typename IT1, typename IT2> Vc_ALWAYS_INLINE Vector<T>::Vector(const S1 *array, const EntryType *const S1::* ptrMember1, IT1 outerIndexes, IT2 innerIndexes)
{
    gather(array, ptrMember1, outerIndexes, innerIndexes);
}
template<typename T> template<typename S1, typename IT1, typename IT2> Vc_ALWAYS_INLINE Vector<T>::Vector(const S1 *array, const EntryType *const S1::* ptrMember1, IT1 outerIndexes, IT2 innerIndexes, MaskArg mask)
    : d(HV::zero())
{
    gather(array, ptrMember1, outerIndexes, innerIndexes, mask);
}

template<typename T, size_t Size> struct IndexSizeChecker { static void check() {} };
template<typename T, size_t Size> struct IndexSizeChecker<Vector<T>, Size>
{
    static void check() {
        static_assert(Vector<T>::Size >= Size, "IndexVector must have greater or equal number of entries");
    }
};

namespace
{
template<typename IT> struct EnsureVector
{
    static Vc_ALWAYS_INLINE Vc_PURE __m512i convert(IT indexes) { return int_v(indexes, Vc::Unaligned).data(); }
};
template<typename T> struct EnsureVector<Vector<T>>
{
    static Vc_ALWAYS_INLINE Vc_CONST __m512i convert(Vector<T> indexes) { return indexes.data(); }
};
template<typename IT> static Vc_ALWAYS_INLINE __m512i ensureVector(IT indexes) { return EnsureVector<IT>::convert(indexes); }
} // anonymous namespace

template<typename T> template<typename Index> Vc_ALWAYS_INLINE Vc_FLATTEN void Vector<T>::gather(const EntryType *mem, Index indexes)
{
    IndexSizeChecker<Index, Size>::check();
    d.v() = MicIntrinsics::gather(ensureVector(indexes), mem, UpDownC<EntryType>());
}

template<typename T> template<typename Index> Vc_INTRINSIC void Vector<T>::gather(const EntryType *mem, Index indexes, MaskArg mask)
{
    IndexSizeChecker<Index, Size>::check();
    d.v() = MicIntrinsics::gather(d.v(), mask.data(), ensureVector(indexes), mem, UpDownC<EntryType>());
}

template<typename T> template<typename S1, typename IT>
Vc_ALWAYS_INLINE Vc_FLATTEN void Vector<T>::gather(const S1 *array, const EntryType S1::* member1, IT indexes)
{
    IndexSizeChecker<IT, Size>::check();
    const char *start = reinterpret_cast<const char *>(array);
    const char *offset = reinterpret_cast<const char *>(&(array->*(member1)));
    d.v() = MicIntrinsics::gather(((indexes * sizeof(S1)) + (offset - start)).data(), array, UpDownC<EntryType>(), _MM_SCALE_1);
}

template<> template<typename S1, typename IT>
Vc_ALWAYS_INLINE Vc_FLATTEN void Vector<double>::gather(const S1 *array, const EntryType S1::* member1, IT indexes, MaskArg mask)
{
    IndexSizeChecker<IT, Size>::check();
    const char *start = reinterpret_cast<const char *>(array);
    const char *offset = reinterpret_cast<const char *>(&(array->*(member1)));
    d.v() = _mm512_mask_i32logather_pd(d.v(), mask.data(), ((indexes * sizeof(S1)) + (offset - start)).data(), array, _MM_SCALE_1);
}
template<> template<typename S1, typename IT>
Vc_ALWAYS_INLINE Vc_FLATTEN void Vector<float>::gather(const S1 *array, const EntryType S1::* member1, IT indexes, MaskArg mask)
{
    IndexSizeChecker<IT, Size>::check();
    const char *start = reinterpret_cast<const char *>(array);
    const char *offset = reinterpret_cast<const char *>(&(array->*(member1)));
    d.v() = _mm512_mask_i32gather_ps(d.v(), mask.data(), ((indexes * sizeof(S1)) + (offset - start)).data(), array, _MM_SCALE_1);
}
template<> template<typename S1, typename IT>
Vc_ALWAYS_INLINE Vc_FLATTEN void Vector<int>::gather(const S1 *array, const EntryType S1::* member1, IT indexes, MaskArg mask)
{
    IndexSizeChecker<IT, Size>::check();
    const char *start = reinterpret_cast<const char *>(array);
    const char *offset = reinterpret_cast<const char *>(&(array->*(member1)));
    d.v() = _mm512_mask_i32gather_epi32(d.v(), mask.data(), ((indexes * sizeof(S1)) + (offset - start)).data(), array, _MM_SCALE_1);
}
template<> template<typename S1, typename IT>
Vc_ALWAYS_INLINE Vc_FLATTEN void Vector<unsigned int>::gather(const S1 *array, const EntryType S1::* member1, IT indexes, MaskArg mask)
{
    IndexSizeChecker<IT, Size>::check();
    const char *start = reinterpret_cast<const char *>(array);
    const char *offset = reinterpret_cast<const char *>(&(array->*(member1)));
    d.v() = _mm512_mask_i32gather_epi32(d.v(), mask.data(), ((indexes * sizeof(S1)) + (offset - start)).data(), array, _MM_SCALE_1);
}
template<> template<typename S1, typename IT>
Vc_ALWAYS_INLINE Vc_FLATTEN void Vector<short>::gather(const S1 *array, const EntryType S1::* member1, IT indexes, MaskArg mask)
{
    IndexSizeChecker<IT, Size>::check();
    const char *start = reinterpret_cast<const char *>(array);
    const char *offset = reinterpret_cast<const char *>(&(array->*(member1)));
    d.v() = _mm512_mask_i32extgather_epi32(d.v(), mask.data(), ((indexes * sizeof(S1)) + (offset - start)).data(), array, UpDownC<EntryType>(), _MM_SCALE_1, _MM_HINT_NONE);
}
template<> template<typename S1, typename IT>
Vc_ALWAYS_INLINE Vc_FLATTEN void Vector<unsigned short>::gather(const S1 *array, const EntryType S1::* member1, IT indexes, MaskArg mask)
{
    IndexSizeChecker<IT, Size>::check();
    const char *start = reinterpret_cast<const char *>(array);
    const char *offset = reinterpret_cast<const char *>(&(array->*(member1)));
    d.v() = _mm512_mask_i32extgather_epi32(d.v(), mask.data(), ((indexes * sizeof(S1)) + (offset - start)).data(), array, UpDownC<EntryType>(), _MM_SCALE_1, _MM_HINT_NONE);
}

template<> template<typename S1, typename S2, typename IT>
Vc_ALWAYS_INLINE Vc_FLATTEN void Vector<double>::gather(const S1 *array, const S2 S1::* member1, const EntryType S2::* member2, IT indexes)
{
    IndexSizeChecker<IT, Size>::check();
    const char *start = reinterpret_cast<const char *>(array);
    const char *offset = reinterpret_cast<const char *>(&(array->*(member1).*(member2)));
    d.v() = _mm512_i32extlogather_pd(((indexes * sizeof(S1)) + (offset - start)).data(), array, UpDownC<EntryType>(), _MM_SCALE_1, _MM_HINT_NONE);
}
template<> template<typename S1, typename S2, typename IT>
Vc_ALWAYS_INLINE Vc_FLATTEN void Vector<float>::gather(const S1 *array, const S2 S1::* member1, const EntryType S2::* member2, IT indexes)
{
    IndexSizeChecker<IT, Size>::check();
    const char *start = reinterpret_cast<const char *>(array);
    const char *offset = reinterpret_cast<const char *>(&(array->*(member1).*(member2)));
    d.v() = _mm512_i32extgather_ps(((indexes * sizeof(S1)) + (offset - start)).data(), array, UpDownC<EntryType>(), _MM_SCALE_1, _MM_HINT_NONE);
}
template<> template<typename S1, typename S2, typename IT>
Vc_ALWAYS_INLINE Vc_FLATTEN void Vector<int>::gather(const S1 *array, const S2 S1::* member1, const EntryType S2::* member2, IT indexes)
{
    IndexSizeChecker<IT, Size>::check();
    const char *start = reinterpret_cast<const char *>(array);
    const char *offset = reinterpret_cast<const char *>(&(array->*(member1).*(member2)));
    d.v() = _mm512_i32extgather_epi32(((indexes * sizeof(S1)) + (offset - start)).data(), array, UpDownC<EntryType>(), _MM_SCALE_1, _MM_HINT_NONE);
}
template<> template<typename S1, typename S2, typename IT>
Vc_ALWAYS_INLINE Vc_FLATTEN void Vector<unsigned int>::gather(const S1 *array, const S2 S1::* member1, const EntryType S2::* member2, IT indexes)
{
    IndexSizeChecker<IT, Size>::check();
    const char *start = reinterpret_cast<const char *>(array);
    const char *offset = reinterpret_cast<const char *>(&(array->*(member1).*(member2)));
    d.v() = _mm512_i32extgather_epi32(((indexes * sizeof(S1)) + (offset - start)).data(), array, UpDownC<EntryType>(), _MM_SCALE_1, _MM_HINT_NONE);
}
template<> template<typename S1, typename S2, typename IT>
Vc_ALWAYS_INLINE Vc_FLATTEN void Vector<short>::gather(const S1 *array, const S2 S1::* member1, const EntryType S2::* member2, IT indexes)
{
    IndexSizeChecker<IT, Size>::check();
    const char *start = reinterpret_cast<const char *>(array);
    const char *offset = reinterpret_cast<const char *>(&(array->*(member1).*(member2)));
    d.v() = _mm512_i32extgather_epi32(((indexes * sizeof(S1)) + (offset - start)).data(), array, UpDownC<EntryType>(), _MM_SCALE_1, _MM_HINT_NONE);
}
template<> template<typename S1, typename S2, typename IT>
Vc_ALWAYS_INLINE Vc_FLATTEN void Vector<unsigned short>::gather(const S1 *array, const S2 S1::* member1, const EntryType S2::* member2, IT indexes)
{
    IndexSizeChecker<IT, Size>::check();
    const char *start = reinterpret_cast<const char *>(array);
    const char *offset = reinterpret_cast<const char *>(&(array->*(member1).*(member2)));
    d.v() = _mm512_i32extgather_epi32(((indexes * sizeof(S1)) + (offset - start)).data(), array, UpDownC<EntryType>(), _MM_SCALE_1, _MM_HINT_NONE);
}

template<> template<typename S1, typename S2, typename IT>
Vc_ALWAYS_INLINE Vc_FLATTEN void Vector<double>::gather(const S1 *array, const S2 S1::* member1, const EntryType S2::* member2, IT indexes, MaskArg mask)
{
    IndexSizeChecker<IT, Size>::check();
    const char *start = reinterpret_cast<const char *>(array);
    const char *offset = reinterpret_cast<const char *>(&(array->*(member1).*(member2)));
    d.v() = _mm512_mask_i32loextgather_pd(d.v(), mask.data(), ((indexes * sizeof(S1)) + (offset - start)).data(), array, UpDownC<EntryType>(), _MM_SCALE_1, _MM_HINT_NONE);
}
template<> template<typename S1, typename S2, typename IT>
Vc_ALWAYS_INLINE Vc_FLATTEN void Vector<float>::gather(const S1 *array, const S2 S1::* member1, const EntryType S2::* member2, IT indexes, MaskArg mask)
{
    IndexSizeChecker<IT, Size>::check();
    const char *start = reinterpret_cast<const char *>(array);
    const char *offset = reinterpret_cast<const char *>(&(array->*(member1).*(member2)));
    d.v() = _mm512_mask_i32extgather_ps(d.v(), mask.data(), ((indexes * sizeof(S1)) + (offset - start)).data(), array, UpDownC<EntryType>(), _MM_SCALE_1, _MM_HINT_NONE);
}
template<> template<typename S1, typename S2, typename IT>
Vc_ALWAYS_INLINE Vc_FLATTEN void Vector<int>::gather(const S1 *array, const S2 S1::* member1, const EntryType S2::* member2, IT indexes, MaskArg mask)
{
    IndexSizeChecker<IT, Size>::check();
    const char *start = reinterpret_cast<const char *>(array);
    const char *offset = reinterpret_cast<const char *>(&(array->*(member1).*(member2)));
    d.v() = _mm512_mask_i32extgather_epi32(d.v(), mask.data(), ((indexes * sizeof(S1)) + (offset - start)).data(), array, UpDownC<EntryType>(), _MM_SCALE_1, _MM_HINT_NONE);
}
template<> template<typename S1, typename S2, typename IT>
Vc_ALWAYS_INLINE Vc_FLATTEN void Vector<unsigned int>::gather(const S1 *array, const S2 S1::* member1, const EntryType S2::* member2, IT indexes, MaskArg mask)
{
    IndexSizeChecker<IT, Size>::check();
    const char *start = reinterpret_cast<const char *>(array);
    const char *offset = reinterpret_cast<const char *>(&(array->*(member1).*(member2)));
    d.v() = _mm512_mask_i32extgather_epi32(d.v(), mask.data(), ((indexes * sizeof(S1)) + (offset - start)).data(), array, UpDownC<EntryType>(), _MM_SCALE_1, _MM_HINT_NONE);
}
template<> template<typename S1, typename S2, typename IT>
Vc_ALWAYS_INLINE Vc_FLATTEN void Vector<short>::gather(const S1 *array, const S2 S1::* member1, const EntryType S2::* member2, IT indexes, MaskArg mask)
{
    IndexSizeChecker<IT, Size>::check();
    const char *start = reinterpret_cast<const char *>(array);
    const char *offset = reinterpret_cast<const char *>(&(array->*(member1).*(member2)));
    d.v() = _mm512_mask_i32extgather_epi32(d.v(), mask.data(), ((indexes * sizeof(S1)) + (offset - start)).data(), array, UpDownC<EntryType>(), _MM_SCALE_1, _MM_HINT_NONE);
}
template<> template<typename S1, typename S2, typename IT>
Vc_ALWAYS_INLINE Vc_FLATTEN void Vector<unsigned short>::gather(const S1 *array, const S2 S1::* member1, const EntryType S2::* member2, IT indexes, MaskArg mask)
{
    IndexSizeChecker<IT, Size>::check();
    const char *start = reinterpret_cast<const char *>(array);
    const char *offset = reinterpret_cast<const char *>(&(array->*(member1).*(member2)));
    d.v() = _mm512_mask_i32extgather_epi32(d.v(), mask.data(), ((indexes * sizeof(S1)) + (offset - start)).data(), array, UpDownC<EntryType>(), _MM_SCALE_1, _MM_HINT_NONE);
}

template<> template<typename S1, typename IT1, typename IT2>
Vc_ALWAYS_INLINE Vc_FLATTEN void Vector<double>::gather(const S1 *array, const EntryType *const S1::* ptrMember1, IT1 outerIndexes, IT2 innerIndexes)
{
    IndexSizeChecker<IT1, Size>::check();
    IndexSizeChecker<IT2, Size>::check();
    d.v() = _mm512_setr_pd((array[outerIndexes[0]].*(ptrMember1))[innerIndexes[0]], (array[outerIndexes[1]].*(ptrMember1))[innerIndexes[1]],
            (array[outerIndexes[2]].*(ptrMember1))[innerIndexes[2]], (array[outerIndexes[3]].*(ptrMember1))[innerIndexes[3]],
            (array[outerIndexes[4]].*(ptrMember1))[innerIndexes[4]], (array[outerIndexes[5]].*(ptrMember1))[innerIndexes[5]],
            (array[outerIndexes[6]].*(ptrMember1))[innerIndexes[6]], (array[outerIndexes[7]].*(ptrMember1))[innerIndexes[7]]);
}
template<> template<typename S1, typename IT1, typename IT2>
Vc_ALWAYS_INLINE Vc_FLATTEN void Vector<float>::gather(const S1 *array, const EntryType *const S1::* ptrMember1, IT1 outerIndexes, IT2 innerIndexes)
{
    IndexSizeChecker<IT1, Size>::check();
    IndexSizeChecker<IT2, Size>::check();
    d.v() = _mm512_setr_ps((array[outerIndexes[0]].*(ptrMember1))[innerIndexes[0]], (array[outerIndexes[1]].*(ptrMember1))[innerIndexes[1]],
            (array[outerIndexes[ 2]].*(ptrMember1))[innerIndexes[ 2]], (array[outerIndexes[ 3]].*(ptrMember1))[innerIndexes[ 3]],
            (array[outerIndexes[ 4]].*(ptrMember1))[innerIndexes[ 4]], (array[outerIndexes[ 5]].*(ptrMember1))[innerIndexes[ 5]],
            (array[outerIndexes[ 6]].*(ptrMember1))[innerIndexes[ 6]], (array[outerIndexes[ 7]].*(ptrMember1))[innerIndexes[ 7]],
            (array[outerIndexes[ 8]].*(ptrMember1))[innerIndexes[ 8]], (array[outerIndexes[ 9]].*(ptrMember1))[innerIndexes[ 9]],
            (array[outerIndexes[10]].*(ptrMember1))[innerIndexes[10]], (array[outerIndexes[11]].*(ptrMember1))[innerIndexes[11]],
            (array[outerIndexes[12]].*(ptrMember1))[innerIndexes[12]], (array[outerIndexes[13]].*(ptrMember1))[innerIndexes[13]],
            (array[outerIndexes[14]].*(ptrMember1))[innerIndexes[14]], (array[outerIndexes[15]].*(ptrMember1))[innerIndexes[15]]);
}
template<typename T> template<typename S1, typename IT1, typename IT2>
Vc_ALWAYS_INLINE Vc_FLATTEN void Vector<T>::gather(const S1 *array, const EntryType *const S1::* ptrMember1, IT1 outerIndexes, IT2 innerIndexes)
{
    IndexSizeChecker<IT1, Size>::check();
    IndexSizeChecker<IT2, Size>::check();
    d.v() = _mm512_setr_epi32((array[outerIndexes[0]].*(ptrMember1))[innerIndexes[0]], (array[outerIndexes[1]].*(ptrMember1))[innerIndexes[1]],
            (array[outerIndexes[ 2]].*(ptrMember1))[innerIndexes[ 2]], (array[outerIndexes[ 3]].*(ptrMember1))[innerIndexes[ 3]],
            (array[outerIndexes[ 4]].*(ptrMember1))[innerIndexes[ 4]], (array[outerIndexes[ 5]].*(ptrMember1))[innerIndexes[ 5]],
            (array[outerIndexes[ 6]].*(ptrMember1))[innerIndexes[ 6]], (array[outerIndexes[ 7]].*(ptrMember1))[innerIndexes[ 7]],
            (array[outerIndexes[ 8]].*(ptrMember1))[innerIndexes[ 8]], (array[outerIndexes[ 9]].*(ptrMember1))[innerIndexes[ 9]],
            (array[outerIndexes[10]].*(ptrMember1))[innerIndexes[10]], (array[outerIndexes[11]].*(ptrMember1))[innerIndexes[11]],
            (array[outerIndexes[12]].*(ptrMember1))[innerIndexes[12]], (array[outerIndexes[13]].*(ptrMember1))[innerIndexes[13]],
            (array[outerIndexes[14]].*(ptrMember1))[innerIndexes[14]], (array[outerIndexes[15]].*(ptrMember1))[innerIndexes[15]]);
}
template<typename T> template<typename S1, typename IT1, typename IT2>
Vc_ALWAYS_INLINE Vc_FLATTEN void Vector<T>::gather(const S1 *array, const EntryType *const S1::* ptrMember1, IT1 outerIndexes, IT2 innerIndexes, MaskArg mask)
{
    IndexSizeChecker<IT1, Size>::check();
    IndexSizeChecker<IT2, Size>::check();
    Vc_foreach_bit (size_t i, mask) {
        d.m(i) = (array[outerIndexes[i]].*(ptrMember1))[innerIndexes[i]];
    }
}

///////////////////////////////////////////////////////////////////////////////////////////
// scatters {{{1
template<typename T> template<typename Index> Vc_ALWAYS_INLINE Vc_FLATTEN void Vector<T>::scatter(EntryType *mem, Index indexes) const
{
    MicIntrinsics::scatter(mem, ensureVector(indexes), d.v(), UpDownC<EntryType>(), sizeof(EntryType));
}
template<typename T> template<typename Index> Vc_ALWAYS_INLINE Vc_FLATTEN void Vector<T>::scatter(EntryType *mem, Index indexes, MaskArg mask) const
{
    MicIntrinsics::scatter(mask.data(), mem, ensureVector(indexes), d.v(), UpDownC<EntryType>(), sizeof(EntryType));
}
template<typename T> template<typename S1, typename IT> Vc_ALWAYS_INLINE Vc_FLATTEN void Vector<T>::scatter(S1 *array, EntryType S1::* member1, IT indexes) const
{
    const char *start = reinterpret_cast<const char *>(array);
    const char *offset = reinterpret_cast<const char *>(&(array->*(member1)));
    MicIntrinsics::scatter(mem, ((indexes * sizeof(S1)) + (offset - start)).data(), d.v(), UpDownC<EntryType>(), _MM_SCALE_1);
}
template<typename T> template<typename S1, typename IT> Vc_ALWAYS_INLINE Vc_FLATTEN void Vector<T>::scatter(S1 *array, EntryType S1::* member1, IT indexes, MaskArg mask) const
{
    const char *start = reinterpret_cast<const char *>(array);
    const char *offset = reinterpret_cast<const char *>(&(array->*(member1)));
    MicIntrinsics::scatter(mask.data(), array, ((indexes * sizeof(S1)) + (offset - start)).data(), d.v(), UpDownC<EntryType>(), _MM_SCALE_1);
}
template<typename T> template<typename S1, typename S2, typename IT> Vc_ALWAYS_INLINE Vc_FLATTEN void Vector<T>::scatter(S1 *array, S2 S1::* member1, EntryType S2::* member2, IT indexes) const
{
    const char *start = reinterpret_cast<const char *>(array);
    const char *offset = reinterpret_cast<const char *>(&(array->*(member1).*(member2)));
    MicIntrinsics::scatter(array, ((indexes * sizeof(S1)) + (offset - start)).data(), d.v(), UpDownC<EntryType>(), _MM_SCALE_1);
}
template<typename T> template<typename S1, typename S2, typename IT> Vc_ALWAYS_INLINE Vc_FLATTEN void Vector<T>::scatter(S1 *array, S2 S1::* member1, EntryType S2::* member2, IT indexes, MaskArg mask) const
{
    const char *start = reinterpret_cast<const char *>(array);
    const char *offset = reinterpret_cast<const char *>(&(array->*(member1).*(member2)));
    MicIntrinsics::scatter(mask.data(), array, ((indexes * sizeof(S1)) + (offset - start)).data(), d.v(), UpDownC<EntryType>(), _MM_SCALE_1);
}
template<typename T> template<typename S1, typename IT1, typename IT2> Vc_ALWAYS_INLINE Vc_FLATTEN void Vector<T>::scatter(S1 *array, EntryType *S1::* ptrMember1, IT1 outerIndexes, IT2 innerIndexes) const
{
    for_all_vector_entries(i,
            (array[innerIndexes[i]].*(ptrMember1))[outerIndexes[i]] = d.m(i);
            );
}
template<typename T> template<typename S1, typename IT1, typename IT2> Vc_ALWAYS_INLINE Vc_FLATTEN void Vector<T>::scatter(S1 *array, EntryType *S1::* ptrMember1, IT1 outerIndexes, IT2 innerIndexes, MaskArg mask) const
{
    Vc_foreach_bit (size_t i, mask) {
        (array[outerIndexes[i]].*(ptrMember1))[innerIndexes[i]] = d.m(i);
    }
}
//}}}1
// exponent {{{1
template<typename T> Vc_INTRINSIC Vector<T> Vector<T>::exponent() const
{
    VC_ASSERT((*this >= Zero()).isFull());
    return _mm512_getexp_ps(d.v());
}
template<> Vc_INTRINSIC double_v double_v::exponent() const
{
    VC_ASSERT((*this >= Zero()).isFull());
    return _mm512_getexp_pd(d.v());
}
// }}}1
// Random {{{1
static Vc_ALWAYS_INLINE void _doRandomStep(Vector<unsigned int> &state0,
        Vector<unsigned int> &state1)
{
    state0.load(&Common::RandomState[0]);
    state1.load(&Common::RandomState[uint_v::Size]);
    (state1 * 0xdeece66du + 11).store(&Common::RandomState[uint_v::Size]);
    uint_v(_xor((state0 * 0xdeece66du + 11).data(), _mm512_srli_epi32(state1.data(), 16))).store(&Common::RandomState[0]);
}

template<typename T> Vc_ALWAYS_INLINE Vector<T> Vector<T>::Random()
{
    Vector<unsigned int> state0, state1;
    _doRandomStep(state0, state1);
    if (std::is_same<T, short>::value) {
        // short and ushort vectors would hold values that are outside of their range
        // for ushort this doesn't matter because overflow behavior is defined in the compare
        // operators
        return state0.reinterpretCast<Vector<T>>() >> 16;
    }
    return state0.reinterpretCast<Vector<T> >();
}

template<> Vc_ALWAYS_INLINE Vector<float> Vector<float>::Random()
{
    Vector<unsigned int> state0, state1;
    _doRandomStep(state0, state1);
    return HT::sub(_or(_cast(_mm512_srli_epi32(state0.data(), 2)), HV::one()), HV::one());
}

// _mm512_srli_epi64 is neither documented nor defined in any header, here's what it does:
//Vc_INTRINSIC __m512i _mm512_srli_epi64(__m512i v, int n) {
//    return _mm512_mask_mov_epi32(
//            _mm512_srli_epi32(v, n),
//            0x5555,
//            _mm512_swizzle_epi32(_mm512_slli_epi32(v, 32 - n), _MM_SWIZ_REG_CDAB)
//            );
//}

template<> Vc_ALWAYS_INLINE Vector<double> Vector<double>::Random()
{
    using MicIntrinsics::swizzle;
    const auto state = LoadHelper<uint_v>::load(&Common::RandomState[0], Vc::Aligned);
    const auto factor = _set1(0x5deece66dull);
    _mm512_store_epi32(&Common::RandomState[0],
            _mm512_add_epi64(
                // the following is not _mm512_mullo_epi64, but something close...
                _mm512_add_epi32(_mm512_mullo_epi32(state, factor), swizzle(_mm512_mulhi_epu32(state, factor), _MM_SWIZ_REG_CDAB)),
                _set1(11ull)));

    return (Vector<double>(_cast(_mm512_srli_epi64(mic_cast<__m512i>(state), 12))) | One()) - One();
}
// }}}1
// shifted / rotated {{{1
namespace
{
template<size_t SIMDWidth, size_t Size> struct VectorShift;
template<> struct VectorShift<64, 8>/*{{{*/
{
    typedef __m512i VectorType;
    static Vc_INTRINSIC VectorType shifted(VC_ALIGNED_PARAMETER(VectorType) v, int amount,
            VC_ALIGNED_PARAMETER(VectorType) z = _mm512_setzero_epi32())
    {
        switch (amount) {
        case  7: return _mm512_alignr_epi32(z, v, 14);
        case  6: return _mm512_alignr_epi32(z, v, 12);
        case  5: return _mm512_alignr_epi32(z, v, 10);
        case  4: return _mm512_alignr_epi32(z, v,  8);
        case  3: return _mm512_alignr_epi32(z, v,  6);
        case  2: return _mm512_alignr_epi32(z, v,  4);
        case  1: return _mm512_alignr_epi32(z, v,  2);
        case  0: return v;
        case -1: return _mm512_alignr_epi32(v, z, 14);
        case -2: return _mm512_alignr_epi32(v, z, 12);
        case -3: return _mm512_alignr_epi32(v, z, 10);
        case -4: return _mm512_alignr_epi32(v, z,  8);
        case -5: return _mm512_alignr_epi32(v, z,  6);
        case -6: return _mm512_alignr_epi32(v, z,  4);
        case -7: return _mm512_alignr_epi32(v, z,  2);
        }
        return z;
    }
};/*}}}*/
template<> struct VectorShift<64, 16>/*{{{*/
{
    typedef __m512i VectorType;
    static Vc_INTRINSIC VectorType shifted(VC_ALIGNED_PARAMETER(VectorType) v, int amount,
            VC_ALIGNED_PARAMETER(VectorType) z = _mm512_setzero_epi32())
    {
        switch (amount) {
        case 15: return _mm512_alignr_epi32(z, v, 15);
        case 14: return _mm512_alignr_epi32(z, v, 14);
        case 13: return _mm512_alignr_epi32(z, v, 13);
        case 12: return _mm512_alignr_epi32(z, v, 12);
        case 11: return _mm512_alignr_epi32(z, v, 11);
        case 10: return _mm512_alignr_epi32(z, v, 10);
        case  9: return _mm512_alignr_epi32(z, v,  9);
        case  8: return _mm512_alignr_epi32(z, v,  8);
        case  7: return _mm512_alignr_epi32(z, v,  7);
        case  6: return _mm512_alignr_epi32(z, v,  6);
        case  5: return _mm512_alignr_epi32(z, v,  5);
        case  4: return _mm512_alignr_epi32(z, v,  4);
        case  3: return _mm512_alignr_epi32(z, v,  3);
        case  2: return _mm512_alignr_epi32(z, v,  2);
        case  1: return _mm512_alignr_epi32(z, v,  1);
        case  0: return v;
        case -1: return _mm512_alignr_epi32(v, z, 15);
        case -2: return _mm512_alignr_epi32(v, z, 14);
        case -3: return _mm512_alignr_epi32(v, z, 13);
        case -4: return _mm512_alignr_epi32(v, z, 12);
        case -5: return _mm512_alignr_epi32(v, z, 11);
        case -6: return _mm512_alignr_epi32(v, z, 10);
        case -7: return _mm512_alignr_epi32(v, z,  9);
        case -8: return _mm512_alignr_epi32(v, z,  8);
        case -9: return _mm512_alignr_epi32(v, z,  7);
        case-10: return _mm512_alignr_epi32(v, z,  6);
        case-11: return _mm512_alignr_epi32(v, z,  5);
        case-12: return _mm512_alignr_epi32(v, z,  4);
        case-13: return _mm512_alignr_epi32(v, z,  3);
        case-14: return _mm512_alignr_epi32(v, z,  2);
        case-15: return _mm512_alignr_epi32(v, z,  1);
        }
        return z;
    }
};/*}}}*/
} // anonymous namespace
template<typename T> Vc_INTRINSIC Vector<T> Vector<T>::shifted(int amount) const
{
    typedef VectorShift<sizeof(VectorType), Size> VS;
    return _cast(VS::shifted(mic_cast<typename VS::VectorType>(d.v()), amount));
}
template<typename T> Vc_INTRINSIC Vector<T> Vector<T>::shifted(int amount, Vector shiftIn) const
{
    typedef VectorShift<sizeof(VectorType), Size> VS;
    return _cast(VS::shifted(mic_cast<typename VS::VectorType>(d.v()), amount,
                mic_cast<typename VS::VectorType>(shiftIn.d.v())));
}

namespace
{
template<size_t SIMDWidth, size_t Size> struct VectorRotate;
template<> struct VectorRotate<64, 8>/*{{{*/
{
    typedef __m512i VectorType;
    static Vc_INTRINSIC VectorType rotated(VC_ALIGNED_PARAMETER(VectorType) v, int amount)
    {
        switch (static_cast<unsigned int>(amount) % 8) {
        case  0: return v;
        case  1: return _mm512_alignr_epi32(v, v,  2);
        case  2: return _mm512_alignr_epi32(v, v,  4);
        case  3: return _mm512_alignr_epi32(v, v,  6);
        case  4: return _mm512_alignr_epi32(v, v,  8);
        case  5: return _mm512_alignr_epi32(v, v, 10);
        case  6: return _mm512_alignr_epi32(v, v, 12);
        case  7: return _mm512_alignr_epi32(v, v, 14);
        }
        return _mm512_setzero_epi32();
    }
};/*}}}*/
template<> struct VectorRotate<64, 16>/*{{{*/
{
    typedef __m512i VectorType;
    static Vc_INTRINSIC VectorType rotated(VC_ALIGNED_PARAMETER(VectorType) v, int amount)
    {
        switch (static_cast<unsigned int>(amount) % 16) {
        case 15: return _mm512_alignr_epi32(v, v, 15);
        case 14: return _mm512_alignr_epi32(v, v, 14);
        case 13: return _mm512_alignr_epi32(v, v, 13);
        case 12: return _mm512_alignr_epi32(v, v, 12);
        case 11: return _mm512_alignr_epi32(v, v, 11);
        case 10: return _mm512_alignr_epi32(v, v, 10);
        case  9: return _mm512_alignr_epi32(v, v,  9);
        case  8: return _mm512_alignr_epi32(v, v,  8);
        case  7: return _mm512_alignr_epi32(v, v,  7);
        case  6: return _mm512_alignr_epi32(v, v,  6);
        case  5: return _mm512_alignr_epi32(v, v,  5);
        case  4: return _mm512_alignr_epi32(v, v,  4);
        case  3: return _mm512_alignr_epi32(v, v,  3);
        case  2: return _mm512_alignr_epi32(v, v,  2);
        case  1: return _mm512_alignr_epi32(v, v,  1);
        case  0: return v;
        }
        return _mm512_setzero_epi32();
    }
};/*}}}*/
} // anonymous namespace
template<typename T> Vc_INTRINSIC Vector<T> Vector<T>::rotated(int amount) const
{
    typedef VectorRotate<sizeof(VectorType), Size> VR;
    return _cast(VR::rotated(mic_cast<typename VR::VectorType>(d.v()), amount));
}
// }}}1

Vc_NAMESPACE_END

// vim: foldmethod=marker<|MERGE_RESOLUTION|>--- conflicted
+++ resolved
@@ -125,18 +125,13 @@
     Common::handleLoadPrefetches(x, flags);
     d.v() = LoadHelper<Vector<T>>::load(x, flags);
 }
-<<<<<<< HEAD
-template<typename T> template<typename OtherT, typename Flags> Vc_INTRINSIC void Vector<T>::load(const OtherT *x, Flags flags) {
-    Common::handleLoadPrefetches(x, flags);
-=======
 template <typename T>
 template <typename U,
           typename Flags,
           typename std::enable_if<std::is_arithmetic<U>::value, int>::type>
 Vc_INTRINSIC void Vector<T>::load(const U *x, Flags flags)
 {
-    handleLoadPrefetches(x, flags);
->>>>>>> 62a11959
+    Common::handleLoadPrefetches(x, flags);
     d.v() = LoadHelper<Vector<T>>::load(x, flags);
 }
 
@@ -202,13 +197,8 @@
           typename std::enable_if<std::is_arithmetic<U>::value, int>::type>
 Vc_INTRINSIC void StoreMixin<Parent, T>::store(U *mem, Flags flags) const
 {
-<<<<<<< HEAD
     Common::handleStorePrefetches(mem, flags);
-    MicIntrinsics::store<Flags>(mem, data(), UpDownC<T2>());
-=======
-    handleStorePrefetches(mem, flags);
     MicIntrinsics::store<Flags>(mem, foldAfterOverflow(*static_cast<const Parent *>(this)).data(), UpDownC<U>());
->>>>>>> 62a11959
 }
 
 constexpr int alignrCount(int rotationStride, int offset)
@@ -281,14 +271,9 @@
           typename std::enable_if<std::is_arithmetic<U>::value, int>::type>
 Vc_INTRINSIC void StoreMixin<Parent, T>::store(U *mem, Mask mask, Flags flags) const
 {
-<<<<<<< HEAD
     Common::handleStorePrefetches(mem, flags);
-    MicIntrinsics::store<Flags>(mask.data(), mem, data(), UpDownC<T2>());
-=======
-    handleStorePrefetches(mem, flags);
     // MicIntrinsics::store does not exist for Flags containing Vc::Unaligned
     storeDispatch(foldAfterOverflow(*static_cast<const Parent *>(this)), mem, mask, flags);
->>>>>>> 62a11959
 }
 
 template<typename Parent, typename T> Vc_INTRINSIC void StoreMixin<Parent, T>::store(VectorEntryType *mem, decltype(Vc::Streaming)) const
