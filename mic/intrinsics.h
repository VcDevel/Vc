--- conflicted
+++ resolved
@@ -215,46 +215,21 @@
     _mm512_i32extscatter_epi32(m, i, v, downconv, scale, _MM_HINT_NONE);
 }
 
-// TODO:
 template<typename M, typename DownConv, typename MemT> static Vc_INTRINSIC
     void scatter(M mask, MemT *m, __m512i i, __m512  v, DownConv downconv, int scale = sizeof(MemT))
 {
     _mm512_mask_i32extscatter_ps(m, mask, i, v, downconv, scale, _MM_HINT_NONE);
 }
 template<typename M, typename DownConv, typename MemT> static Vc_INTRINSIC
-<<<<<<< HEAD
-=======
-    void scatter(M mask, MemT *m, __m512i i, __m512  v, DownConv downconv, decltype(Streaming), int scale = sizeof(MemT))
-{
-    _mm512_mask_i32extscatter_ps(m, mask, i, v, downconv, scale, _MM_HINT_NT);
+    void scatter(M mask, MemT *m, __m512i i, __m512d v, DownConv downconv, int scale = sizeof(MemT))
+{
+    _mm512_mask_i32loextscatter_pd(m, mask, i, v, downconv, scale, _MM_HINT_NONE);
 }
 template<typename M, typename DownConv, typename MemT> static Vc_INTRINSIC
->>>>>>> 143e2566
-    void scatter(M mask, MemT *m, __m512i i, __m512d v, DownConv downconv, int scale = sizeof(MemT))
-{
-    _mm512_mask_i32loextscatter_pd(m, mask, i, v, downconv, scale, _MM_HINT_NONE);
-}
-template<typename M, typename DownConv, typename MemT> static Vc_INTRINSIC
-<<<<<<< HEAD
-=======
-    void scatter(M mask, MemT *m, __m512i i, __m512d v, DownConv downconv, decltype(Streaming), int scale = sizeof(MemT))
-{
-    _mm512_mask_i32loextscatter_pd(m, mask, i, v, downconv, scale, _MM_HINT_NT);
-}
-template<typename M, typename DownConv, typename MemT> static Vc_INTRINSIC
->>>>>>> 143e2566
     void scatter(M mask, MemT *m, __m512i i, __m512i v, DownConv downconv, int scale = sizeof(MemT))
 {
     _mm512_mask_i32extscatter_epi32(m, mask, i, v, downconv, scale, _MM_HINT_NONE);
 }
-<<<<<<< HEAD
-=======
-template<typename M, typename DownConv, typename MemT> static Vc_INTRINSIC
-    void scatter(M mask, MemT *m, __m512i i, __m512i v, DownConv downconv, decltype(Streaming), int scale = sizeof(MemT))
-{
-    _mm512_mask_i32extscatter_epi32(m, mask, i, v, downconv, scale, _MM_HINT_NT);
-}
->>>>>>> 143e2566
 
 static Vc_INTRINSIC __m512  swizzle(__m512  v, _MM_SWIZZLE_ENUM swiz) { return _mm512_swizzle_ps(v, swiz); }
 static Vc_INTRINSIC __m512d swizzle(__m512d v, _MM_SWIZZLE_ENUM swiz) { return _mm512_swizzle_pd(v, swiz); }
