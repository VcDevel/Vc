# Macros for use with the Vc library. Vc can be found at http://code.compeng.uni-frankfurt.de/projects/vc
#
# The following macros are provided:
# vc_determine_compiler
# vc_set_preferred_compiler_flags
#
#=============================================================================
# Copyright 2009-2013   Matthias Kretz <kretz@kde.org>
#
# Redistribution and use in source and binary forms, with or without
# modification, are permitted provided that the following conditions are
# met:
#
#  * Redistributions of source code must retain the above copyright notice,
#    this list of conditions and the following disclaimer.
#
#  * Redistributions in binary form must reproduce the above copyright notice,
#    this list of conditions and the following disclaimer in the documentation
#    and/or other materials provided with the distribution.
#
#  * The names of Kitware, Inc., the Insight Consortium, or the names of
#    any consortium members, or of any contributors, may not be used to
#    endorse or promote products derived from this software without
#    specific prior written permission.
#
# THIS SOFTWARE IS PROVIDED BY THE COPYRIGHT HOLDER AND CONTRIBUTORS ``AS IS''
# AND ANY EXPRESS OR IMPLIED WARRANTIES, INCLUDING, BUT NOT LIMITED TO, THE
# IMPLIED WARRANTIES OF MERCHANTABILITY AND FITNESS FOR A PARTICULAR PURPOSE
# ARE DISCLAIMED. IN NO EVENT SHALL THE AUTHORS OR CONTRIBUTORS BE LIABLE FOR
# ANY DIRECT, INDIRECT, INCIDENTAL, SPECIAL, EXEMPLARY, OR CONSEQUENTIAL
# DAMAGES (INCLUDING, BUT NOT LIMITED TO, PROCUREMENT OF SUBSTITUTE GOODS OR
# SERVICES; LOSS OF USE, DATA, OR PROFITS; OR BUSINESS INTERRUPTION) HOWEVER
# CAUSED AND ON ANY THEORY OF LIABILITY, WHETHER IN CONTRACT, STRICT LIABILITY,
# OR TORT (INCLUDING NEGLIGENCE OR OTHERWISE) ARISING IN ANY WAY OUT OF THE USE
# OF THIS SOFTWARE, EVEN IF ADVISED OF THE POSSIBILITY OF SUCH DAMAGE.
#=============================================================================

cmake_minimum_required(VERSION 2.8.3)

get_filename_component(_currentDir "${CMAKE_CURRENT_LIST_FILE}" PATH)
include ("${_currentDir}/UserWarning.cmake")
include ("${_currentDir}/AddCompilerFlag.cmake")
include ("${_currentDir}/OptimizeForArchitecture.cmake")

macro(vc_determine_compiler)
   if(NOT DEFINED Vc_COMPILER_IS_INTEL)
      execute_process(COMMAND "${CMAKE_CXX_COMPILER}" "--version" OUTPUT_VARIABLE _cxx_compiler_version ERROR_VARIABLE _cxx_compiler_version)
      set(Vc_COMPILER_IS_INTEL false)
      set(Vc_COMPILER_IS_OPEN64 false)
      set(Vc_COMPILER_IS_CLANG false)
      set(Vc_COMPILER_IS_MSVC false)
      set(Vc_COMPILER_IS_GCC false)
      if(CMAKE_CXX_COMPILER MATCHES "/(icpc|icc)$")
         set(Vc_COMPILER_IS_INTEL true)
         exec_program(${CMAKE_C_COMPILER} ARGS -dumpversion OUTPUT_VARIABLE Vc_ICC_VERSION)
         message(STATUS "Detected Compiler: Intel ${Vc_ICC_VERSION}")
      elseif(CMAKE_CXX_COMPILER MATCHES "(opencc|openCC)$")
         set(Vc_COMPILER_IS_OPEN64 true)
         message(STATUS "Detected Compiler: Open64")
      elseif(CMAKE_CXX_COMPILER MATCHES "clang\\+\\+$" OR "${_cxx_compiler_version}" MATCHES "clang")
         set(Vc_COMPILER_IS_CLANG true)
         exec_program(${CMAKE_CXX_COMPILER} ARGS --version OUTPUT_VARIABLE Vc_CLANG_VERSION)
         string(REGEX MATCH "[0-9]+\\.[0-9]+(\\.[0-9]+)?" Vc_CLANG_VERSION "${Vc_CLANG_VERSION}")
         message(STATUS "Detected Compiler: Clang ${Vc_CLANG_VERSION}")
      elseif(MSVC)
         set(Vc_COMPILER_IS_MSVC true)
         message(STATUS "Detected Compiler: MSVC ${MSVC_VERSION}")
      elseif(CMAKE_COMPILER_IS_GNUCXX)
         set(Vc_COMPILER_IS_GCC true)
         exec_program(${CMAKE_C_COMPILER} ARGS -dumpversion OUTPUT_VARIABLE Vc_GCC_VERSION)
         message(STATUS "Detected Compiler: GCC ${Vc_GCC_VERSION}")

         # some distributions patch their GCC to return nothing or only major and minor version on -dumpversion.
         # In that case we must extract the version number from --version.
         if(NOT Vc_GCC_VERSION OR Vc_GCC_VERSION MATCHES "^[0-9]\\.[0-9]+$")
            exec_program(${CMAKE_C_COMPILER} ARGS --version OUTPUT_VARIABLE Vc_GCC_VERSION)
            string(REGEX MATCH "[0-9]+\\.[0-9]+\\.[0-9]+" Vc_GCC_VERSION "${Vc_GCC_VERSION}")
            message(STATUS "GCC Version from --version: ${Vc_GCC_VERSION}")
         endif()

         # some distributions patch their GCC to be API incompatible to what the FSF released. In
         # those cases we require a macro to identify the distribution version
         find_program(_lsb_release lsb_release)
         mark_as_advanced(_lsb_release)
         if(_lsb_release)
            execute_process(COMMAND ${_lsb_release} -is OUTPUT_VARIABLE _distributor_id OUTPUT_STRIP_TRAILING_WHITESPACE)
            execute_process(COMMAND ${_lsb_release} -rs OUTPUT_VARIABLE _distributor_release OUTPUT_STRIP_TRAILING_WHITESPACE)
            string(TOUPPER "${_distributor_id}" _distributor_id)
            if(_distributor_id STREQUAL "UBUNTU")
               execute_process(COMMAND ${CMAKE_C_COMPILER} --version OUTPUT_STRIP_TRAILING_WHITESPACE OUTPUT_VARIABLE _gcc_version)
               string(REGEX MATCH "\\(.* ${Vc_GCC_VERSION}-([0-9]+).*\\)" _tmp "${_gcc_version}")
               if(_tmp)
                  set(_patch ${CMAKE_MATCH_1})
                  string(REGEX MATCH "^([0-9]+)\\.([0-9]+)$" _tmp "${_distributor_release}")
                  execute_process(COMMAND printf 0x%x%02x%02x ${CMAKE_MATCH_1} ${CMAKE_MATCH_2} ${_patch} OUTPUT_STRIP_TRAILING_WHITESPACE OUTPUT_VARIABLE _tmp)
                  set(Vc_DEFINITIONS "${Vc_DEFINITIONS} -D__GNUC_UBUNTU_VERSION__=${_tmp}")
               endif()
            endif()
         endif()
      else()
         message(WARNING "Untested/-supported Compiler for use with Vc.\nPlease fill out the missing parts in the CMake scripts and submit a patch to http://code.compeng.uni-frankfurt.de/projects/vc")
      endif()
   endif()
endmacro()

macro(vc_set_gnu_buildtype_flags)
   set(CMAKE_CXX_FLAGS_DEBUG          "-g3"          CACHE STRING "Flags used by the compiler during debug builds." FORCE)
   set(CMAKE_CXX_FLAGS_MINSIZEREL     "-Os -DNDEBUG" CACHE STRING "Flags used by the compiler during release minsize builds." FORCE)
   set(CMAKE_CXX_FLAGS_RELEASE        "-O3 -DNDEBUG" CACHE STRING "Flags used by the compiler during release builds (/MD /Ob1 /Oi /Ot /Oy /Gs will produce slightly less optimized but smaller files)." FORCE)
   set(CMAKE_CXX_FLAGS_RELWITHDEBUG   "-O3"          CACHE STRING "Flags used by the compiler during release builds containing runtime checks." FORCE)
   set(CMAKE_CXX_FLAGS_RELWITHDEBINFO "${CMAKE_CXX_FLAGS_RELWITHDEBUG} -g" CACHE STRING "Flags used by the compiler during Release with Debug Info builds." FORCE)
   set(CMAKE_C_FLAGS_DEBUG          "${CMAKE_CXX_FLAGS_DEBUG}"          CACHE STRING "Flags used by the compiler during debug builds." FORCE)
   set(CMAKE_C_FLAGS_MINSIZEREL     "${CMAKE_CXX_FLAGS_MINSIZEREL}"     CACHE STRING "Flags used by the compiler during release minsize builds." FORCE)
   set(CMAKE_C_FLAGS_RELEASE        "${CMAKE_CXX_FLAGS_RELEASE}"        CACHE STRING "Flags used by the compiler during release builds (/MD /Ob1 /Oi /Ot /Oy /Gs will produce slightly less optimized but smaller files)." FORCE)
   set(CMAKE_C_FLAGS_RELWITHDEBUG   "${CMAKE_CXX_FLAGS_RELWITHDEBUG}"   CACHE STRING "Flags used by the compiler during release builds containing runtime checks." FORCE)
   set(CMAKE_C_FLAGS_RELWITHDEBINFO "${CMAKE_CXX_FLAGS_RELWITHDEBINFO}" CACHE STRING "Flags used by the compiler during Release with Debug Info builds." FORCE)
   if(CMAKE_BUILD_TYPE STREQUAL "Release" OR CMAKE_BUILD_TYPE STREQUAL "RelWithDebInfo" OR CMAKE_BUILD_TYPE STREQUAL "RelWithDebug")
      set(ENABLE_STRICT_ALIASING true CACHE BOOL "Enables strict aliasing rules for more aggressive optimizations")
      if(NOT ENABLE_STRICT_ALIASING)
         AddCompilerFlag(-fno-strict-aliasing)
      endif(NOT ENABLE_STRICT_ALIASING)
   endif()
   mark_as_advanced(CMAKE_CXX_FLAGS_RELWITHDEBUG CMAKE_C_FLAGS_RELWITHDEBUG)
endmacro()

macro(vc_add_compiler_flag VAR _flag)
   AddCompilerFlag("${_flag}" CXX_FLAGS ${VAR})
endmacro()

macro(vc_check_assembler)
   if(APPLE)
      if(NOT Vc_COMPILER_IS_CLANG)
         message(WARNING "Apple does not provide an assembler with AVX support. AVX will not be available. Please use Clang if you want to use AVX.")
         set(Vc_DEFINITIONS "${Vc_DEFINITIONS} -DVC_NO_XGETBV")
         set(Vc_AVX_INTRINSICS_BROKEN true)
      endif()
   else(APPLE)
      if(${ARGC} EQUAL 1)
         set(_as "${ARGV1}")
      else()
         exec_program(${CMAKE_CXX_COMPILER} ARGS -print-prog-name=as OUTPUT_VARIABLE _as)
         mark_as_advanced(_as)
      endif()
      if(NOT _as)
         message(WARNING "Could not find 'as', the assembler used by GCC. Hoping everything will work out...")
      else()
         exec_program(${_as} ARGS --version OUTPUT_VARIABLE _as_version)
         string(REGEX REPLACE "\\([^\\)]*\\)" "" _as_version "${_as_version}")
         string(REGEX MATCH "[1-9]\\.[0-9]+(\\.[0-9]+)?" _as_version "${_as_version}")
         if(_as_version VERSION_LESS "2.18.93")
            UserWarning("Your binutils is too old (${_as_version}). Some optimizations of Vc will be disabled.")
            add_definitions(-DVC_NO_XGETBV) # old assembler doesn't know the xgetbv instruction
            set(Vc_AVX_INTRINSICS_BROKEN true)
            set(Vc_XOP_INTRINSICS_BROKEN true)
            set(Vc_FMA4_INTRINSICS_BROKEN true)
         elseif(_as_version VERSION_LESS "2.21.0")
            UserWarning("Your binutils is too old (${_as_version}) for XOP instructions. They will therefore not be provided in libVc.")
            set(Vc_XOP_INTRINSICS_BROKEN true)
         endif()
      endif()
   endif(APPLE)
endmacro()

macro(vc_check_fpmath)
   # if compiling for 32 bit x86 we need to use the -mfpmath=sse since the x87 is broken by design
   include (CheckCXXSourceRuns)
   check_cxx_source_runs("int main() { return sizeof(void*) != 8; }" Vc_VOID_PTR_IS_64BIT)
   if(NOT Vc_VOID_PTR_IS_64BIT)
      exec_program(${CMAKE_C_COMPILER} ARGS -dumpmachine OUTPUT_VARIABLE _gcc_machine)
      if(_gcc_machine MATCHES "[x34567]86" OR _gcc_machine STREQUAL "mingw32")
         vc_add_compiler_flag(Vc_DEFINITIONS "-mfpmath=sse")
      endif()
   endif()
endmacro()

macro(vc_set_preferred_compiler_flags)
   vc_determine_compiler()

   set(_add_warning_flags false)
   set(_add_buildtype_flags false)
   foreach(_arg ${ARGN})
      if(_arg STREQUAL "WARNING_FLAGS")
         set(_add_warning_flags true)
      elseif(_arg STREQUAL "BUILDTYPE_FLAGS")
         set(_add_buildtype_flags true)
      endif()
   endforeach()

   set(Vc_SSE_INTRINSICS_BROKEN false)
   set(Vc_AVX_INTRINSICS_BROKEN false)
   set(Vc_XOP_INTRINSICS_BROKEN false)
   set(Vc_FMA4_INTRINSICS_BROKEN false)

   if(Vc_COMPILER_IS_OPEN64)
      ##################################################################################################
      #                                             Open64                                             #
      ##################################################################################################
      if(_add_warning_flags)
         AddCompilerFlag("-W")
         AddCompilerFlag("-Wall")
         AddCompilerFlag("-Wimplicit")
         AddCompilerFlag("-Wswitch")
         AddCompilerFlag("-Wformat")
         AddCompilerFlag("-Wchar-subscripts")
         AddCompilerFlag("-Wparentheses")
         AddCompilerFlag("-Wmultichar")
         AddCompilerFlag("-Wtrigraphs")
         AddCompilerFlag("-Wpointer-arith")
         AddCompilerFlag("-Wcast-align")
         AddCompilerFlag("-Wreturn-type")
         AddCompilerFlag("-Wno-unused-function")
         AddCompilerFlag("-ansi")
         AddCompilerFlag("-pedantic")
         AddCompilerFlag("-Wno-long-long")
         AddCompilerFlag("-Wshadow")
         AddCompilerFlag("-Wold-style-cast")
         AddCompilerFlag("-Wno-variadic-macros")
      endif()
      if(_add_buildtype_flags)
         vc_set_gnu_buildtype_flags()
      endif()

      vc_check_assembler()

      # Open64 4.5.1 still doesn't ship immintrin.h
      set(Vc_AVX_INTRINSICS_BROKEN true)
   elseif(Vc_COMPILER_IS_GCC)
      ##################################################################################################
      #                                              GCC                                               #
      ##################################################################################################
      if(_add_warning_flags)
         set(CMAKE_C_FLAGS "${CMAKE_C_FLAGS} -W -Wall -Wswitch -Wformat -Wchar-subscripts -Wparentheses -Wmultichar -Wtrigraphs -Wpointer-arith -Wcast-align -Wreturn-type -Wno-unused-function -pedantic -Wno-long-long -Wshadow")
         set(CMAKE_CXX_FLAGS "${CMAKE_CXX_FLAGS} -W -Wall -Wswitch -Wformat -Wchar-subscripts -Wparentheses -Wmultichar -Wtrigraphs -Wpointer-arith -Wcast-align -Wreturn-type -Wno-unused-function -pedantic -Wno-long-long -Wshadow")
         if(NOT WIN32)
            # the -ansi flag makes MinGW unusable, so maybe it's better to omit it
            set(CMAKE_C_FLAGS "${CMAKE_C_FLAGS} -ansi")
            set(CMAKE_CXX_FLAGS "${CMAKE_CXX_FLAGS} -ansi")
         endif()
         AddCompilerFlag("-Wundef")
         AddCompilerFlag("-Wold-style-cast")
         AddCompilerFlag("-Wno-variadic-macros")
         if(Vc_GCC_VERSION VERSION_GREATER "4.5.2" AND Vc_GCC_VERSION VERSION_LESS "4.6.4")
            # GCC gives bogus "array subscript is above array bounds" warnings in math.cpp
            AddCompilerFlag("-Wno-array-bounds")
         endif()
         if(Vc_GCC_VERSION VERSION_GREATER "4.7.99")
            # GCC 4.8 warns about stuff we don't care about
            # Some older GCC versions have problems to note that they don't support the flag
            AddCompilerFlag("-Wno-unused-local-typedefs")
         endif()
      endif()
      vc_add_compiler_flag(Vc_DEFINITIONS "-Wabi")
      vc_add_compiler_flag(Vc_DEFINITIONS "-fabi-version=0") # ABI version 4 is required to make __m128 and __m256 appear as different types. 0 should give us the latest version.

      if(_add_buildtype_flags)
         vc_set_gnu_buildtype_flags()
      endif()

      # GCC 4.5.[01] fail at inlining some functions, creating functions with a single instructions,
      # thus creating a large overhead.
      if(Vc_GCC_VERSION VERSION_LESS "4.5.2" AND NOT Vc_GCC_VERSION VERSION_LESS "4.5.0")
         UserWarning("GCC 4.5.0 and 4.5.1 have problems with inlining correctly. Setting early-inlining-insns=12 as workaround.")
         AddCompilerFlag("--param early-inlining-insns=12")
      endif()

      if(Vc_GCC_VERSION VERSION_LESS "4.1.99")
         UserWarning("Your GCC is ancient and crashes on some important optimizations.  The full set of SSE2 intrinsics is not supported.  Vc will fall back to the scalar implementation.  Use of the may_alias and always_inline attributes will be disabled.  In turn all code using Vc must be compiled with -fno-strict-aliasing")
         vc_add_compiler_flag(Vc_DEFINITIONS "-fno-strict-aliasing")
         set(Vc_AVX_INTRINSICS_BROKEN true)
         set(Vc_SSE_INTRINSICS_BROKEN true)
      elseif(Vc_GCC_VERSION VERSION_LESS "4.4.6")
         UserWarning("Your GCC is older than 4.4.6. This is known to cause problems/bugs. Please update to the latest GCC if you can.")
         set(Vc_AVX_INTRINSICS_BROKEN true)
         if(Vc_GCC_VERSION VERSION_LESS "4.3.0")
            UserWarning("Your GCC is older than 4.3.0. It is unable to handle the full set of SSE2 intrinsics. All SSE code will be disabled. Please update to the latest GCC if you can.")
            set(Vc_SSE_INTRINSICS_BROKEN true)
         endif()
      endif()

      if(Vc_GCC_VERSION VERSION_LESS 4.5.0)
         UserWarning("GCC 4.4.x shows false positives for -Wparentheses, thus we rather disable the warning.")
         string(REPLACE " -Wparentheses " " " CMAKE_C_FLAGS "${CMAKE_C_FLAGS}")
         string(REPLACE " -Wparentheses " " " CMAKE_CXX_FLAGS "${CMAKE_CXX_FLAGS}")
         set(Vc_DEFINITIONS "${Vc_DEFINITIONS} -Wno-parentheses")

         UserWarning("GCC 4.4.x shows false positives for -Wstrict-aliasing, thus we rather disable the warning. Use a newer GCC for better warnings.")
         AddCompilerFlag("-Wno-strict-aliasing")

         UserWarning("GCC 4.4.x shows false positives for -Wuninitialized, thus we rather disable the warning. Use a newer GCC for better warnings.")
         AddCompilerFlag("-Wno-uninitialized")
      elseif(Vc_GCC_VERSION VERSION_EQUAL 4.6.0)
         UserWarning("GCC 4.6.0 miscompiles AVX loads/stores, leading to spurious segfaults. Disabling AVX per default.")
         set(Vc_AVX_INTRINSICS_BROKEN true)
      elseif(Vc_GCC_VERSION VERSION_EQUAL 4.7.0)
         UserWarning("GCC 4.7.0 miscompiles at -O3, adding -fno-predictive-commoning to the compiler flags as workaround")
         set(Vc_DEFINITIONS "${Vc_DEFINITIONS} -fno-predictive-commoning")
      elseif(Vc_GCC_VERSION VERSION_EQUAL 4.8.0)
         UserWarning("GCC 4.8.0 miscompiles at -O3, adding -fno-tree-vectorize to the compiler flags as workaround")
         set(Vc_DEFINITIONS "${Vc_DEFINITIONS} -fno-tree-vectorize")
      endif()

      vc_check_fpmath()
      vc_check_assembler()
   elseif(Vc_COMPILER_IS_INTEL)
      ##################################################################################################
      #                                          Intel Compiler                                        #
      ##################################################################################################

      if(_add_buildtype_flags)
         set(CMAKE_CXX_FLAGS_RELEASE        "${CMAKE_CXX_FLAGS_RELEASE} -O3")
         set(CMAKE_CXX_FLAGS_RELWITHDEBINFO "${CMAKE_CXX_FLAGS_RELWITHDEBINFO} -DNDEBUG -O3")
         set(CMAKE_C_FLAGS_RELEASE          "${CMAKE_C_FLAGS_RELEASE} -O3")
         set(CMAKE_C_FLAGS_RELWITHDEBINFO   "${CMAKE_C_FLAGS_RELWITHDEBINFO} -DNDEBUG -O3")

         set(ALIAS_FLAGS "-no-ansi-alias")
         if(CMAKE_BUILD_TYPE STREQUAL "Release" OR CMAKE_BUILD_TYPE STREQUAL "RelWithDebInfo")
            # default ICC to -no-ansi-alias because otherwise tests/utils_sse fails. So far I suspect a miscompilation...
            set(ENABLE_STRICT_ALIASING false CACHE BOOL "Enables strict aliasing rules for more aggressive optimizations")
            if(ENABLE_STRICT_ALIASING)
               set(ALIAS_FLAGS "-ansi-alias")
            endif(ENABLE_STRICT_ALIASING)
         endif()
         set(CMAKE_C_FLAGS   "${CMAKE_C_FLAGS}   ${ALIAS_FLAGS}")
         set(CMAKE_CXX_FLAGS "${CMAKE_CXX_FLAGS} ${ALIAS_FLAGS}")
      endif()
      vc_add_compiler_flag(Vc_DEFINITIONS "-diag-disable 913")
      # Disable warning #13211 "Immediate parameter to intrinsic call too large". (sse/vector.tcc rotated(int))
      vc_add_compiler_flag(Vc_DEFINITIONS "-diag-disable 13211")

      if(NOT "$ENV{DASHBOARD_TEST_FROM_CTEST}" STREQUAL "")
         # disable warning #2928: the __GXX_EXPERIMENTAL_CXX0X__ macro is disabled when using GNU version 4.6 with the c++0x option
         # this warning just adds noise about problems in the compiler - but I'm only interested in seeing problems in Vc
         vc_add_compiler_flag(Vc_DEFINITIONS "-diag-disable 2928")
      endif()

      # Intel doesn't implement the XOP or FMA4 intrinsics
      set(Vc_XOP_INTRINSICS_BROKEN true)
      set(Vc_FMA4_INTRINSICS_BROKEN true)
   elseif(Vc_COMPILER_IS_MSVC)
      if(_add_warning_flags)
         AddCompilerFlag("/wd4800") # Disable warning "forcing value to bool"
         AddCompilerFlag("/wd4996") # Disable warning about strdup vs. _strdup
         AddCompilerFlag("/wd4244") # Disable warning "conversion from 'unsigned int' to 'float', possible loss of data"
         AddCompilerFlag("/wd4146") # Disable warning "unary minus operator applied to unsigned type, result still unsigned"
         AddCompilerFlag("/wd4227") # Disable warning "anachronism used : qualifiers on reference are ignored" (this is about 'restrict' usage on references, stupid MSVC)
         AddCompilerFlag("/wd4722") # Disable warning "destructor never returns, potential memory leak" (warns about ~_UnitTest_Global_Object which we don't care about)
         AddCompilerFlag("/wd4748") # Disable warning "/GS can not protect parameters and local variables from local buffer overrun because optimizations are disabled in function" (I don't get it)
         add_definitions(-D_CRT_SECURE_NO_WARNINGS)
      endif()

      # MSVC does not support inline assembly on 64 bit! :(
      # searching the help for xgetbv doesn't turn up anything. So just fall back to not supporting AVX on Windows :(
      # TODO: apparently MSVC 2010 SP1 added _xgetbv
      set(Vc_DEFINITIONS "${Vc_DEFINITIONS} -DVC_NO_XGETBV")

      # get rid of the min/max macros
      set(Vc_DEFINITIONS "${Vc_DEFINITIONS} -DNOMINMAX")

      # MSVC doesn't implement the XOP or FMA4 intrinsics
      set(Vc_XOP_INTRINSICS_BROKEN true)
      set(Vc_FMA4_INTRINSICS_BROKEN true)

      if(MSVC_VERSION LESS 1700)
         UserWarning("MSVC before 2012 has a broken std::vector::resize implementation. STL + Vc code will probably not compile.")
      endif()
   elseif(Vc_COMPILER_IS_CLANG)
      # for now I don't know of any arguments I want to pass. -march and stuff is tried by OptimizeForArchitecture...
      if(Vc_CLANG_VERSION VERSION_EQUAL "3.0")
         UserWarning("Clang 3.0 has serious issues to compile Vc code and will most likely crash when trying to do so.\nPlease update to a recent clang version.")
<<<<<<< HEAD
      elseif(Vc_CLANG_VERSION VERSION_LESS "3.3" AND NOT APPLE)
=======
      elseif(Vc_CLANG_VERSION VERSION_EQUAL "3.2")
>>>>>>> 82256b8c
         # the LLVM assembler gets FMAs wrong (bug 15040)
         vc_add_compiler_flag(Vc_DEFINITIONS "-no-integrated-as")
      endif()

      # disable these warnings because clang shows them for function overloads that were discarded via SFINAE
      vc_add_compiler_flag(Vc_DEFINITIONS "-Wno-local-type-template-args")
      vc_add_compiler_flag(Vc_DEFINITIONS "-Wno-unnamed-type-template-args")

      AddCompilerFlag(-stdlib=libc++)
   endif()

   if(NOT Vc_COMPILER_IS_MSVC)
      vc_add_compiler_flag(Vc_DEFINITIONS "-ffp-contract=fast")
   endif()

   OptimizeForArchitecture()
   set(Vc_DEFINITIONS "${Vc_ARCHITECTURE_FLAGS} ${Vc_DEFINITIONS}")

   set(VC_IMPL "auto" CACHE STRING "Force the Vc implementation globally to the selected instruction set. \"auto\" lets Vc use the best available instructions.")
   if(NOT VC_IMPL STREQUAL "auto")
      set(Vc_DEFINITIONS "${Vc_DEFINITIONS} -DVC_IMPL=${VC_IMPL}")
      if(NOT VC_IMPL STREQUAL "Scalar")
         set(_use_var "USE_${VC_IMPL}")
         if(VC_IMPL STREQUAL "SSE")
            set(_use_var "USE_SSE2")
         endif()
         if(NOT ${_use_var})
            message(WARNING "The selected value for VC_IMPL (${VC_IMPL}) will not work because the relevant instructions are not enabled via compiler flags.")
         endif()
      endif()
   endif()
endmacro()

# helper macro for vc_compile_for_all_implementations
macro(_vc_compile_one_implementation _objs _impl)
   list(FIND _disabled_targets "${_impl}" _disabled_index)
   list(FIND _only_targets "${_impl}" _only_index)
   if(${_disabled_index} EQUAL -1 AND (NOT _only_targets OR ${_only_index} GREATER -1))
      set(_extra_flags)
      set(_ok FALSE)
      foreach(_flag ${ARGN})
         if(_flag STREQUAL "NO_FLAG")
            set(_ok TRUE)
            break()
         endif()
         string(REPLACE " " ";" _flag_list "${_flag}")
         foreach(_flag ${_flag_list})
            AddCompilerFlag(${_flag} CXX_RESULT _ok)
            if(NOT _ok)
               break()
            endif()
         endforeach()
         if(_ok)
            set(_extra_flags ${_flag_list})
            break()
         endif()
      endforeach()

      set(_outfile_flag -c -o)
      if(Vc_COMPILER_IS_MSVC)
         # MSVC for 64bit does not recognize /arch:SSE2 anymore. Therefore we set override _ok if _impl
         # says SSE
         if("${_impl}" MATCHES "SSE")
            set(_ok TRUE)
         endif()
         set(_outfile_flag /c /Fo)
      endif()

      if(_ok)
         get_filename_component(_out "${_vc_compile_src}" NAME_WE)
         get_filename_component(_ext "${_vc_compile_src}" EXT)
         if(Vc_COMPILER_IS_MSVC)
            set(_out "${_out}_${_impl}${_ext}.obj")
         else()
            set(_out "${_out}_${_impl}${_ext}.o")
         endif()
         add_custom_command(OUTPUT ${CMAKE_CURRENT_BINARY_DIR}/${_out}
            COMMAND ${CMAKE_CXX_COMPILER} ${_flags} ${_extra_flags}
            -DVC_IMPL=${_impl}
            ${_outfile_flag}${_out} ${CMAKE_CURRENT_SOURCE_DIR}/${_vc_compile_src}
            MAIN_DEPENDENCY ${CMAKE_CURRENT_SOURCE_DIR}/${_vc_compile_src}
            IMPLICIT_DEPENDS CXX ${CMAKE_CURRENT_SOURCE_DIR}/${_vc_compile_src}
            COMMENT "Building CXX object ${_out}"
            WORKING_DIRECTORY "${CMAKE_CURRENT_BINARY_DIR}"
            VERBATIM
            )
         list(APPEND ${_objs} "${CMAKE_CURRENT_BINARY_DIR}/${_out}")
      endif()
   endif()
endmacro()

# Generate compile rules for the given C++ source file for all available implementations and return
# the resulting list of object files in _obj
# all remaining arguments are additional flags
# Example:
#   vc_compile_for_all_implementations(_objs src/trigonometric.cpp FLAGS -DCOMPILE_BLAH EXCLUDE Scalar)
#   add_executable(executable main.cpp ${_objs})
macro(vc_compile_for_all_implementations _objs _src)
   set(${_objs})

   # remove all -march, -msse, etc. flags from the flags we want to pass
   string(REPLACE "${Vc_ARCHITECTURE_FLAGS}" "" _flags "${Vc_DEFINITIONS}")
   string(REPLACE "-DVC_IMPL=[^ ]*" "" _flags "${_flags}")

   # capture the -march= switch as -mtune; if there is none skip it
   if(Vc_ARCHITECTURE_FLAGS MATCHES "-march=")
      string(REGEX REPLACE "^.*-march=([^ ]*).*$" "-mtune=\\1" _tmp "${Vc_ARCHITECTURE_FLAGS}")
      set(_flags "${_flags} ${_tmp}")
   endif()

   unset(_disabled_targets)
   unset(_only_targets)
   set(_state 0)
   foreach(_arg ${ARGN})
      if(_arg STREQUAL "FLAGS")
         set(_state 1)
      elseif(_arg STREQUAL "EXCLUDE")
         set(_state 2)
      elseif(_arg STREQUAL "ONLY")
         set(_state 3)
      elseif(_state EQUAL 1)
         set(_flags "${_flags} ${_arg}")
      elseif(_state EQUAL 2)
         list(APPEND _disabled_targets "${_arg}")
      elseif(_state EQUAL 3)
         list(APPEND _only_targets "${_arg}")
      else()
         message(FATAL_ERROR "incorrect argument to vc_compile_for_all_implementations")
      endif()
   endforeach()

   # make a semicolon separated list of all flags
   string(TOUPPER "${CMAKE_BUILD_TYPE}" _tmp)
   set(_tmp "CMAKE_CXX_FLAGS_${_tmp}")
   string(REPLACE " " ";" _tmp "${CMAKE_CXX_FLAGS} ${${_tmp}} ${_flags}")
   set(_flags)
   foreach(item ${_tmp})
      if(item MATCHES "^[^']*'[^']*$")
         if(_str)
            list(APPEND _flags "${_str} ${item}")
            unset(_str)
         else()
            set(_str "${item}")
         endif()
      else()
         list(APPEND _flags "${item}")
      endif()
   endforeach()
   get_directory_property(_inc INCLUDE_DIRECTORIES)
   foreach(_i ${_inc})
      list(APPEND _flags "-I${_i}")
   endforeach()

   set(_vc_compile_src "${_src}")

   _vc_compile_one_implementation(${_objs} Scalar NO_FLAG)
   if(NOT Vc_SSE_INTRINSICS_BROKEN)
      _vc_compile_one_implementation(${_objs} SSE2   "-msse2"   "-xSSE2"   "/arch:SSE2")
      _vc_compile_one_implementation(${_objs} SSE3   "-msse3"   "-xSSE3"   "/arch:SSE2")
      _vc_compile_one_implementation(${_objs} SSSE3  "-mssse3"  "-xSSSE3"  "/arch:SSE2")
      _vc_compile_one_implementation(${_objs} SSE4_1 "-msse4.1" "-xSSE4.1" "/arch:SSE2")
      _vc_compile_one_implementation(${_objs} SSE4_2 "-msse4.2" "-xSSE4.2" "/arch:SSE2")
      _vc_compile_one_implementation(${_objs} SSE3+SSE4a  "-msse4a")
   endif()
   if(NOT Vc_AVX_INTRINSICS_BROKEN)
      _vc_compile_one_implementation(${_objs} AVX      "-mavx"    "-xAVX"    "/arch:AVX")
      if(NOT Vc_XOP_INTRINSICS_BROKEN)
         if(NOT Vc_FMA4_INTRINSICS_BROKEN)
            _vc_compile_one_implementation(${_objs} SSE+XOP+FMA4 "-mxop -mfma4"        ""    "")
            _vc_compile_one_implementation(${_objs} AVX+XOP+FMA4 "-mavx -mxop -mfma4"  ""    "")
         endif()
         _vc_compile_one_implementation(${_objs} SSE+XOP+FMA "-mxop -mfma"        ""    "")
         _vc_compile_one_implementation(${_objs} AVX+XOP+FMA "-mavx -mxop -mfma"  ""    "")
      endif()
      _vc_compile_one_implementation(${_objs} AVX+FMA "-mavx -mfma"  ""    "")
   endif()
endmacro()<|MERGE_RESOLUTION|>--- conflicted
+++ resolved
@@ -367,11 +367,7 @@
       # for now I don't know of any arguments I want to pass. -march and stuff is tried by OptimizeForArchitecture...
       if(Vc_CLANG_VERSION VERSION_EQUAL "3.0")
          UserWarning("Clang 3.0 has serious issues to compile Vc code and will most likely crash when trying to do so.\nPlease update to a recent clang version.")
-<<<<<<< HEAD
-      elseif(Vc_CLANG_VERSION VERSION_LESS "3.3" AND NOT APPLE)
-=======
-      elseif(Vc_CLANG_VERSION VERSION_EQUAL "3.2")
->>>>>>> 82256b8c
+      elseif(Vc_CLANG_VERSION VERSION_EQUAL "3.2" AND NOT APPLE)
          # the LLVM assembler gets FMAs wrong (bug 15040)
          vc_add_compiler_flag(Vc_DEFINITIONS "-no-integrated-as")
       endif()
