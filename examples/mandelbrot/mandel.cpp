/*
    Copyright (C) 2010 Matthias Kretz <kretz@kde.org>

    Permission to use, copy, modify, and distribute this software
    and its documentation for any purpose and without fee is hereby
    granted, provided that the above copyright notice appear in all
    copies and that both that the copyright notice and this
    permission notice and warranty disclaimer appear in supporting
    documentation, and that the name of the author not be used in
    advertising or publicity pertaining to distribution of the
    software without specific, written prior permission.

    The author disclaim all warranties with regard to this
    software, including all implied warranties of merchantability
    and fitness.  In no event shall the author be liable for any
    special, indirect or consequential damages or any damages
    whatsoever resulting from loss of use, data or profits, whether
    in an action of contract, negligence or other tortious action,
    arising out of or in connection with the use or performance of
    this software.

*/

#include "mandel.h"
#include <QMutexLocker>
#include <QtCore/QtDebug>
#include "tsc.h"

using Vc::float_v;
using Vc::int_v;
using Vc::int_m;

template<MandelImpl Impl>
Mandel<Impl>::Mandel(QObject *_parent)
    : MandelBase(_parent)
{
}

MandelBase::MandelBase(QObject *_parent)
    : QThread(_parent),
    m_restart(false), m_abort(false)
{
}

MandelBase::~MandelBase()
{
    m_mutex.lock();
    m_abort = true;
    m_wait.wakeOne();
    m_mutex.unlock();

    wait();
}

void MandelBase::brot(const QSize &size, float x, float y, float scale)
{
    QMutexLocker lock(&m_mutex);

    m_size = size;
    m_x = x;
    m_y = y;
    m_scale = scale;

    if (!isRunning()) {
        start(LowPriority);
    } else {
        m_restart = true;
        m_wait.wakeOne();
    }
}

void MandelBase::run()
{
    while (!m_abort) {
        // first we copy the parameters to our local data so that the main main thread can give a
        // new task while we're working
        m_mutex.lock();
        // destination image, RGB is good - no need for alpha
        QImage image(m_size, QImage::Format_RGB32);
        float x = m_x;
        float y = m_y;
        float scale = m_scale;
        m_mutex.unlock();

        // benchmark the number of cycles it takes
        TimeStampCounter timer;
        timer.Start();

        // calculate the mandelbrot set/image
        mandelMe(image, x, y, scale, 255);

        timer.Stop();

        // if no new set was requested in the meantime - return the finished image
        if (!m_restart) {
            emit ready(image, timer.Cycles());
        }

        // wait for more work
        m_mutex.lock();
        if (!m_restart) {
            m_wait.wait(&m_mutex);
        }
        m_restart = false;
        m_mutex.unlock();
    }
}

static const float S = 4.f;

static int min(int a, int b) { return a < b ? a : b; }

/**
 * std::norm is implemented as std::abs(z) * std::abs(z) for float
 *
 * define our own fast norm implementation ignoring the corner cases
 */
template<typename T>
static inline T fastNorm(const std::complex<T> &z)
{
    return z.real() * z.real() + z.imag() * z.imag();
}

template<typename T> inline T P(T z, T c)
{
    return z * z + c;
}

template<> void Mandel<VcImpl>::mandelMe(QImage &image, float x0,
        float y0, float scale, int maxIt)
{
    typedef std::complex<float_v> Z;
<<<<<<< HEAD
    for (int y = 0; y < image.height(); ++y) {
=======
    const int height = image.height();
    const int width = image.width();
    for (int y = 0; y < height; ++y) {
>>>>>>> 39e1fee5
        uchar *__restrict__ line = image.scanLine(y);
        const float_v c_imag = y0 + y * scale;
        for (int_v x = int_v::IndexesFromZero(); x[0] < width;
                x += float_v::Size) {
            Z c(x0 + static_cast<float_v>(x) * scale, c_imag);
            Z z = c;
            int_v n = int_v::Zero();
            int_m inside = fastNorm(z) < S;
            while (!(inside && n < maxIt).isEmpty()) {
                z = P(z, c);
                ++n(inside);
                inside = fastNorm(z) < S;
            }
            int_v colorValue = (maxIt - n) * 255 / maxIt;
            const int bound = min(int_v::Size, width - x[0]);
            for (int i = 0; i < bound; ++i) {
                line[0] = colorValue[i];
                line[1] = colorValue[i];
                line[2] = colorValue[i];
                line += 4;
            }
        }
        if (restart()) {
            break;
        }
    }
}

template<> void Mandel<ScalarImpl>::mandelMe(QImage &image, float x0,
        float y0, float scale, int maxIt)
{
    typedef std::complex<float> Z;
<<<<<<< HEAD
    for (int y = 0; y < image.height(); ++y) {
=======
    const int height = image.height();
    const int width = image.width();
    for (int y = 0; y < height; ++y) {
>>>>>>> 39e1fee5
        uchar *__restrict__ line = image.scanLine(y);
        const float c_imag = y0 + y * scale;
        for (int x = 0; x < width; ++x) {
            Z c(x0 + x * scale, c_imag);
            Z z = c;
            int n = 0;
            for (; fastNorm(z) < S && n < maxIt; ++n) {
                z = P(z, c);
            }
            const uchar colorValue = (maxIt - n) * 255 / maxIt;
            line[0] = colorValue;
            line[1] = colorValue;
            line[2] = colorValue;
            line += 4;
        }
        if (restart()) {
            break;
        }
    }
}

template class Mandel<VcImpl>;
template class Mandel<ScalarImpl>;

// vim: sw=4 sts=4 et tw=100<|MERGE_RESOLUTION|>--- conflicted
+++ resolved
@@ -130,13 +130,9 @@
         float y0, float scale, int maxIt)
 {
     typedef std::complex<float_v> Z;
-<<<<<<< HEAD
-    for (int y = 0; y < image.height(); ++y) {
-=======
     const int height = image.height();
     const int width = image.width();
     for (int y = 0; y < height; ++y) {
->>>>>>> 39e1fee5
         uchar *__restrict__ line = image.scanLine(y);
         const float_v c_imag = y0 + y * scale;
         for (int_v x = int_v::IndexesFromZero(); x[0] < width;
@@ -169,13 +165,9 @@
         float y0, float scale, int maxIt)
 {
     typedef std::complex<float> Z;
-<<<<<<< HEAD
-    for (int y = 0; y < image.height(); ++y) {
-=======
     const int height = image.height();
     const int width = image.width();
     for (int y = 0; y < height; ++y) {
->>>>>>> 39e1fee5
         uchar *__restrict__ line = image.scanLine(y);
         const float c_imag = y0 + y * scale;
         for (int x = 0; x < width; ++x) {
