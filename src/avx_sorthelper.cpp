/*  This file is part of the Vc library.

    Copyright (C) 2011-2013 Matthias Kretz <kretz@kde.org>

    Vc is free software: you can redistribute it and/or modify
    it under the terms of the GNU Lesser General Public License as
    published by the Free Software Foundation, either version 3 of
    the License, or (at your option) any later version.

    Vc is distributed in the hope that it will be useful, but
    WITHOUT ANY WARRANTY; without even the implied warranty of
    MERCHANTABILITY or FITNESS FOR A PARTICULAR PURPOSE.  See the
    GNU Lesser General Public License for more details.

    You should have received a copy of the GNU Lesser General Public
    License along with Vc.  If not, see <http://www.gnu.org/licenses/>.

*/

#include <avx/intrinsics.h>
#include <avx/casts.h>
#include <avx/sorthelper.h>
#include <avx/macros.h>

Vc_NAMESPACE_BEGIN(Vc_IMPL_NAMESPACE)

#ifndef VC_IMPL_AVX2
template<> m128i SortHelper<short>::sort(VTArg _x)
{
    m128i lo, hi, y, x = _x;
    // sort pairs
    y = _mm_shufflelo_epi16(_mm_shufflehi_epi16(x, _MM_SHUFFLE(2, 3, 0, 1)), _MM_SHUFFLE(2, 3, 0, 1));
    lo = _mm_min_epi16(x, y);
    hi = _mm_max_epi16(x, y);
    x = _mm_blend_epi16(lo, hi, 0xaa);

    // merge left and right quads
    y = _mm_shufflelo_epi16(_mm_shufflehi_epi16(x, _MM_SHUFFLE(0, 1, 2, 3)), _MM_SHUFFLE(0, 1, 2, 3));
    lo = _mm_min_epi16(x, y);
    hi = _mm_max_epi16(x, y);
    x = _mm_blend_epi16(lo, hi, 0xcc);
    y = _mm_srli_si128(x, 2);
    lo = _mm_min_epi16(x, y);
    hi = _mm_max_epi16(x, y);
    x = _mm_blend_epi16(lo, _mm_slli_si128(hi, 2), 0xaa);

    // merge quads into octs
    y = _mm_shuffle_epi32(x, _MM_SHUFFLE(1, 0, 3, 2));
    y = _mm_shufflelo_epi16(y, _MM_SHUFFLE(0, 1, 2, 3));
    lo = _mm_min_epi16(x, y);
    hi = _mm_max_epi16(x, y);

    x = _mm_unpacklo_epi16(lo, hi);
    y = _mm_srli_si128(x, 8);
    lo = _mm_min_epi16(x, y);
    hi = _mm_max_epi16(x, y);

    x = _mm_unpacklo_epi16(lo, hi);
    y = _mm_srli_si128(x, 8);
    lo = _mm_min_epi16(x, y);
    hi = _mm_max_epi16(x, y);

    return _mm_unpacklo_epi16(lo, hi);
}
template<> m128i SortHelper<unsigned short>::sort(VTArg _x)
{
    m128i lo, hi, y, x = _x;
    // sort pairs
    y = _mm_shufflelo_epi16(_mm_shufflehi_epi16(x, _MM_SHUFFLE(2, 3, 0, 1)), _MM_SHUFFLE(2, 3, 0, 1));
    lo = _mm_min_epu16(x, y);
    hi = _mm_max_epu16(x, y);
    x = _mm_blend_epi16(lo, hi, 0xaa);

    // merge left and right quads
    y = _mm_shufflelo_epi16(_mm_shufflehi_epi16(x, _MM_SHUFFLE(0, 1, 2, 3)), _MM_SHUFFLE(0, 1, 2, 3));
    lo = _mm_min_epu16(x, y);
    hi = _mm_max_epu16(x, y);
    x = _mm_blend_epi16(lo, hi, 0xcc);
    y = _mm_srli_si128(x, 2);
    lo = _mm_min_epu16(x, y);
    hi = _mm_max_epu16(x, y);
    x = _mm_blend_epi16(lo, _mm_slli_si128(hi, 2), 0xaa);

    // merge quads into octs
    y = _mm_shuffle_epi32(x, _MM_SHUFFLE(1, 0, 3, 2));
    y = _mm_shufflelo_epi16(y, _MM_SHUFFLE(0, 1, 2, 3));
    lo = _mm_min_epu16(x, y);
    hi = _mm_max_epu16(x, y);

    x = _mm_unpacklo_epi16(lo, hi);
    y = _mm_srli_si128(x, 8);
    lo = _mm_min_epu16(x, y);
    hi = _mm_max_epu16(x, y);

    x = _mm_unpacklo_epi16(lo, hi);
    y = _mm_srli_si128(x, 8);
    lo = _mm_min_epu16(x, y);
    hi = _mm_max_epu16(x, y);

    return _mm_unpacklo_epi16(lo, hi);
}
#endif

template<> m256i SortHelper<int>::sort(VTArg _hgfedcba)
{
    VectorType hgfedcba = _hgfedcba;
    const m128i hgfe = hi128(hgfedcba);
    const m128i dcba = lo128(hgfedcba);
    m128i l = _mm_min_epi32(hgfe, dcba); // ↓hd ↓gc ↓fb ↓ea
    m128i h = _mm_max_epi32(hgfe, dcba); // ↑hd ↑gc ↑fb ↑ea

    m128i x = _mm_unpacklo_epi32(l, h); // ↑fb ↓fb ↑ea ↓ea
    m128i y = _mm_unpackhi_epi32(l, h); // ↑hd ↓hd ↑gc ↓gc

    l = _mm_min_epi32(x, y); // ↓(↑fb,↑hd) ↓hfdb ↓(↑ea,↑gc) ↓geca
    h = _mm_max_epi32(x, y); // ↑hfdb ↑(↓fb,↓hd) ↑geca ↑(↓ea,↓gc)

    x = _mm_min_epi32(l, Reg::permute<X2, X2, X0, X0>(h)); // 2(hfdb) 1(hfdb) 2(geca) 1(geca)
    y = _mm_max_epi32(h, Reg::permute<X3, X3, X1, X1>(l)); // 4(hfdb) 3(hfdb) 4(geca) 3(geca)

    m128i b = Reg::shuffle<Y0, Y1, X0, X1>(y, x); // b3 <= b2 <= b1 <= b0
    m128i a = _mm_unpackhi_epi64(x, y);           // a3 >= a2 >= a1 >= a0

    if (VC_IS_UNLIKELY(_mm_extract_epi32(x, 2) >= _mm_extract_epi32(y, 1))) {
        return concat(Reg::permute<X0, X1, X2, X3>(b), a);
    } else if (VC_IS_UNLIKELY(_mm_extract_epi32(x, 0) >= _mm_extract_epi32(y, 3))) {
        return concat(a, Reg::permute<X0, X1, X2, X3>(b));
    }

    // merge
    l = _mm_min_epi32(a, b); // ↓a3b3 ↓a2b2 ↓a1b1 ↓a0b0
    h = _mm_max_epi32(a, b); // ↑a3b3 ↑a2b2 ↑a1b1 ↑a0b0

    a = _mm_unpacklo_epi32(l, h); // ↑a1b1 ↓a1b1 ↑a0b0 ↓a0b0
    b = _mm_unpackhi_epi32(l, h); // ↑a3b3 ↓a3b3 ↑a2b2 ↓a2b2
    l = _mm_min_epi32(a, b);      // ↓(↑a1b1,↑a3b3) ↓a1b3 ↓(↑a0b0,↑a2b2) ↓a0b2
    h = _mm_max_epi32(a, b);      // ↑a3b1 ↑(↓a1b1,↓a3b3) ↑a2b0 ↑(↓a0b0,↓a2b2)

    a = _mm_unpacklo_epi32(l, h); // ↑a2b0 ↓(↑a0b0,↑a2b2) ↑(↓a0b0,↓a2b2) ↓a0b2
    b = _mm_unpackhi_epi32(l, h); // ↑a3b1 ↓(↑a1b1,↑a3b3) ↑(↓a1b1,↓a3b3) ↓a1b3
    l = _mm_min_epi32(a, b); // ↓(↑a2b0,↑a3b1) ↓(↑a0b0,↑a2b2,↑a1b1,↑a3b3) ↓(↑(↓a0b0,↓a2b2) ↑(↓a1b1,↓a3b3)) ↓a0b3
    h = _mm_max_epi32(a, b); // ↑a3b0 ↑(↓(↑a0b0,↑a2b2) ↓(↑a1b1,↑a3b3)) ↑(↓a0b0,↓a2b2,↓a1b1,↓a3b3) ↑(↓a0b2,↓a1b3)

    return concat(_mm_unpacklo_epi32(l, h), _mm_unpackhi_epi32(l, h));
}

template<> m256i SortHelper<unsigned int>::sort(VTArg _hgfedcba)
{
    VectorType hgfedcba = _hgfedcba;
    const m128i hgfe = hi128(hgfedcba);
    const m128i dcba = lo128(hgfedcba);
    m128i l = _mm_min_epu32(hgfe, dcba); // ↓hd ↓gc ↓fb ↓ea
    m128i h = _mm_max_epu32(hgfe, dcba); // ↑hd ↑gc ↑fb ↑ea

    m128i x = _mm_unpacklo_epi32(l, h); // ↑fb ↓fb ↑ea ↓ea
    m128i y = _mm_unpackhi_epi32(l, h); // ↑hd ↓hd ↑gc ↓gc

    l = _mm_min_epu32(x, y); // ↓(↑fb,↑hd) ↓hfdb ↓(↑ea,↑gc) ↓geca
    h = _mm_max_epu32(x, y); // ↑hfdb ↑(↓fb,↓hd) ↑geca ↑(↓ea,↓gc)

    x = _mm_min_epu32(l, Reg::permute<X2, X2, X0, X0>(h)); // 2(hfdb) 1(hfdb) 2(geca) 1(geca)
    y = _mm_max_epu32(h, Reg::permute<X3, X3, X1, X1>(l)); // 4(hfdb) 3(hfdb) 4(geca) 3(geca)

    m128i b = Reg::shuffle<Y0, Y1, X0, X1>(y, x); // b3 <= b2 <= b1 <= b0
    m128i a = _mm_unpackhi_epi64(x, y);           // a3 >= a2 >= a1 >= a0

    if (VC_IS_UNLIKELY(_mm_extract_epu32(x, 2) >= _mm_extract_epu32(y, 1))) {
        return concat(Reg::permute<X0, X1, X2, X3>(b), a);
    } else if (VC_IS_UNLIKELY(_mm_extract_epu32(x, 0) >= _mm_extract_epu32(y, 3))) {
        return concat(a, Reg::permute<X0, X1, X2, X3>(b));
    }

    // merge
    l = _mm_min_epu32(a, b); // ↓a3b3 ↓a2b2 ↓a1b1 ↓a0b0
    h = _mm_max_epu32(a, b); // ↑a3b3 ↑a2b2 ↑a1b1 ↑a0b0

    a = _mm_unpacklo_epi32(l, h); // ↑a1b1 ↓a1b1 ↑a0b0 ↓a0b0
    b = _mm_unpackhi_epi32(l, h); // ↑a3b3 ↓a3b3 ↑a2b2 ↓a2b2
    l = _mm_min_epu32(a, b);      // ↓(↑a1b1,↑a3b3) ↓a1b3 ↓(↑a0b0,↑a2b2) ↓a0b2
    h = _mm_max_epu32(a, b);      // ↑a3b1 ↑(↓a1b1,↓a3b3) ↑a2b0 ↑(↓a0b0,↓a2b2)

    a = _mm_unpacklo_epi32(l, h); // ↑a2b0 ↓(↑a0b0,↑a2b2) ↑(↓a0b0,↓a2b2) ↓a0b2
    b = _mm_unpackhi_epi32(l, h); // ↑a3b1 ↓(↑a1b1,↑a3b3) ↑(↓a1b1,↓a3b3) ↓a1b3
    l = _mm_min_epu32(a, b); // ↓(↑a2b0,↑a3b1) ↓(↑a0b0,↑a2b2,↑a1b1,↑a3b3) ↓(↑(↓a0b0,↓a2b2) ↑(↓a1b1,↓a3b3)) ↓a0b3
    h = _mm_max_epu32(a, b); // ↑a3b0 ↑(↓(↑a0b0,↑a2b2) ↓(↑a1b1,↑a3b3)) ↑(↓a0b0,↓a2b2,↓a1b1,↓a3b3) ↑(↓a0b2,↓a1b3)

    return concat(_mm_unpacklo_epi32(l, h), _mm_unpackhi_epi32(l, h));
}

template<> m256 SortHelper<float>::sort(VTArg _hgfedcba)
{
    VectorType hgfedcba = _hgfedcba;
    const m128 hgfe = hi128(hgfedcba);
    const m128 dcba = lo128(hgfedcba);
    m128 l = _mm_min_ps(hgfe, dcba); // ↓hd ↓gc ↓fb ↓ea
    m128 h = _mm_max_ps(hgfe, dcba); // ↑hd ↑gc ↑fb ↑ea

    m128 x = _mm_unpacklo_ps(l, h); // ↑fb ↓fb ↑ea ↓ea
    m128 y = _mm_unpackhi_ps(l, h); // ↑hd ↓hd ↑gc ↓gc

    l = _mm_min_ps(x, y); // ↓(↑fb,↑hd) ↓hfdb ↓(↑ea,↑gc) ↓geca
    h = _mm_max_ps(x, y); // ↑hfdb ↑(↓fb,↓hd) ↑geca ↑(↓ea,↓gc)

    x = _mm_min_ps(l, Reg::permute<X2, X2, X0, X0>(h)); // 2(hfdb) 1(hfdb) 2(geca) 1(geca)
    y = _mm_max_ps(h, Reg::permute<X3, X3, X1, X1>(l)); // 4(hfdb) 3(hfdb) 4(geca) 3(geca)

    m128 a = _mm_castpd_ps(_mm_unpackhi_pd(_mm_castps_pd(x), _mm_castps_pd(y))); // a3 >= a2 >= a1 >= a0
    m128 b = Reg::shuffle<Y0, Y1, X0, X1>(y, x); // b3 <= b2 <= b1 <= b0

    // merge
    l = _mm_min_ps(a, b); // ↓a3b3 ↓a2b2 ↓a1b1 ↓a0b0
    h = _mm_max_ps(a, b); // ↑a3b3 ↑a2b2 ↑a1b1 ↑a0b0

    a = _mm_unpacklo_ps(l, h); // ↑a1b1 ↓a1b1 ↑a0b0 ↓a0b0
    b = _mm_unpackhi_ps(l, h); // ↑a3b3 ↓a3b3 ↑a2b2 ↓a2b2
    l = _mm_min_ps(a, b);      // ↓(↑a1b1,↑a3b3) ↓a1b3 ↓(↑a0b0,↑a2b2) ↓a0b2
    h = _mm_max_ps(a, b);      // ↑a3b1 ↑(↓a1b1,↓a3b3) ↑a2b0 ↑(↓a0b0,↓a2b2)

    a = _mm_unpacklo_ps(l, h); // ↑a2b0 ↓(↑a0b0,↑a2b2) ↑(↓a0b0,↓a2b2) ↓a0b2
    b = _mm_unpackhi_ps(l, h); // ↑a3b1 ↓(↑a1b1,↑a3b3) ↑(↓a1b1,↓a3b3) ↓a1b3
    l = _mm_min_ps(a, b); // ↓(↑a2b0,↑a3b1) ↓(↑a0b0,↑a2b2,↑a1b1,↑a3b3) ↓(↑(↓a0b0,↓a2b2),↑(↓a1b1,↓a3b3)) ↓a0b3
    h = _mm_max_ps(a, b); // ↑a3b0 ↑(↓(↑a0b0,↑a2b2),↓(↑a1b1,↑a3b3)) ↑(↓a0b0,↓a2b2,↓a1b1,↓a3b3) ↑(↓a0b2,↓a1b3)

    return concat(_mm_unpacklo_ps(l, h), _mm_unpackhi_ps(l, h));
}

<<<<<<< HEAD
#ifndef VC_IMPL_AVX2
template<> m256 SortHelper<sfloat>::sort(VTArg hgfedcba)
{
    return SortHelper<float>::sort(hgfedcba);
}
#endif

=======
>>>>>>> 78b4f768
template<> void SortHelper<double>::sort(m256d &VC_RESTRICT x, m256d &VC_RESTRICT y)
{
    m256d l = _mm256_min_pd(x, y); // ↓x3y3 ↓x2y2 ↓x1y1 ↓x0y0
    m256d h = _mm256_max_pd(x, y); // ↑x3y3 ↑x2y2 ↑x1y1 ↑x0y0
    x = _mm256_unpacklo_pd(l, h); // ↑x2y2 ↓x2y2 ↑x0y0 ↓x0y0
    y = _mm256_unpackhi_pd(l, h); // ↑x3y3 ↓x3y3 ↑x1y1 ↓x1y1
    l = _mm256_min_pd(x, y); // ↓(↑x2y2,↑x3y3) ↓x3x2y3y2 ↓(↑x0y0,↑x1y1) ↓x1x0y1y0
    h = _mm256_max_pd(x, y); // ↑x3x2y3y2 ↑(↓x2y2,↓x3y3) ↑x1x0y1y0 ↑(↓x0y0,↓x1y1)
    x = _mm256_unpacklo_pd(l, h); // ↑(↓x2y2,↓x3y3) ↓x3x2y3y2 ↑(↓x0y0,↓x1y1) ↓x1x0y1y0
    y = _mm256_unpackhi_pd(h, l); // ↓(↑x2y2,↑x3y3) ↑x3x2y3y2 ↓(↑x0y0,↑x1y1) ↑x1x0y1y0
    l = _mm256_min_pd(x, y); // ↓(↑(↓x2y2,↓x3y3) ↓(↑x2y2,↑x3y3)) ↓x3x2y3y2 ↓(↑(↓x0y0,↓x1y1) ↓(↑x0y0,↑x1y1)) ↓x1x0y1y0
    h = _mm256_max_pd(x, y); // ↑(↑(↓x2y2,↓x3y3) ↓(↑x2y2,↑x3y3)) ↑x3x2y3y2 ↑(↑(↓x0y0,↓x1y1) ↓(↑x0y0,↑x1y1)) ↑x1x0y1y0
    m256d a = Reg::permute<X2, X3, X1, X0>(Reg::permute128<X0, X1>(h, h)); // h0 h1 h3 h2
    m256d b = Reg::permute<X2, X3, X1, X0>(l);                             // l2 l3 l1 l0

    // a3 >= a2 >= b1 >= b0
    // b3 <= b2 <= a1 <= a0

    // merge
    l = _mm256_min_pd(a, b); // ↓a3b3 ↓a2b2 ↓a1b1 ↓a0b0
    h = _mm256_min_pd(a, b); // ↑a3b3 ↑a2b2 ↑a1b1 ↑a0b0

    x = _mm256_unpacklo_pd(l, h); // ↑a2b2 ↓a2b2 ↑a0b0 ↓a0b0
    y = _mm256_unpackhi_pd(l, h); // ↑a3b3 ↓a3b3 ↑a1b1 ↓a1b1
    l = _mm256_min_pd(x, y);      // ↓(↑a2b2,↑a3b3) ↓a2b3 ↓(↑a0b0,↑a1b1) ↓a1b0
    h = _mm256_min_pd(x, y);      // ↑a3b2 ↑(↓a2b2,↓a3b3) ↑a0b1 ↑(↓a0b0,↓a1b1)

    x = Reg::permute128<Y0, X0>(l, h); // ↑a0b1 ↑(↓a0b0,↓a1b1) ↓(↑a0b0,↑a1b1) ↓a1b0
    y = Reg::permute128<Y1, X1>(l, h); // ↑a3b2 ↑(↓a2b2,↓a3b3) ↓(↑a2b2,↑a3b3) ↓a2b3
    l = _mm256_min_pd(x, y);      // ↓(↑a0b1,↑a3b2) ↓(↑(↓a0b0,↓a1b1) ↑(↓a2b2,↓a3b3)) ↓(↑a0b0,↑a1b1,↑a2b2,↑a3b3) ↓b0b3
    h = _mm256_min_pd(x, y);      // ↑a0a3 ↑(↓a0b0,↓a1b1,↓a2b2,↓a3b3) ↑(↓(↑a0b0,↑a1b1) ↓(↑a2b2,↑a3b3)) ↑(↓a1b0,↓a2b3)

    x = _mm256_unpacklo_pd(l, h); // h2 l2 h0 l0
    y = _mm256_unpackhi_pd(l, h); // h3 l3 h1 l1
}
template<> m256d SortHelper<double>::sort(VTArg _dcba)
{
    VectorType dcba = _dcba;
    /*
     * to find the second largest number find
     * max(min(max(ab),max(cd)), min(max(ad),max(bc)))
     *  or
     * max(max(min(ab),min(cd)), min(max(ab),max(cd)))
     *
    const m256d adcb = avx_cast<m256d>(concat(_mm_alignr_epi8(avx_cast<m128i>(dc), avx_cast<m128i>(ba), 8), _mm_alignr_epi8(avx_cast<m128i>(ba), avx_cast<m128i>(dc), 8)));
    const m256d l = _mm256_min_pd(dcba, adcb); // min(ad cd bc ab)
    const m256d h = _mm256_max_pd(dcba, adcb); // max(ad cd bc ab)
    // max(h3, h1)
    // max(min(h0,h2), min(h3,h1))
    // min(max(l0,l2), max(l3,l1))
    // min(l3, l1)

    const m256d ll = _mm256_min_pd(h, Reg::permute128<X0, X1>(h, h)); // min(h3h1 h2h0 h1h3 h0h2)
    //const m256d hh = _mm256_max_pd(h3 ll1_3 l1 l0, h1 ll0_2 l3 l2);
    const m256d hh = _mm256_max_pd(
            Reg::permute128<X1, Y0>(_mm256_unpackhi_pd(ll, h), l),
            Reg::permute128<X0, Y1>(_mm256_blend_pd(h ll, 0x1), l));
    _mm256_min_pd(hh0, hh1
     */

    //////////////////////////////////////////////////////////////////////////////////
    // max(max(ac), max(bd))
    // max(max(min(ac),min(bd)), min(max(ac),max(bd)))
    // min(max(min(ac),min(bd)), min(max(ac),max(bd)))
    // min(min(ac), min(bd))
    m128d l = _mm_min_pd(lo128(dcba), hi128(dcba)); // min(bd) min(ac)
    m128d h = _mm_max_pd(lo128(dcba), hi128(dcba)); // max(bd) max(ac)
    m128d h0_l0 = _mm_unpacklo_pd(l, h);
    m128d h1_l1 = _mm_unpackhi_pd(l, h);
    l = _mm_min_pd(h0_l0, h1_l1);
    h = _mm_max_pd(h0_l0, h1_l1);
    return concat(
        _mm_min_pd(l, Reg::permute<X0, X0>(h)),
        _mm_max_pd(h, Reg::permute<X1, X1>(l))
            );
    // extract: 1 cycle
    // min/max: 4 cycles
    // unpacklo/hi: 2 cycles
    // min/max: 4 cycles
    // permute: 1 cycle
    // min/max: 4 cycles
    // insert:  1 cycle
    // ----------------------
    // total:   17 cycles

    /*
    m256d cdab = Reg::permute<X2, X3, X0, X1>(dcba);
    m256d l = _mm256_min_pd(dcba, cdab);
    m256d h = _mm256_max_pd(dcba, cdab);
    m256d maxmin_ba = Reg::permute128<X0, Y0>(l, h);
    m256d maxmin_dc = Reg::permute128<X1, Y1>(l, h);

    l = _mm256_min_pd(maxmin_ba, maxmin_dc);
    h = _mm256_max_pd(maxmin_ba, maxmin_dc);

    return _mm256_blend_pd(h, l, 0x55);
    */

    /*
    // a b c d
    // b a d c
    // sort pairs
    m256d y, l, h;
    m128d l2, h2;
    y = shuffle<X1, Y0, X3, Y2>(x, x);
    l = _mm256_min_pd(x, y); // min[ab ab cd cd]
    h = _mm256_max_pd(x, y); // max[ab ab cd cd]

    // 1 of 2 is at [0]
    // 1 of 4 is at [1]
    // 1 of 4 is at [2]
    // 1 of 2 is at [3]

    // don't be fooled by unpack here. It works differently for AVX pd than for SSE ps
    x = _mm256_unpacklo_pd(l, h); // l_ab h_ab l_cd h_cd
    l2 = _mm_min_pd(lo128(x), hi128(x)); // l_abcd l(h_ab hcd)
    h2 = _mm_max_pd(lo128(x), hi128(x)); // h(l_ab l_cd) h_abcd

    // either it is:
    return concat(l2, h2);
    // or:
    // concat(_mm_unpacklo_pd(l2, h2), _mm_unpackhi_pd(l2, h2));

    // I'd like to have four useful compares
    const m128d dc = hi128(dcba);
    const m128d ba = lo128(dcba);
    const m256d adcb = avx_cast<m256d>(concat(_mm_alignr_epi8(avx_cast<m128i>(dc), avx_cast<m128i>(ba), 8), _mm_alignr_epi8(avx_cast<m128i>(ba), avx_cast<m128i>(dc), 8)));

    const int extraCmp = _mm_movemask_pd(_mm_cmpgt_pd(dc, ba));
    // 0x0: d <= b && c <= a
    // 0x1: d <= b && c >  a
    // 0x2: d >  b && c <= a
    // 0x3: d >  b && c >  a

    switch (_mm256_movemask_pd(_mm256_cmpgt_pd(dcba, adcb))) {
    // impossible: 0x0, 0xf
    case 0x1: // a <= b && b <= c && c <= d && d >  a
        // abcd
        return Reg::permute<X2, X3, X0, X1>(Reg::permute<X0, X1>(dcba, dcba));
    case 0x2: // a <= b && b <= c && c >  d && d <= a
        // dabc
        return Reg::permute<X2, X3, X0, X1>(adcb);
    case 0x3: // a <= b && b <= c && c >  d && d >  a
        // a[bd]c
        if (extraCmp & 2) {
            // abdc
            return Reg::permute<X2, X3, X1, X0>(Reg::permute<X0, X1>(dcba, dcba));
        } else {
            // adbc
            return Reg::permute<X3, X2, X0, X1>(adcb);
        }
    case 0x4: // a <= b && b >  c && c <= d && d <= a
        // cdab;
        return Reg::permute<X2, X3, X0, X1>(dcba);
    case 0x5: // a <= b && b >  c && c <= d && d >  a
        // [ac] < [bd]
        switch (extraCmp) {
        case 0x0: // d <= b && c <= a
            // cadb
            return shuffle<>(dcba, bcda);
        case 0x1: // d <= b && c >  a
        case 0x2: // d >  b && c <= a
        case 0x3: // d >  b && c >  a
        }
    case 0x6: // a <= b && b >  c && c >  d && d <= a
        // d[ac]b
    case 0x7: // a <= b && b >  c && c >  d && d >  a
        // adcb;
        return permute<X1, X0, X3, X2>(permute128<X1, X0>(bcda, bcda));
    case 0x8: // a >  b && b <= c && c <= d && d <= a
        return bcda;
    case 0x9: // a >  b && b <= c && c <= d && d >  a
        // b[ac]d;
    case 0xa: // a >  b && b <= c && c >  d && d <= a
        // [ac] > [bd]
    case 0xb: // a >  b && b <= c && c >  d && d >  a
        // badc;
        return permute128<X1, X0>(dcba);
    case 0xc: // a >  b && b >  c && c <= d && d <= a
        // c[bd]a;
    case 0xd: // a >  b && b >  c && c <= d && d >  a
        // cbad;
        return permute<X1, X0, X3, X2>(bcda);
    case 0xe: // a >  b && b >  c && c >  d && d <= a
        return dcba;
    }
    */
}

Vc_IMPL_NAMESPACE_END<|MERGE_RESOLUTION|>--- conflicted
+++ resolved
@@ -224,16 +224,6 @@
     return concat(_mm_unpacklo_ps(l, h), _mm_unpackhi_ps(l, h));
 }
 
-<<<<<<< HEAD
-#ifndef VC_IMPL_AVX2
-template<> m256 SortHelper<sfloat>::sort(VTArg hgfedcba)
-{
-    return SortHelper<float>::sort(hgfedcba);
-}
-#endif
-
-=======
->>>>>>> 78b4f768
 template<> void SortHelper<double>::sort(m256d &VC_RESTRICT x, m256d &VC_RESTRICT y)
 {
     m256d l = _mm256_min_pd(x, y); // ↓x3y3 ↓x2y2 ↓x1y1 ↓x0y0
