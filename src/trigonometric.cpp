/*  This file is part of the Vc library. {{{

    Copyright (C) 2012 Matthias Kretz <kretz@kde.org>

    Vc is free software: you can redistribute it and/or modify
    it under the terms of the GNU Lesser General Public License as
    published by the Free Software Foundation, either version 3 of
    the License, or (at your option) any later version.

    Vc is distributed in the hope that it will be useful, but
    WITHOUT ANY WARRANTY; without even the implied warranty of
    MERCHANTABILITY or FITNESS FOR A PARTICULAR PURPOSE.  See the
    GNU Lesser General Public License for more details.

    You should have received a copy of the GNU Lesser General Public
    License along with Vc.  If not, see <http://www.gnu.org/licenses/>.

}}}*/

// enable bit operators for easier portable bit manipulation on floats
#define VC_ENABLE_FLOAT_BIT_OPERATORS 1

#include <Vc/Vc>
#if defined(VC_IMPL_SSE) || defined(VC_IMPL_AVX)
#include <common/macros.h>

namespace Vc_VERSIONED_NAMESPACE
{
namespace Common
{

namespace
{
    using Vc::Vector;
    using Vc::float_v;
    using Vc::double_v;
    using Vc_IMPL_NAMESPACE::Const;

    template<typename T> static Vc_ALWAYS_INLINE Vector<T> cosSeries(const Vector<T> &x)
    {
        typedef Const<T> C;
        const Vector<T> x2 = x * x;
        return ((C::cosCoeff(2)  * x2 +
                 C::cosCoeff(1)) * x2 +
                 C::cosCoeff(0)) * (x2 * x2)
            - C::_1_2() * x2 + Vector<T>::One();
    }
    static Vc_ALWAYS_INLINE double_v cosSeries(const double_v &x)
    {
        typedef Const<double> C;
        const double_v x2 = x * x;
        return (((((C::cosCoeff(5)  * x2 +
                    C::cosCoeff(4)) * x2 +
                    C::cosCoeff(3)) * x2 +
                    C::cosCoeff(2)) * x2 +
                    C::cosCoeff(1)) * x2 +
                    C::cosCoeff(0)) * (x2 * x2)
            - C::_1_2() * x2 + double_v::One();
    }
    template<typename T> static Vc_ALWAYS_INLINE Vector<T> sinSeries(const Vector<T> &x)
    {
        typedef Const<T> C;
        const Vector<T> x2 = x * x;
        return ((C::sinCoeff(2)  * x2 +
                 C::sinCoeff(1)) * x2 +
                 C::sinCoeff(0)) * (x2 * x)
            + x;
    }
    static Vc_ALWAYS_INLINE double_v sinSeries(const double_v &x)
    {
        typedef Const<double> C;
        const double_v x2 = x * x;
        return (((((C::sinCoeff(5)  * x2 +
                    C::sinCoeff(4)) * x2 +
                    C::sinCoeff(3)) * x2 +
                    C::sinCoeff(2)) * x2 +
                    C::sinCoeff(1)) * x2 +
                    C::sinCoeff(0)) * (x2 * x)
            + x;
    }
    template<typename V> struct signed_integer { typedef   int_v type; };

    template<typename _T, typename IV> static Vc_ALWAYS_INLINE Vector<_T> foldInput(const Vector<_T> &_x, IV &quadrant)
    {
        typedef Vector<_T> V;
        typedef Const<_T> C;

        const V x = abs(_x);
#if defined(VC_IMPL_FMA4) || defined(VC_IMPL_FMA)
        quadrant = static_cast<IV>(x * C::_4_pi() + V::One()); // prefer the fma here
        quadrant &= ~IV::One();
#else
        quadrant = static_cast<IV>(x * C::_4_pi());
        quadrant += quadrant & IV::One();
#endif
        const V y = static_cast<V>(quadrant);
        quadrant &= 7;

        return ((x - y * C::_pi_4_hi()) - y * C::_pi_4_rem1()) - y * C::_pi_4_rem2();
    }
    static Vc_ALWAYS_INLINE double_v foldInput(const double_v &_x, int_v &quadrant)
    {
        typedef double_v V;
        typedef Const<double> C;

        const V x = abs(_x);
        V y = trunc(x / C::_pi_4()); // * C::_4_pi() would work, but is >twice as imprecise
        V z = y - trunc(y * C::_1_16()) * C::_16(); // y modulo 16
        quadrant = static_cast<int_v>(z);
        int_m mask = (quadrant & int_v::One()) != int_v::Zero();
        ++quadrant(mask);
        y(static_cast<double_m>(mask)) += V::One();
        quadrant &= 7;

        // since y is an integer we don't need to split y into low and high parts until the integer
        // requires more bits than there are zero bits at the end of _pi_4_hi (30 bits -> 1e9)
        return ((x - y * C::_pi_4_hi()) - y * C::_pi_4_rem1()) - y * C::_pi_4_rem2();
    }
} // anonymous namespace

/*
 * algorithm for sine and cosine:
 *
 * The result can be calculated with sine or cosine depending on the π/4 section the input is
 * in.
 * sine   ≈ x + x³
 * cosine ≈ 1 - x²
 *
 * sine:
 * Map -x to x and invert the output
 * Extend precision of x - n * π/4 by calculating
 * ((x - n * p1) - n * p2) - n * p3 (p1 + p2 + p3 = π/4)
 *
 * Calculate Taylor series with tuned coefficients.
 * Fix sign.
 */
template<> template<typename V> V Trigonometric<Vc::Internal::TrigonometricImplementation<VC_IMPL>>::sin(const V &_x)
{
    typedef typename V::Mask M;
    typedef typename signed_integer<V>::type IV;

    IV quadrant;
    const V z = foldInput(_x, quadrant);
    const M sign = (_x < V::Zero()) ^ static_cast<M>(quadrant > 3);
    quadrant(quadrant > 3) -= 4;

    V y = sinSeries(z);
    y(quadrant == IV::One() || quadrant == 2) = cosSeries(z);
    y(sign) = -y;
    return y;
}

template<> template<> double_v Trigonometric<Vc::Internal::TrigonometricImplementation<VC_IMPL>>::sin(const double_v &_x)
{
    typedef double_v V;
    typedef V::Mask M;

    int_v quadrant;
    M sign = _x < V::Zero();
    const V x = foldInput(_x, quadrant);
    sign ^= static_cast<M>(quadrant > 3);
    quadrant(quadrant > 3) -= 4;

    V y = sinSeries(x);
    y(static_cast<M>(quadrant == int_v::One() || quadrant == 2)) = cosSeries(x);
    y(sign) = -y;
    return y;
}
template<> template<typename V> V Trigonometric<Vc::Internal::TrigonometricImplementation<VC_IMPL>>::cos(const V &_x) {
    typedef typename V::Mask M;
    typedef typename signed_integer<V>::type IV;

    IV quadrant;
    const V x = foldInput(_x, quadrant);
    M sign = quadrant > 3;
    quadrant(quadrant > 3) -= 4;
    sign ^= quadrant > IV::One();

    V y = cosSeries(x);
    y(quadrant == IV::One() || quadrant == 2) = sinSeries(x);
    y(sign) = -y;
    return y;
}
template<> template<> double_v Trigonometric<Vc::Internal::TrigonometricImplementation<VC_IMPL>>::cos(const double_v &_x)
{
    typedef double_v V;
    typedef V::Mask M;

    int_v quadrant;
    const V x = foldInput(_x, quadrant);
    M sign = static_cast<M>(quadrant > 3);
    quadrant(quadrant > 3) -= 4;
    sign ^= static_cast<M>(quadrant > int_v::One());

    V y = cosSeries(x);
    y(static_cast<M>(quadrant == int_v::One() || quadrant == 2)) = sinSeries(x);
    y(sign) = -y;
    return y;
}
<<<<<<< HEAD
template<> template<typename V> void Trigonometric<Vc::Internal::TrigonometricImplementation<VC_IMPL>>::sincos(const V &_x, V *_sin, V *_cos) {
    typedef typename V::EntryType T;
    typedef Const<T> C;
=======
template<> template<typename _T> void Trigonometric<Vc::Internal::TrigonometricImplementation>::sincos(const Vector<_T> &_x, Vector<_T> *_sin, Vector<_T> *_cos) {
    typedef Vector<_T> V;
>>>>>>> b3e647c1
    typedef typename V::Mask M;
    typedef typename signed_integer<V>::type IV;

    IV quadrant;
    const V x = foldInput(_x, quadrant);
    M sign = static_cast<M>(quadrant > 3);
    quadrant(quadrant > 3) -= 4;

    const V cos_s = cosSeries(x);
    const V sin_s = sinSeries(x);

    V c = cos_s;
    c(static_cast<M>(quadrant == IV::One() || quadrant == 2)) = sin_s;
    c(sign ^ static_cast<M>(quadrant > IV::One())) = -c;
    *_cos = c;

    V s = sin_s;
    s(static_cast<M>(quadrant == IV::One() || quadrant == 2)) = cos_s;
    s(sign ^ static_cast<M>(_x < V::Zero())) = -s;
    *_sin = s;
}
template<> template<> void Trigonometric<Vc::Internal::TrigonometricImplementation<VC_IMPL>>::sincos(const double_v &_x, double_v *_sin, double_v *_cos) {
    typedef double_v V;
    typedef V::Mask M;

    int_v quadrant;
    const V x = foldInput(_x, quadrant);
    M sign = static_cast<M>(quadrant > 3);
    quadrant(quadrant > 3) -= 4;

    const V cos_s = cosSeries(x);
    const V sin_s = sinSeries(x);

    V c = cos_s;
    c(static_cast<M>(quadrant == int_v::One() || quadrant == 2)) = sin_s;
    c(sign ^ static_cast<M>(quadrant > int_v::One())) = -c;
    *_cos = c;

    V s = sin_s;
    s(static_cast<M>(quadrant == int_v::One() || quadrant == 2)) = cos_s;
    s(sign ^ static_cast<M>(_x < V::Zero())) = -s;
    *_sin = s;
}
<<<<<<< HEAD
template<> template<typename V> V Trigonometric<Vc::Internal::TrigonometricImplementation<VC_IMPL>>::asin (const V &_x) {
    typedef typename V::EntryType T;
    typedef Const<T> C;
=======
template<> template<typename _T> Vector<_T> Trigonometric<Vc::Internal::TrigonometricImplementation>::asin (const Vector<_T> &_x) {
    typedef Const<_T> C;
    typedef Vector<_T> V;
>>>>>>> b3e647c1
    typedef typename V::Mask M;

    const M &negative = _x < V::Zero();

    const V &a = abs(_x);
    const M outOfRange = a > V::One();
    const M &small = a < C::smallAsinInput();
    const M &gt_0_5 = a > C::_1_2();
    V x = a;
    V z = a * a;
    z(gt_0_5) = (V::One() - a) * C::_1_2();
    x(gt_0_5) = sqrt(z);
    z = ((((C::asinCoeff0(0)  * z
          + C::asinCoeff0(1)) * z
          + C::asinCoeff0(2)) * z
          + C::asinCoeff0(3)) * z
          + C::asinCoeff0(4)) * z * x
          + x;
    z(gt_0_5) = C::_pi_2() - (z + z);
    z(small) = a;
    z(negative) = -z;
    z.setQnan(outOfRange);

    return z;
}
template<> template<> double_v Trigonometric<Vc::Internal::TrigonometricImplementation<VC_IMPL>>::asin (const double_v &_x) {
    typedef Const<double> C;
    typedef double_v V;
    typedef V::Mask M;

    const M negative = _x < V::Zero();

    const V a = abs(_x);
    const M outOfRange = a > V::One();
    const M small = a < C::smallAsinInput();
    const M large = a > C::largeAsinInput();

    V zz = V::One() - a;
    const V r = (((C::asinCoeff0(0) * zz + C::asinCoeff0(1)) * zz + C::asinCoeff0(2)) * zz +
            C::asinCoeff0(3)) * zz + C::asinCoeff0(4);
    const V s = (((zz + C::asinCoeff1(0)) * zz + C::asinCoeff1(1)) * zz +
            C::asinCoeff1(2)) * zz + C::asinCoeff1(3);
    V sqrtzz = sqrt(zz + zz);
    V z = C::_pi_4() - sqrtzz;
    z -= sqrtzz * (zz * r / s) - C::_pi_2_rem();
    z += C::_pi_4();

    V a2 = a * a;
    const V p = ((((C::asinCoeff2(0) * a2 + C::asinCoeff2(1)) * a2 + C::asinCoeff2(2)) * a2 +
                C::asinCoeff2(3)) * a2 + C::asinCoeff2(4)) * a2 + C::asinCoeff2(5);
    const V q = ((((a2 + C::asinCoeff3(0)) * a2 + C::asinCoeff3(1)) * a2 +
                C::asinCoeff3(2)) * a2 + C::asinCoeff3(3)) * a2 + C::asinCoeff3(4);
    z(!large) = a * (a2 * p / q) + a;

    z(negative) = -z;
    z(small) = _x;
    z.setQnan(outOfRange);

    return z;
}
<<<<<<< HEAD
template<> template<typename V> V Trigonometric<Vc::Internal::TrigonometricImplementation<VC_IMPL>>::atan (const V &_x) {
    typedef typename V::EntryType T;
    typedef Const<T> C;
=======
template<> template<typename _T> Vector<_T> Trigonometric<Vc::Internal::TrigonometricImplementation>::atan (const Vector<_T> &_x) {
    typedef Const<_T> C;
    typedef Vector<_T> V;
>>>>>>> b3e647c1
    typedef typename V::Mask M;
    V x = abs(_x);
    const M &gt_tan_3pi_8 = x > C::atanThrsHi();
    const M &gt_tan_pi_8  = x > C::atanThrsLo() && !gt_tan_3pi_8;
    V y = V::Zero();
    y(gt_tan_3pi_8) = C::_pi_2();
    y(gt_tan_pi_8)  = C::_pi_4();
    x(gt_tan_3pi_8) = -V::One() / x;
    x(gt_tan_pi_8)  = (x - V::One()) / (x + V::One());
    const V &x2 = x * x;
    y += (((C::atanP(0)  * x2
          - C::atanP(1)) * x2
          + C::atanP(2)) * x2
          - C::atanP(3)) * x2 * x
          + x;
    y(_x < V::Zero()) = -y;
    y.setQnan(isnan(_x));
    return y;
}
template<> template<> double_v Trigonometric<Vc::Internal::TrigonometricImplementation<VC_IMPL>>::atan (const double_v &_x) {
    typedef Const<double> C;
    typedef double_v V;
    typedef V::Mask M;

    M sign = _x < V::Zero();
    V x = abs(_x);
    M finite = isfinite(_x);
    V ret = C::_pi_2();
    V y = V::Zero();
    const M large = x > C::atanThrsHi();
    const M gt_06 = x > C::atanThrsLo();
    V tmp = (x - V::One()) / (x + V::One());
    tmp(large) = -V::One() / x;
    x(gt_06) = tmp;
    y(gt_06) = C::_pi_4();
    y(large) = C::_pi_2();
    V z = x * x;
    const V p = (((C::atanP(0) * z + C::atanP(1)) * z + C::atanP(2)) * z + C::atanP(3)) * z + C::atanP(4);
    const V q = ((((z + C::atanQ(0)) * z + C::atanQ(1)) * z + C::atanQ(2)) * z + C::atanQ(3)) * z + C::atanQ(4);
    z = z * p / q;
    z = x * z + x;
    V morebits = C::_pi_2_rem();
    morebits(!large) *= C::_1_2();
    z(gt_06) += morebits;
    ret(finite) = y + z;
    ret(sign) = -ret;
    ret.setQnan(isnan(_x));
    return ret;
}
<<<<<<< HEAD
template<> template<typename V> V Trigonometric<Vc::Internal::TrigonometricImplementation<VC_IMPL>>::atan2(const V &y, const V &x) {
    typedef typename V::EntryType T;
    typedef Const<T> C;
=======
template<> template<typename _T> Vector<_T> Trigonometric<Vc::Internal::TrigonometricImplementation>::atan2(const Vector<_T> &y, const Vector<_T> &x) {
    typedef Const<_T> C;
    typedef Vector<_T> V;
>>>>>>> b3e647c1
    typedef typename V::Mask M;

    const M xZero = x == V::Zero();
    const M yZero = y == V::Zero();
    const M xMinusZero = xZero && x.isNegative();
    const M yNeg = y < V::Zero();
    const M xInf = !isfinite(x);
    const M yInf = !isfinite(y);

    V a = C::_pi().copySign(y);
    a.setZero(x >= V::Zero());

    // setting x to any finite value will have atan(y/x) return sign(y/x)*pi/2, just in case x is inf
    V _x = x;
    _x(yInf) = V::One().copySign(x);

    a += atan(y / _x);

    // if x is +0 and y is +/-0 the result is +0
    a.setZero(xZero && yZero);

    // for x = -0 we add/subtract pi to get the correct result
    a(xMinusZero) += C::_pi().copySign(y);

    // atan2(-Y, +/-0) = -pi/2
    a(xZero && yNeg) = -C::_pi_2();

    // if both inputs are inf the output is +/- (3)pi/4
    a(xInf && yInf) += C::_pi_4().copySign(x ^ ~y);

    // correct the sign of y if the result is 0
    a(a == V::Zero()) = a.copySign(y);

    // any NaN input will lead to NaN output
    a.setQnan(isnan(y) || isnan(x));

    return a;
}
template<> template<> double_v Trigonometric<Vc::Internal::TrigonometricImplementation<VC_IMPL>>::atan2 (const double_v &y, const double_v &x) {
    typedef Const<double> C;
    typedef double_v V;
    typedef V::Mask M;

    const M xZero = x == V::Zero();
    const M yZero = y == V::Zero();
    const M xMinusZero = xZero && x.isNegative();
    const M yNeg = y < V::Zero();
    const M xInf = !isfinite(x);
    const M yInf = !isfinite(y);

    V a = V(C::_pi()).copySign(y);
    a.setZero(x >= V::Zero());

    // setting x to any finite value will have atan(y/x) return sign(y/x)*pi/2, just in case x is inf
    V _x = x;
    _x(yInf) = V::One().copySign(x);

    a += atan(y / _x);

    // if x is +0 and y is +/-0 the result is +0
    a.setZero(xZero && yZero);

    // for x = -0 we add/subtract pi to get the correct result
    a(xMinusZero) += C::_pi().copySign(y);

    // atan2(-Y, +/-0) = -pi/2
    a(xZero && yNeg) = -C::_pi_2();

    // if both inputs are inf the output is +/- (3)pi/4
    a(xInf && yInf) += C::_pi_4().copySign(x ^ ~y);

    // correct the sign of y if the result is 0
    a(a == V::Zero()) = a.copySign(y);

    // any NaN input will lead to NaN output
    a.setQnan(isnan(y) || isnan(x));

    return a;
}

}
}

#include <common/undomacros.h>

// instantiate the non-specialized template functions above
template Vc::float_v  Vc::Common::Trigonometric<Vc::Internal::TrigonometricImplementation<VC_IMPL>>::sin(const Vc::float_v  &);

template Vc::float_v  Vc::Common::Trigonometric<Vc::Internal::TrigonometricImplementation<VC_IMPL>>::cos(const Vc::float_v  &);

template void Vc::Common::Trigonometric<Vc::Internal::TrigonometricImplementation<VC_IMPL>>::sincos(const Vc::float_v  &, Vc::float_v  *, Vc::float_v  *);

template Vc::float_v  Vc::Common::Trigonometric<Vc::Internal::TrigonometricImplementation<VC_IMPL>>::asin(const Vc::float_v  &);

template Vc::float_v  Vc::Common::Trigonometric<Vc::Internal::TrigonometricImplementation<VC_IMPL>>::atan(const Vc::float_v  &);

template Vc::float_v  Vc::Common::Trigonometric<Vc::Internal::TrigonometricImplementation<VC_IMPL>>::atan2(const Vc::float_v  &, const Vc::float_v  &);
#endif<|MERGE_RESOLUTION|>--- conflicted
+++ resolved
@@ -197,14 +197,7 @@
     y(sign) = -y;
     return y;
 }
-<<<<<<< HEAD
 template<> template<typename V> void Trigonometric<Vc::Internal::TrigonometricImplementation<VC_IMPL>>::sincos(const V &_x, V *_sin, V *_cos) {
-    typedef typename V::EntryType T;
-    typedef Const<T> C;
-=======
-template<> template<typename _T> void Trigonometric<Vc::Internal::TrigonometricImplementation>::sincos(const Vector<_T> &_x, Vector<_T> *_sin, Vector<_T> *_cos) {
-    typedef Vector<_T> V;
->>>>>>> b3e647c1
     typedef typename V::Mask M;
     typedef typename signed_integer<V>::type IV;
 
@@ -248,15 +241,9 @@
     s(sign ^ static_cast<M>(_x < V::Zero())) = -s;
     *_sin = s;
 }
-<<<<<<< HEAD
 template<> template<typename V> V Trigonometric<Vc::Internal::TrigonometricImplementation<VC_IMPL>>::asin (const V &_x) {
     typedef typename V::EntryType T;
     typedef Const<T> C;
-=======
-template<> template<typename _T> Vector<_T> Trigonometric<Vc::Internal::TrigonometricImplementation>::asin (const Vector<_T> &_x) {
-    typedef Const<_T> C;
-    typedef Vector<_T> V;
->>>>>>> b3e647c1
     typedef typename V::Mask M;
 
     const M &negative = _x < V::Zero();
@@ -317,15 +304,9 @@
 
     return z;
 }
-<<<<<<< HEAD
 template<> template<typename V> V Trigonometric<Vc::Internal::TrigonometricImplementation<VC_IMPL>>::atan (const V &_x) {
     typedef typename V::EntryType T;
     typedef Const<T> C;
-=======
-template<> template<typename _T> Vector<_T> Trigonometric<Vc::Internal::TrigonometricImplementation>::atan (const Vector<_T> &_x) {
-    typedef Const<_T> C;
-    typedef Vector<_T> V;
->>>>>>> b3e647c1
     typedef typename V::Mask M;
     V x = abs(_x);
     const M &gt_tan_3pi_8 = x > C::atanThrsHi();
@@ -375,15 +356,9 @@
     ret.setQnan(isnan(_x));
     return ret;
 }
-<<<<<<< HEAD
 template<> template<typename V> V Trigonometric<Vc::Internal::TrigonometricImplementation<VC_IMPL>>::atan2(const V &y, const V &x) {
     typedef typename V::EntryType T;
     typedef Const<T> C;
-=======
-template<> template<typename _T> Vector<_T> Trigonometric<Vc::Internal::TrigonometricImplementation>::atan2(const Vector<_T> &y, const Vector<_T> &x) {
-    typedef Const<_T> C;
-    typedef Vector<_T> V;
->>>>>>> b3e647c1
     typedef typename V::Mask M;
 
     const M xZero = x == V::Zero();
