--- conflicted
+++ resolved
@@ -220,21 +220,13 @@
    message(\"-- Rewriting and Installing: ${CMAKE_INSTALL_PREFIX}/include/Vc/global.h\")
       file(READ \"${CMAKE_SOURCE_DIR}/include/Vc/global.h\" data)
       string(REGEX REPLACE \"#define Vc__SYMBOL_VERSION ([^\\n]*)\"
-<<<<<<< HEAD
-         \"#define Vc__SYMBOL_VERSION ROOT\\\\1\" data \"\${data}\")
-=======
          \"#define Vc__SYMBOL_VERSION ${_extra_namespace}\\\\1\" data \"\${data}\")
->>>>>>> 78b4f768
          file(WRITE \"${CMAKE_INSTALL_PREFIX}/include/Vc/global.h\" \"\${data}\")
    ")
 endif()
 
 # Install all implementation headers
-<<<<<<< HEAD
-install(DIRECTORY scalar sse avx common DESTINATION include/Vc FILES_MATCHING REGEX "/*.(h|tcc|def)$")
-=======
 install(DIRECTORY scalar sse avx mic common DESTINATION include/Vc FILES_MATCHING REGEX "/*.(h|tcc|def)$")
->>>>>>> 78b4f768
 
 # read version parts from version.h to be put into VcConfig.cmake
 file(STRINGS ${CMAKE_CURRENT_SOURCE_DIR}/include/Vc/version.h _version_lines REGEX "^#define VC_VERSION_STRING ")
