cmake_minimum_required(VERSION 2.8.3)

if(CMAKE_SOURCE_DIR STREQUAL CMAKE_BUILD_DIR)
   message(ERROR "You don't want to configure in the source directory!")
endif()

project(Vc)
set(CMAKE_MODULE_PATH "${CMAKE_SOURCE_DIR}/cmake")

set(ROOT_RELEASE FALSE CACHE BOOL "Set up for creating a Vc copy inside ROOT/AliRoot.")
mark_as_advanced(ROOT_RELEASE)

set(disabled_targets)

include (VcMacros)
include (AddTargetProperty)
include (OptimizeForArchitecture)

vc_determine_compiler()

if(ROOT_RELEASE)
   if(EXISTS "${CMAKE_INSTALL_PREFIX}/Module.mk")
      file(READ "${CMAKE_INSTALL_PREFIX}/Module.mk" ROOT_MODULE_MK)
      if(NOT "${ROOT_MODULE_MK}" MATCHES "\nMODNAME *:= *vc *\n")
         message(FATAL_ERROR "CMAKE_INSTALL_PREFIX is incorrect. It must point to the Vc subdirectory inside ROOT/AliRoot")
      endif()
      set(_extra_namespace "ROOT")
   endif()
   if(EXISTS "${CMAKE_INSTALL_PREFIX}/Vc.cmake")
      file(READ "${CMAKE_INSTALL_PREFIX}/Vc.cmake" ALIROOT_VC_CMAKE)
      if(NOT "${ALIROOT_VC_CMAKE}" MATCHES "\nmacro\\(ALICE_UseVc\\)\n")
         message(FATAL_ERROR "CMAKE_INSTALL_PREFIX is incorrect. It must point to the Vc subdirectory inside ROOT/AliRoot")
      endif()
      set(_extra_namespace "AliRoot")
   endif()
else()

   # TODO: skip the C++11 check for C
   # TODO: check that 'decltype' compiles
   # TODO: check that 'constexpr' compiles
   if(NOT Vc_COMPILER_IS_MSVC) # MSVC doesn't provide a switch to turn C++11 on/off AFAIK
      if(Vc_COMPILER_IS_GCC AND Vc_GCC_VERSION VERSION_LESS 4.6.0)
         message(FATAL_ERROR "Vc 1.x requires C++11 support. This requires at least GCC 4.6.")
      endif()

      AddCompilerFlag("-std=c++11" _ok)
      if(NOT _ok)
         AddCompilerFlag("-std=c++0x" _ok)
         if(NOT _ok)
            message(FATAL_ERROR "Vc 1.x requires C++11 support. It seems this is not available. If this was incorrectly determined please notify vc-devel@compeng.uni-frankfurt.de")
         endif()
      endif()
   endif()

   if(Vc_COMPILER_IS_GCC)
      if(Vc_GCC_VERSION STREQUAL "4.6.0")
         UserWarning("GCC 4.6.0 is broken. The following tests are therefore disabled:
         gather_avx, gather_sse, gather_VC_USE_SET_GATHERS_avx, gather_VC_USE_SET_GATHERS_sse,
         gather_sse_LOOP, scatter_avx, and scatter_sse")
         list(APPEND disabled_targets
            gather_avx
            gather_sse
            gather_VC_USE_SET_GATHERS_avx
            gather_VC_USE_SET_GATHERS_sse
            scatter_avx
            scatter_sse
            )
      elseif(Vc_GCC_VERSION STREQUAL "4.8.0")
         UserWarning("GCC 4.8.0 is broken. The following tests are therefore disabled:
         memory_avx2, memory_avx, memory_sse, memory_scalar")
         list(APPEND disabled_targets
            memory_avx2
            memory_avx
            memory_sse
            memory_scalar
            )
      endif()
   elseif(Vc_COMPILER_IS_INTEL)
      UserWarning("ICC does not support initializer lists (C++11). The following tests are therefore disabled:
      stlcontainer_avx stlcontainer_scalar stlcontainer_sse.")
      list(APPEND disabled_targets
         stlcontainer_avx
         stlcontainer_scalar
         stlcontainer_sse
         )
   elseif(Vc_COMPILER_IS_MSVC)
      if(MSVC_VERSION LESS 1700)
         # MSVC before 2012 has a broken std::vector::resize implementation. STL + Vc code will probably not compile.
         # UserWarning in VcMacros.cmake
         list(APPEND disabled_targets
            stlcontainer_sse
            stlcontainer_avx
            )
      endif()
   endif()
endif()

if(NOT CMAKE_BUILD_TYPE)
   set(CMAKE_BUILD_TYPE Release CACHE STRING
      "Choose the type of build, options are: None Debug Release RelWithDebug RelWithDebInfo MinSizeRel."
      FORCE)
endif(NOT CMAKE_BUILD_TYPE)

vc_set_preferred_compiler_flags(WARNING_FLAGS BUILDTYPE_FLAGS)
add_definitions("${Vc_DEFINITIONS}")
if(Vc_COMPILER_IS_GCC AND Vc_GCC_VERSION VERSION_LESS 4.3.0)
   add_definitions(-DVC_DONT_WARN_OLD_GCC) # this warning is only interesting for external users of Vc
endif()

if(Vc_COMPILER_IS_INTEL)
   # per default icc is not IEEE compliant, but we need that for verification
   set(CMAKE_C_FLAGS   "${CMAKE_C_FLAGS}   -fp-model source")
   set(CMAKE_CXX_FLAGS "${CMAKE_CXX_FLAGS} -fp-model source")
endif()

if(CMAKE_BUILD_TYPE STREQUAL "" AND NOT CMAKE_CXX_FLAGS MATCHES "-O[123]")
   message(STATUS "WARNING! It seems you are compiling without optimization. Please set CMAKE_BUILD_TYPE.")
endif(CMAKE_BUILD_TYPE STREQUAL "" AND NOT CMAKE_CXX_FLAGS MATCHES "-O[123]")

include_directories(${CMAKE_CURRENT_SOURCE_DIR} ${CMAKE_CURRENT_SOURCE_DIR}/include)

if(NOT ROOT_RELEASE)
   add_custom_target(other VERBATIM)
   add_custom_target(Scalar COMMENT "build Scalar code" VERBATIM)
   add_custom_target(SSE COMMENT "build SSE code" VERBATIM)
   add_custom_target(AVX COMMENT "build AVX code" VERBATIM)
   add_custom_target(AVX2 COMMENT "build AVX2 code" VERBATIM)

   set(libvc_compile_flags "-DVC_COMPILE_LIB")
   AddCompilerFlag("-fPIC" CXX_FLAGS libvc_compile_flags)
   vc_compile_for_all_implementations(_objs src/trigonometric.cpp FLAGS ${libvc_compile_flags}
      ONLY SSE2 SSE3 SSSE3 SSE4_1 AVX SSE+XOP+FMA4 AVX+XOP+FMA4 AVX+XOP+FMA AVX+FMA AVX2)
   set(_srcs src/const.cpp src/cpuid.cpp src/support.cpp ${_objs})
   if(USE_AVX)
      list(APPEND _srcs src/avx_sorthelper.cpp)
   else()
      if(NOT Vc_AVX_INTRINSICS_BROKEN)
         # we'd still like to have avx_sorthelper.cpp built in, but that requires compilation with -mavx (or a comparable flag)
         foreach(_flag "-xAVX" "-mavx" "-arch:AVX")
            check_cxx_compiler_flag("${_flag}" check_cxx_compiler_flag_${_flag})
            if(check_cxx_compiler_flag_${_flag})
               if(_flag STREQUAL "-xAVX")
                  set(_flag "${_flag} -diag-disable 10121") # disable the warning "overriding -xSSE4.2 with -xAVX"
               endif()
               list(APPEND _srcs src/avx_sorthelper.cpp)
               set_source_files_properties(src/avx_sorthelper.cpp PROPERTIES COMPILE_FLAGS "${_flag}")
               break()
            endif()
         endforeach()
      endif()
      if(NOT Vc_AVX2_INTRINSICS_BROKEN)
         # we'd still like to have avx_sorthelper.cpp built in, but that requires compilation with -mavx (or a comparable flag)
         foreach(_flag "-xCORE-AVX2" "-mavx2" "-arch:AVX2")
            check_cxx_compiler_flag("${_flag}" check_cxx_compiler_flag_${_flag})
            if(check_cxx_compiler_flag_${_flag})
               if(_flag STREQUAL "-xCORE-AVX2")
                  set(_flag "${_flag} -diag-disable 10121") # disable the warning "overriding -xSSE4.2 with -xAVX"
               endif()
               list(APPEND _srcs src/avx2_sorthelper.cpp)
               set_source_files_properties(src/avx2_sorthelper.cpp PROPERTIES COMPILE_FLAGS "${_flag}")
               break()
            endif()
         endforeach()
      endif()
   endif()
   add_library(Vc STATIC ${_srcs})
   add_target_property(Vc COMPILE_FLAGS ${libvc_compile_flags})
   add_target_property(Vc LABELS "other")
   add_dependencies(other Vc)

   install(TARGETS Vc DESTINATION lib${LIB_SUFFIX})
   install(DIRECTORY include/Vc/ DESTINATION include/Vc)
else()
   # libVc should be compiled in the ROOT/AliRoot tree, so we need to install the sources
   #
   # Sadly there are messed up systems where putting include/Vc in the include paths will
   # break the standard library (e.g. MacOS X Lion with case insensitive filesystem).
   # Thus, we modify the includes such that include/Vc never needs to be in the path.
   file(GLOB _srcs RELATIVE "${CMAKE_SOURCE_DIR}" src/*.cpp tests/*.cpp tests/*.h)
   foreach(_src ${_srcs})
<<<<<<< HEAD
      message(STATUS "Processing ${CMAKE_SOURCE_DIR}/${_src} -> ${CMAKE_BINARY_DIR}/${_src}")
      get_filename_component(_path "${CMAKE_BINARY_DIR}/${_src}" PATH)
      file(MAKE_DIRECTORY "${_path}")
      execute_process(
         COMMAND sed -e "s,#include \\(.\\)\\(common\\|avx\\|sse\\|scalar\\)/,#include \\1Vc/\\2/,"
                     -e "s,::Vc::,::${_extra_namespace}::Vc::,g"
                     -e "s,/\\*OUTER_NAMESPACE_BEGIN\\*/,namespace ${_extra_namespace} {,"
                     -e "s,/\\*OUTER_NAMESPACE_END\\*/,} // namespace ${_extra_namespace},"
                     -e "s,/\\*NAMESPACE_ALIAS\\*/,namespace Vc = ${_extra_namespace}::Vc;,"
         INPUT_FILE ${CMAKE_SOURCE_DIR}/${_src}
         OUTPUT_FILE ${CMAKE_BINARY_DIR}/${_src}
         )
   endforeach()
   install(DIRECTORY ${CMAKE_BINARY_DIR}/src/ DESTINATION src)

   set(includes)
   macro(copy_and_set_outer_namespace dst)
      foreach(_name ${ARGN})
         set(_dst "${dst}${_name}")
         set(_src "${CMAKE_SOURCE_DIR}/${_name}")
         get_filename_component(_dir "${_dst}" PATH)
         add_custom_command(OUTPUT "${_dst}"
            COMMAND mkdir -p "${_dir}"
            COMMAND cp  "${_src}" "${_dst}"
            COMMAND sed -e "s,::Vc::,::${_extra_namespace}::Vc::,g"
                        -e "s,/\\*OUTER_NAMESPACE_BEGIN\\*/,namespace ${_extra_namespace} {,"
                        -e "s,/\\*OUTER_NAMESPACE_END\\*/,} // namespace ${_extra_namespace},"
                        -e "s,/\\*NAMESPACE_ALIAS\\*/,namespace Vc = ${_extra_namespace}::Vc;,"
                        -i "${_dst}"
            MAIN_DEPENDENCY "${_src}"
            COMMENT "Rewrite ${_dst}"
            WORKING_DIRECTORY "${CMAKE_BINARY_DIR}"
            VERBATIM)
         list(APPEND includes "${_dst}")
      endforeach()
   endmacro()

   file(GLOB_RECURSE _srcs RELATIVE "${CMAKE_SOURCE_DIR}" include/*.h include/*.tcc include/*.def)
   file(GLOB _src2 RELATIVE "${CMAKE_SOURCE_DIR}" include/Vc/*)
   list(APPEND _srcs ${_src2})
   list(REMOVE_DUPLICATES _srcs)
   copy_and_set_outer_namespace("" "${_srcs}")

   foreach(_dir in scalar sse avx common)
      file(GLOB_RECURSE _srcs RELATIVE "${CMAKE_SOURCE_DIR}" ${_dir}/*.h ${_dir}/*.tcc ${_dir}/*.def)
      copy_and_set_outer_namespace("include/Vc/" "${_srcs}")
   endforeach()
   add_custom_target(rewrite ALL DEPENDS ${includes})
   install(DIRECTORY ${CMAKE_BINARY_DIR}/include/Vc/ DESTINATION include/Vc)
=======
      install(CODE "
      message(\"-- Rewriting and Installing: ${CMAKE_INSTALL_PREFIX}/${_src}\")
         file(READ \"${CMAKE_SOURCE_DIR}/${_src}\" data)
         string(REGEX REPLACE \"#include (.)(common|avx|sse|scalar)\"
            \"#include \\\\1Vc/\\\\2\" data \"\${data}\")
            file(WRITE \"${CMAKE_INSTALL_PREFIX}/${_src}\" \"\${data}\")
      ")
   endforeach()
   install(DIRECTORY ${CMAKE_BINARY_DIR}/src/ DESTINATION src)

   install(DIRECTORY include/Vc/ DESTINATION include/Vc
      PATTERN "global.h" EXCLUDE
      PATTERN "*.swp" EXCLUDE
      PATTERN "*.bak" EXCLUDE
      )
   install(CODE "
   message(\"-- Rewriting and Installing: ${CMAKE_INSTALL_PREFIX}/include/Vc/global.h\")
      file(READ \"${CMAKE_SOURCE_DIR}/include/Vc/global.h\" data)
      string(REGEX REPLACE \"#define Vc__SYMBOL_VERSION ([^\\n]*)\"
         \"#define Vc__SYMBOL_VERSION ROOT\\\\1\" data \"\${data}\")
         file(WRITE \"${CMAKE_INSTALL_PREFIX}/include/Vc/global.h\" \"\${data}\")
   ")
>>>>>>> df3fcdb5
endif()

# Install all implementation headers
install(DIRECTORY scalar sse avx common DESTINATION include/Vc FILES_MATCHING REGEX "/*.(h|tcc|def)$")

# read version parts from version.h to be put into VcConfig.cmake
file(STRINGS ${CMAKE_CURRENT_SOURCE_DIR}/include/Vc/version.h _version_lines REGEX "^#define VC_VERSION_STRING ")
string(REGEX MATCH "([0-9]+)\\.([0-9]+)\\.([0-9]+)" _version_matches "${_version_lines}")
set(Vc_VERSION_MAJOR ${CMAKE_MATCH_1})
set(Vc_VERSION_MINOR ${CMAKE_MATCH_2})
set(Vc_VERSION_PATCH ${CMAKE_MATCH_3})

configure_file(${CMAKE_CURRENT_SOURCE_DIR}/cmake/VcConfig.cmake.in
   ${CMAKE_CURRENT_BINARY_DIR}/cmake/VcConfig.cmake @ONLY)
configure_file(${CMAKE_CURRENT_SOURCE_DIR}/cmake/VcConfigVersion.cmake.in
   ${CMAKE_CURRENT_BINARY_DIR}/cmake/VcConfigVersion.cmake @ONLY)

set(cmake_install_files
   cmake/UserWarning.cmake
   cmake/VcMacros.cmake
   cmake/AddCompilerFlag.cmake
   cmake/CheckCCompilerFlag.cmake
   cmake/CheckCXXCompilerFlag.cmake
   )
if(ROOT_RELEASE)
   execute_process(
      COMMAND sed "s, \"auto\" CACHE, \"none\" CACHE,"
      INPUT_FILE ${CMAKE_SOURCE_DIR}/cmake/OptimizeForArchitecture.cmake
      OUTPUT_FILE ${CMAKE_BINARY_DIR}/cmake/OptimizeForArchitecture.cmake
      )
   install(FILES
      ${cmake_install_files}
      cmake/AddTargetProperty.cmake
      ${CMAKE_BINARY_DIR}/cmake/OptimizeForArchitecture.cmake
      DESTINATION cmake
      )
   install(DIRECTORY examples/ DESTINATION examples)
   install(DIRECTORY ${CMAKE_BINARY_DIR}/tests/ DESTINATION tests)
   install(FILES tests/CMakeLists.txt tests/download.cmake DESTINATION tests)
else()
   install(FILES
      ${cmake_install_files}
      ${CMAKE_CURRENT_BINARY_DIR}/cmake/VcConfig.cmake
      ${CMAKE_CURRENT_BINARY_DIR}/cmake/VcConfigVersion.cmake
      cmake/OptimizeForArchitecture.cmake
      cmake/FindVc.cmake
      DESTINATION lib/cmake/Vc
      )
endif()

if(NOT ROOT_RELEASE)
   include (CTest)
   configure_file(${CMAKE_SOURCE_DIR}/CTestCustom.cmake ${CMAKE_BINARY_DIR}/CTestCustom.cmake COPYONLY)
   if(BUILD_TESTING)
      add_subdirectory(tests)
   endif(BUILD_TESTING)

   set(BUILD_EXAMPLES FALSE CACHE BOOL "Build examples.")
   if(BUILD_EXAMPLES)
      add_subdirectory(examples)
   endif(BUILD_EXAMPLES)
endif()

# Hide VC_IMPL as it is only meant for users of Vc
mark_as_advanced(VC_IMPL)<|MERGE_RESOLUTION|>--- conflicted
+++ resolved
@@ -178,57 +178,6 @@
    # Thus, we modify the includes such that include/Vc never needs to be in the path.
    file(GLOB _srcs RELATIVE "${CMAKE_SOURCE_DIR}" src/*.cpp tests/*.cpp tests/*.h)
    foreach(_src ${_srcs})
-<<<<<<< HEAD
-      message(STATUS "Processing ${CMAKE_SOURCE_DIR}/${_src} -> ${CMAKE_BINARY_DIR}/${_src}")
-      get_filename_component(_path "${CMAKE_BINARY_DIR}/${_src}" PATH)
-      file(MAKE_DIRECTORY "${_path}")
-      execute_process(
-         COMMAND sed -e "s,#include \\(.\\)\\(common\\|avx\\|sse\\|scalar\\)/,#include \\1Vc/\\2/,"
-                     -e "s,::Vc::,::${_extra_namespace}::Vc::,g"
-                     -e "s,/\\*OUTER_NAMESPACE_BEGIN\\*/,namespace ${_extra_namespace} {,"
-                     -e "s,/\\*OUTER_NAMESPACE_END\\*/,} // namespace ${_extra_namespace},"
-                     -e "s,/\\*NAMESPACE_ALIAS\\*/,namespace Vc = ${_extra_namespace}::Vc;,"
-         INPUT_FILE ${CMAKE_SOURCE_DIR}/${_src}
-         OUTPUT_FILE ${CMAKE_BINARY_DIR}/${_src}
-         )
-   endforeach()
-   install(DIRECTORY ${CMAKE_BINARY_DIR}/src/ DESTINATION src)
-
-   set(includes)
-   macro(copy_and_set_outer_namespace dst)
-      foreach(_name ${ARGN})
-         set(_dst "${dst}${_name}")
-         set(_src "${CMAKE_SOURCE_DIR}/${_name}")
-         get_filename_component(_dir "${_dst}" PATH)
-         add_custom_command(OUTPUT "${_dst}"
-            COMMAND mkdir -p "${_dir}"
-            COMMAND cp  "${_src}" "${_dst}"
-            COMMAND sed -e "s,::Vc::,::${_extra_namespace}::Vc::,g"
-                        -e "s,/\\*OUTER_NAMESPACE_BEGIN\\*/,namespace ${_extra_namespace} {,"
-                        -e "s,/\\*OUTER_NAMESPACE_END\\*/,} // namespace ${_extra_namespace},"
-                        -e "s,/\\*NAMESPACE_ALIAS\\*/,namespace Vc = ${_extra_namespace}::Vc;,"
-                        -i "${_dst}"
-            MAIN_DEPENDENCY "${_src}"
-            COMMENT "Rewrite ${_dst}"
-            WORKING_DIRECTORY "${CMAKE_BINARY_DIR}"
-            VERBATIM)
-         list(APPEND includes "${_dst}")
-      endforeach()
-   endmacro()
-
-   file(GLOB_RECURSE _srcs RELATIVE "${CMAKE_SOURCE_DIR}" include/*.h include/*.tcc include/*.def)
-   file(GLOB _src2 RELATIVE "${CMAKE_SOURCE_DIR}" include/Vc/*)
-   list(APPEND _srcs ${_src2})
-   list(REMOVE_DUPLICATES _srcs)
-   copy_and_set_outer_namespace("" "${_srcs}")
-
-   foreach(_dir in scalar sse avx common)
-      file(GLOB_RECURSE _srcs RELATIVE "${CMAKE_SOURCE_DIR}" ${_dir}/*.h ${_dir}/*.tcc ${_dir}/*.def)
-      copy_and_set_outer_namespace("include/Vc/" "${_srcs}")
-   endforeach()
-   add_custom_target(rewrite ALL DEPENDS ${includes})
-   install(DIRECTORY ${CMAKE_BINARY_DIR}/include/Vc/ DESTINATION include/Vc)
-=======
       install(CODE "
       message(\"-- Rewriting and Installing: ${CMAKE_INSTALL_PREFIX}/${_src}\")
          file(READ \"${CMAKE_SOURCE_DIR}/${_src}\" data)
@@ -251,7 +200,6 @@
          \"#define Vc__SYMBOL_VERSION ROOT\\\\1\" data \"\${data}\")
          file(WRITE \"${CMAKE_INSTALL_PREFIX}/include/Vc/global.h\" \"\${data}\")
    ")
->>>>>>> df3fcdb5
 endif()
 
 # Install all implementation headers
