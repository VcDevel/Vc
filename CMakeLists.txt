--- conflicted
+++ resolved
@@ -25,74 +25,26 @@
    endif()
 endif()
 
-<<<<<<< HEAD
-   # TODO: check that 'decltype' compiles
-   # TODO: check that 'constexpr' compiles
-   if(NOT Vc_COMPILER_IS_MSVC) # MSVC doesn't provide a switch to turn C++11 on/off AFAIK
-      AddCompilerFlag("-std=c++17" CXX_RESULT _ok MIC_CXX_RESULT _mic_ok CXX_FLAGS CMAKE_CXX_FLAGS MIC_CXX_FLAGS Vc_MIC_CXX_FLAGS)
-      if(MIC_NATIVE_FOUND AND NOT _mic_ok)
-         AddCompilerFlag("-std=c++1z" MIC_CXX_RESULT _mic_ok MIC_CXX_FLAGS Vc_MIC_CXX_FLAGS)
-         if(NOT _mic_ok)
-            message(FATAL_ERROR "Vc 2.x requires C++17. The MIC native compiler does not support any of the C++17 language flags.")
-=======
 # TODO: check that 'decltype' compiles
 # TODO: check that 'constexpr' compiles
 if(NOT Vc_COMPILER_IS_MSVC) # MSVC doesn't provide a switch to turn C++11 on/off AFAIK
-   AddCompilerFlag("-std=c++14" CXX_RESULT _ok MIC_CXX_RESULT _mic_ok CXX_FLAGS CMAKE_CXX_FLAGS MIC_CXX_FLAGS Vc_MIC_CXX_FLAGS)
+   AddCompilerFlag("-std=c++17" CXX_RESULT _ok MIC_CXX_RESULT _mic_ok CXX_FLAGS CMAKE_CXX_FLAGS MIC_CXX_FLAGS Vc_MIC_CXX_FLAGS)
    if(MIC_NATIVE_FOUND AND NOT _mic_ok)
-      AddCompilerFlag("-std=c++1y" MIC_CXX_RESULT _mic_ok MIC_CXX_FLAGS Vc_MIC_CXX_FLAGS)
+      AddCompilerFlag("-std=c++1z" MIC_CXX_RESULT _mic_ok MIC_CXX_FLAGS Vc_MIC_CXX_FLAGS)
       if(NOT _mic_ok)
-         AddCompilerFlag("-std=c++11" MIC_CXX_RESULT _mic_ok MIC_CXX_FLAGS Vc_MIC_CXX_FLAGS)
-         if(NOT _mic_ok)
-            AddCompilerFlag("-std=c++0x" MIC_CXX_RESULT _mic_ok MIC_CXX_FLAGS Vc_MIC_CXX_FLAGS)
-            if(NOT _mic_ok)
-               message(FATAL_ERROR "Vc 1.x requires C++11, better even C++14. The MIC native compiler does not support any of the C++11 language flags.")
-            endif()
->>>>>>> e97eab9a
-         endif()
+         message(FATAL_ERROR "Vc 2.x requires C++17. The MIC native compiler does not support any of the C++17 language flags.")
       endif()
    endif()
    if(NOT _ok)
-      AddCompilerFlag("-std=c++1y" CXX_RESULT _ok CXX_FLAGS CMAKE_CXX_FLAGS)
+      AddCompilerFlag("-std=c++1z" CXX_RESULT _ok CXX_FLAGS CMAKE_CXX_FLAGS)
       if(NOT _ok)
-<<<<<<< HEAD
-         AddCompilerFlag("-std=c++1z" CXX_RESULT _ok CXX_FLAGS CMAKE_CXX_FLAGS)
-         if(NOT _ok)
-            message(FATAL_ERROR "Vc 2.x requires C++17. It seems this is not available. If this was incorrectly determined please open an issue on https://github.com/VcDevel/Vc")
-         endif()
+         message(FATAL_ERROR "Vc 2.x requires C++17. It seems this is not available. If this was incorrectly determined please open an issue on https://github.com/VcDevel/Vc")
       endif()
-   elseif(Vc_MSVC_VERSION LESS 180021114)
-      message(FATAL_ERROR "Vc 2.x requires C++17 support.")
-=======
-         AddCompilerFlag("-std=c++11" CXX_RESULT _ok CXX_FLAGS CMAKE_CXX_FLAGS)
-         if(NOT _ok)
-            AddCompilerFlag("-std=c++0x" CXX_RESULT _ok CXX_FLAGS CMAKE_CXX_FLAGS)
-            if(NOT _ok)
-               message(FATAL_ERROR "Vc 1.x requires C++11, better even C++14. It seems this is not available. If this was incorrectly determined please notify vc-devel@compeng.uni-frankfurt.de")
-            endif()
-         endif()
-      endif()
->>>>>>> e97eab9a
    endif()
 elseif(Vc_MSVC_VERSION LESS 180021114)
-   message(FATAL_ERROR "Vc 1.x requires C++11 support. This requires at least Visual Studio 2013 with the Nov 2013 CTP.")
-endif()
-
-<<<<<<< HEAD
-   if(Vc_COMPILER_IS_GCC)
-      if(Vc_GCC_VERSION VERSION_GREATER "5.0.0" AND Vc_GCC_VERSION VERSION_LESS "6.0.0")
-         UserWarning("GCC 5 goes into an endless loop comiling example_scaling_scalar. Therefore, this target is disabled.")
-         list(APPEND disabled_targets
-            example_scaling_scalar
-            )
-      elseif(Vc_GCC_VERSION VERSION_GREATER "5.99")
-         AddCompilerFlag(-Wno-ignored-attributes)
-      endif()
-   elseif(Vc_COMPILER_IS_MSVC)
-      # Disable warning "C++ exception specification ignored except to indicate a function is not __declspec(nothrow)"
-      # MSVC emits the warning for the _UnitTest_Compare desctructor which needs the throw declaration so that it doesn't std::terminate
-      AddCompilerFlag("/wd4290")
-=======
+   message(FATAL_ERROR "Vc 2.x requires C++17 support.")
+endif()
+
 if(Vc_COMPILER_IS_GCC)
    if(Vc_GCC_VERSION VERSION_GREATER "5.0.0" AND Vc_GCC_VERSION VERSION_LESS "6.0.0")
       UserWarning("GCC 5 goes into an endless loop comiling example_scaling_scalar. Therefore, this target is disabled.")
@@ -101,17 +53,8 @@
          )
    elseif(Vc_GCC_VERSION VERSION_GREATER "5.99")
       AddCompilerFlag(-Wno-ignored-attributes)
->>>>>>> e97eab9a
    endif()
 elseif(Vc_COMPILER_IS_MSVC)
-   if(MSVC_VERSION LESS 1700)
-      # MSVC before 2012 has a broken std::vector::resize implementation. STL + Vc code will probably not compile.
-      # UserWarning in VcMacros.cmake
-      list(APPEND disabled_targets
-         stlcontainer_sse
-         stlcontainer_avx
-         )
-   endif()
    # Disable warning "C++ exception specification ignored except to indicate a function is not __declspec(nothrow)"
    # MSVC emits the warning for the _UnitTest_Compare desctructor which needs the throw declaration so that it doesn't std::terminate
    AddCompilerFlag("/wd4290")
@@ -156,95 +99,21 @@
 
 include_directories(${CMAKE_CURRENT_SOURCE_DIR} ${CMAKE_CURRENT_SOURCE_DIR}/include)
 
-<<<<<<< HEAD
-if(NOT ROOT_RELEASE)
-   add_custom_target(other VERBATIM)
-   add_custom_target(Scalar COMMENT "build Scalar code" VERBATIM)
-   if(Vc_X86)
-      add_custom_target(SSE COMMENT "build SSE code" VERBATIM)
-      add_custom_target(SSE2 COMMENT "build SSE2 code" VERBATIM)
-      add_custom_target(SSE4_2 COMMENT "build SSE4.2 code" VERBATIM)
-      add_dependencies(SSE SSE2 SSE4_2)
-      add_custom_target(AVX COMMENT "build AVX code" VERBATIM)
-      add_custom_target(AVX2 COMMENT "build AVX2 code" VERBATIM)
-      add_custom_target(MIC COMMENT "build MIC code" VERBATIM)
-      add_custom_target(KNL COMMENT "build KNL code" VERBATIM)
-      add_custom_target(AVX512 COMMENT "build AVX512 code" VERBATIM)
-   elseif(Vc_ARM)
-      add_custom_target(NEON COMMENT "build NEON code" VERBATIM)
-   endif()
-
-   AddCompilerFlag(-ftemplate-depth=128 CXX_FLAGS CMAKE_CXX_FLAGS MIC_CXX_FLAGS CMAKE_MIC_CXX_FLAGS)
-
-   set(libvc_compile_flags "-DVc_COMPILE_LIB")
-   set(libvc_mic_compile_flags "-DVc_COMPILE_LIB")
-   AddCompilerFlag("-fPIC" CXX_FLAGS libvc_compile_flags MIC_CXX_FLAGS libvc_mic_compile_flags)
-
-   if(MIC_FOUND)
-      mic_add_library(Vc_MIC STATIC src/mic_const.cpp src/cpuid.cpp src/support_x86.cpp src/mic_sorthelper.cpp
-         COMPILE_FLAGS ${libvc_mic_compile_flags})
-      add_target_property(Vc_MIC LABELS "MIC")
-      add_dependencies(MIC Vc_MIC)
-      get_target_property(outputName Vc_MIC OUTPUT_NAME)
-      install(FILES ${outputName} DESTINATION lib${LIB_SUFFIX})
-   endif()
-
-   set(_srcs src/const.cpp)
-
-   if(Vc_X86)
-      list(APPEND _srcs src/cpuid.cpp src/support_x86.cpp)
-      vc_compile_for_all_implementations(_srcs src/trigonometric.cpp ONLY SSE2 SSE3 SSSE3 SSE4_1 AVX SSE+XOP+FMA4 AVX+XOP+FMA4 AVX+XOP+FMA AVX+FMA)# AVX2+FMA+BMI2)
-      vc_compile_for_all_implementations(_srcs src/sse_sorthelper.cpp ONLY SSE2 SSE4_1 AVX AVX2+FMA+BMI2)
-      vc_compile_for_all_implementations(_srcs src/avx_sorthelper.cpp ONLY AVX AVX2+FMA+BMI2)
-   elseif(Vc_ARM)
-      list(APPEND _srcs src/support_arm.cpp)
-      vc_compile_for_all_implementations(_srcs src/trigonometric.cpp ONLY NEON)
-   else()
-      message(FATAL_ERROR "Unsupported target architecture '${CMAKE_SYSTEM_PROCESSOR}'. No support_???.cpp file exists for this architecture.")
-   endif()
-   add_library(Vc STATIC ${_srcs})
-   set_property(TARGET Vc APPEND PROPERTY COMPILE_OPTIONS ${libvc_compile_flags})
-   add_target_property(Vc LABELS "other")
-   if(XCODE)
-      # TODO: document what this does and why it has no counterpart in the non-XCODE logic
-      set_target_properties(Vc PROPERTIES XCODE_ATTRIBUTE_GCC_INLINES_ARE_PRIVATE_EXTERN "NO")
-      set_target_properties(Vc PROPERTIES XCODE_ATTRIBUTE_GCC_SYMBOLS_PRIVATE_EXTERN "YES")
-      set_target_properties(Vc PROPERTIES XCODE_ATTRIBUTE_CLANG_CXX_LANGUAGE_STANDARD "c++0x")
-      set_target_properties(Vc PROPERTIES XCODE_ATTRIBUTE_CLANG_CXX_LIBRARY "libc++")
-   elseif(UNIX AND Vc_COMPILER_IS_CLANG)
-      # On UNIX (Linux) the standard library used by default typically is libstdc++ (GCC).
-      # To get the full clang deal we rather want to build against libc++. This requires
-      # additionally the libc++abi and libsupc++ libraries in all linker invokations.
-      option(USE_LIBC++ "Use libc++ instead of the system default C++ standard library." ON)
-      if(USE_LIBC++)
-         AddCompilerFlag(-stdlib=libc++ CXX_FLAGS CMAKE_CXX_FLAGS CXX_RESULT _use_libcxx)
-         if(_use_libcxx)
-            find_library(LIBC++ABI c++abi)
-            mark_as_advanced(LIBC++ABI)
-            if(LIBC++ABI)
-               set(CMAKE_REQUIRED_LIBRARIES "${LIBC++ABI};supc++")
-               CHECK_CXX_SOURCE_COMPILES("#include <stdexcept>
-               #include <iostream>
-               void foo() {
-                 std::cout << 'h' << std::flush << std::endl;
-                 throw std::exception();
-               }
-               int main() {
-                 try { foo(); }
-                 catch (int) { return 0; }
-                 return 1;
-               }" libcxx_compiles)
-               unset(CMAKE_REQUIRED_LIBRARIES)
-               if(libcxx_compiles)
-                  link_libraries(${LIBC++ABI} supc++)
-               endif()
-=======
 add_custom_target(other VERBATIM)
 add_custom_target(Scalar COMMENT "build Scalar code" VERBATIM)
-add_custom_target(SSE COMMENT "build SSE code" VERBATIM)
-add_custom_target(AVX COMMENT "build AVX code" VERBATIM)
-add_custom_target(AVX2 COMMENT "build AVX2 code" VERBATIM)
-add_custom_target(MIC COMMENT "build MIC code" VERBATIM)
+if(Vc_X86)
+   add_custom_target(SSE COMMENT "build SSE code" VERBATIM)
+   add_custom_target(SSE2 COMMENT "build SSE2 code" VERBATIM)
+   add_custom_target(SSE4_2 COMMENT "build SSE4.2 code" VERBATIM)
+   add_dependencies(SSE SSE2 SSE4_2)
+   add_custom_target(AVX COMMENT "build AVX code" VERBATIM)
+   add_custom_target(AVX2 COMMENT "build AVX2 code" VERBATIM)
+   add_custom_target(MIC COMMENT "build MIC code" VERBATIM)
+   add_custom_target(KNL COMMENT "build KNL code" VERBATIM)
+   add_custom_target(AVX512 COMMENT "build AVX512 code" VERBATIM)
+elseif(Vc_ARM)
+   add_custom_target(NEON COMMENT "build NEON code" VERBATIM)
+endif()
 
 AddCompilerFlag(-ftemplate-depth=128 CXX_FLAGS CMAKE_CXX_FLAGS MIC_CXX_FLAGS CMAKE_MIC_CXX_FLAGS)
 
@@ -262,12 +131,15 @@
 endif()
 
 set(_srcs src/const.cpp)
-if("${CMAKE_SYSTEM_PROCESSOR}" MATCHES "([x3-7]86|AMD64)")
-
+
+if(Vc_X86)
    list(APPEND _srcs src/cpuid.cpp src/support_x86.cpp)
    vc_compile_for_all_implementations(_srcs src/trigonometric.cpp ONLY SSE2 SSE3 SSSE3 SSE4_1 AVX SSE+XOP+FMA4 AVX+XOP+FMA4 AVX+XOP+FMA AVX+FMA)# AVX2+FMA+BMI2)
    vc_compile_for_all_implementations(_srcs src/sse_sorthelper.cpp ONLY SSE2 SSE4_1 AVX AVX2+FMA+BMI2)
    vc_compile_for_all_implementations(_srcs src/avx_sorthelper.cpp ONLY AVX AVX2+FMA+BMI2)
+elseif(Vc_ARM)
+   list(APPEND _srcs src/support_arm.cpp)
+   vc_compile_for_all_implementations(_srcs src/trigonometric.cpp ONLY NEON)
 else()
    message(FATAL_ERROR "Unsupported target architecture '${CMAKE_SYSTEM_PROCESSOR}'. No support_???.cpp file exists for this architecture.")
 endif()
@@ -306,20 +178,16 @@
             unset(CMAKE_REQUIRED_LIBRARIES)
             if(libcxx_compiles)
                link_libraries(${LIBC++ABI} supc++)
->>>>>>> e97eab9a
             endif()
          endif()
       endif()
    endif()
 endif()
-<<<<<<< HEAD
-=======
 add_dependencies(other Vc)
 
 install(TARGETS Vc DESTINATION lib${LIB_SUFFIX})
 install(DIRECTORY include/Vc/ DESTINATION include/Vc)
 
->>>>>>> e97eab9a
 # Install all implementation headers
 install(DIRECTORY scalar sse avx mic common traits DESTINATION include/Vc FILES_MATCHING REGEX "/*.(h|tcc|def)$")
 
