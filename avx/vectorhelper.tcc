/*  This file is part of the Vc library.

    Copyright (C) 2009-2011 Matthias Kretz <kretz@kde.org>

    Vc is free software: you can redistribute it and/or modify
    it under the terms of the GNU Lesser General Public License as
    published by the Free Software Foundation, either version 3 of
    the License, or (at your option) any later version.

    Vc is distributed in the hope that it will be useful, but
    WITHOUT ANY WARRANTY; without even the implied warranty of
    MERCHANTABILITY or FITNESS FOR A PARTICULAR PURPOSE.  See the
    GNU Lesser General Public License for more details.

    You should have received a copy of the GNU Lesser General Public
    License along with Vc.  If not, see <http://www.gnu.org/licenses/>.

*/
<<<<<<< HEAD

#include "casts.h"
#include <cstdlib>

Vc_NAMESPACE_BEGIN(Vc_IMPL_NAMESPACE)

////////////////////////////////////////////////////////////////////////////////////////////////////
// float_v
////////////////////////////////////////////////////////////////////////////////////////////////////
//// loads
template<> Vc_ALWAYS_INLINE Vc_PURE m256 VectorHelper<m256>::load(const float *m, AlignedFlag)
{
    return _mm256_load_ps(m);
}
template<> Vc_ALWAYS_INLINE Vc_PURE m256 VectorHelper<m256>::load(const float *m, UnalignedFlag)
{
    return _mm256_loadu_ps(m);
}
template<> Vc_ALWAYS_INLINE Vc_PURE m256 VectorHelper<m256>::load(const float *m, StreamingAndAlignedFlag)
{
    return avx_cast<m256>(concat(_mm_stream_load_si128(reinterpret_cast<__m128i *>(const_cast<float *>(m))),
                _mm_stream_load_si128(reinterpret_cast<__m128i *>(const_cast<float *>(&m[4])))));
}
template<> Vc_ALWAYS_INLINE Vc_PURE m256
    VC_WARN("AVX does not support streaming unaligned loads. Will use non-streaming unaligned load instead.")
VectorHelper<m256>::load(const float *m, StreamingAndUnalignedFlag)
{
    return _mm256_loadu_ps(m);
}
////////////////////////////////////////////////////////////////////////////////////////////////////
//// stores
Vc_ALWAYS_INLINE void VectorHelper<m256>::store(float *mem, VTArg x, AlignedFlag)
{
    _mm256_store_ps(mem, x);
}
Vc_ALWAYS_INLINE void VectorHelper<m256>::store(float *mem, VTArg x, UnalignedFlag)
{
    _mm256_storeu_ps(mem, x);
}
Vc_ALWAYS_INLINE void VectorHelper<m256>::store(float *mem, VTArg x, StreamingAndAlignedFlag)
{
    _mm256_stream_ps(mem, x);
}
Vc_ALWAYS_INLINE void VectorHelper<m256>::store(float *mem, VTArg x, StreamingAndUnalignedFlag)
{
    _mm_maskmoveu_si128(avx_cast<m128i>(x), _mm_setallone_si128(), reinterpret_cast<char *>(mem));
    _mm_maskmoveu_si128(_mm256_extractf128_si256(avx_cast<m256i>(x), 1), _mm_setallone_si128(), reinterpret_cast<char *>(mem + 4));
}
Vc_ALWAYS_INLINE void VectorHelper<m256>::store(float *mem, VTArg x, VTArg m, AlignedFlag)
{
    _mm256_maskstore(mem, m, x);
}
Vc_ALWAYS_INLINE void VectorHelper<m256>::store(float *mem, VTArg x, VTArg m, UnalignedFlag)
{
    _mm256_maskstore(mem, m, x);
}
Vc_ALWAYS_INLINE void VectorHelper<m256>::store(float *mem, VTArg x, VTArg m, StreamingAndAlignedFlag)
{
    _mm_maskmoveu_si128(avx_cast<m128i>(x), avx_cast<m128i>(m), reinterpret_cast<char *>(mem));
    _mm_maskmoveu_si128(_mm256_extractf128_si256(avx_cast<m256i>(x), 1), _mm256_extractf128_si256(avx_cast<m256i>(m), 1), reinterpret_cast<char *>(mem + 4));
}
Vc_ALWAYS_INLINE void VectorHelper<m256>::store(float *mem, VTArg x, VTArg m, StreamingAndUnalignedFlag)
{
    _mm_maskmoveu_si128(avx_cast<m128i>(x), avx_cast<m128i>(m), reinterpret_cast<char *>(mem));
    _mm_maskmoveu_si128(_mm256_extractf128_si256(avx_cast<m256i>(x), 1), _mm256_extractf128_si256(avx_cast<m256i>(m), 1), reinterpret_cast<char *>(mem + 4));
}

////////////////////////////////////////////////////////////////////////////////////////////////////
// double_v
////////////////////////////////////////////////////////////////////////////////////////////////////
//// loads
template<> Vc_ALWAYS_INLINE Vc_PURE m256d VectorHelper<m256d>::load(const double *m, AlignedFlag)
{
    return _mm256_load_pd(m);
}
template<> Vc_ALWAYS_INLINE Vc_PURE m256d VectorHelper<m256d>::load(const double *m, UnalignedFlag)
{
    return _mm256_loadu_pd(m);
}
template<> Vc_ALWAYS_INLINE Vc_PURE m256d VectorHelper<m256d>::load(const double *m, StreamingAndAlignedFlag)
{
    return avx_cast<m256d>(concat(
                _mm_stream_load_si128(reinterpret_cast<__m128i *>(const_cast<double *>(m))),
                _mm_stream_load_si128(reinterpret_cast<__m128i *>(const_cast<double *>(&m[2])))));
}
template<> Vc_ALWAYS_INLINE Vc_PURE m256d
    VC_WARN("AVX does not support streaming unaligned loads. Will use non-streaming unaligned load instead.")
VectorHelper<m256d>::load(const double *m, StreamingAndUnalignedFlag)
{
    return _mm256_loadu_pd(m);
}
////////////////////////////////////////////////////////////////////////////////////////////////////
//// stores
Vc_ALWAYS_INLINE void VectorHelper<m256d>::store(double *mem, VTArg x, AlignedFlag)
{
    _mm256_store_pd(mem, x);
}
Vc_ALWAYS_INLINE void VectorHelper<m256d>::store(double *mem, VTArg x, UnalignedFlag)
{
    _mm256_storeu_pd(mem, x);
}
Vc_ALWAYS_INLINE void VectorHelper<m256d>::store(double *mem, VTArg x, StreamingAndAlignedFlag)
{
    _mm256_stream_pd(mem, x);
}
Vc_ALWAYS_INLINE void VectorHelper<m256d>::store(double *mem, VTArg x, StreamingAndUnalignedFlag)
{
    _mm_maskmoveu_si128(avx_cast<m128i>(x), _mm_setallone_si128(), reinterpret_cast<char *>(mem));
    _mm_maskmoveu_si128(avx_cast<m128i>(_mm256_extractf128_pd(x, 1)), _mm_setallone_si128(), reinterpret_cast<char *>(mem + 2));
}
Vc_ALWAYS_INLINE void VectorHelper<m256d>::store(double *mem, VTArg x, VTArg m, AlignedFlag)
{
    _mm256_maskstore(mem, m, x);
}
Vc_ALWAYS_INLINE void VectorHelper<m256d>::store(double *mem, VTArg x, VTArg m, UnalignedFlag)
{
    _mm256_maskstore(mem, m, x);
}
Vc_ALWAYS_INLINE void VectorHelper<m256d>::store(double *mem, VTArg x, VTArg m, StreamingAndAlignedFlag)
{
    _mm_maskmoveu_si128(avx_cast<m128i>(x), avx_cast<m128i>(m), reinterpret_cast<char *>(mem));
    _mm_maskmoveu_si128(avx_cast<m128i>(_mm256_extractf128_pd(x, 1)), avx_cast<m128i>(_mm256_extractf128_pd(m, 1)), reinterpret_cast<char *>(mem + 2));
}
Vc_ALWAYS_INLINE void VectorHelper<m256d>::store(double *mem, VTArg x, VTArg m, StreamingAndUnalignedFlag)
{
    _mm_maskmoveu_si128(avx_cast<m128i>(x), avx_cast<m128i>(m), reinterpret_cast<char *>(mem));
    _mm_maskmoveu_si128(avx_cast<m128i>(_mm256_extractf128_pd(x, 1)), avx_cast<m128i>(_mm256_extractf128_pd(m, 1)), reinterpret_cast<char *>(mem + 2));
}
////////////////////////////////////////////////////////////////////////////////////////////////////
// (u)int_v
////////////////////////////////////////////////////////////////////////////////////////////////////
//// loads
template<typename T> Vc_ALWAYS_INLINE Vc_PURE m256i VectorHelper<m256i>::load(const T *m, AlignedFlag)
{
    return _mm256_load_si256(reinterpret_cast<const __m256i *>(m));
}
template<typename T> Vc_ALWAYS_INLINE Vc_PURE m256i VectorHelper<m256i>::load(const T *m, UnalignedFlag)
{
    return _mm256_loadu_si256(reinterpret_cast<const __m256i *>(m));
}
template<typename T> Vc_ALWAYS_INLINE Vc_PURE m256i VectorHelper<m256i>::load(const T *m, StreamingAndAlignedFlag)
{
    return concat(_mm_stream_load_si128(reinterpret_cast<__m128i *>(const_cast<T *>(m))),
            _mm_stream_load_si128(reinterpret_cast<__m128i *>(const_cast<T *>(&m[4]))));
}
template<typename T> Vc_ALWAYS_INLINE Vc_PURE m256i
    VC_WARN("AVX does not support streaming unaligned loads. Will use non-streaming unaligned load instead.")
VectorHelper<m256i>::load(const T *m, StreamingAndUnalignedFlag)
{
    return _mm256_loadu_si256(reinterpret_cast<const __m256i *>(m));
}
////////////////////////////////////////////////////////////////////////////////////////////////////
//// stores
template<typename T> Vc_ALWAYS_INLINE void VectorHelper<m256i>::store(T *mem, VTArg x, AlignedFlag)
{
    _mm256_store_si256(reinterpret_cast<__m256i *>(mem), x);
}
template<typename T> Vc_ALWAYS_INLINE void VectorHelper<m256i>::store(T *mem, VTArg x, UnalignedFlag)
{
    _mm256_storeu_si256(reinterpret_cast<__m256i *>(mem), x);
}
template<typename T> Vc_ALWAYS_INLINE void VectorHelper<m256i>::store(T *mem, VTArg x, StreamingAndAlignedFlag)
{
    _mm256_stream_si256(reinterpret_cast<__m256i *>(mem), x);
}
template<typename T> Vc_ALWAYS_INLINE void VectorHelper<m256i>::store(T *mem, VTArg x, StreamingAndUnalignedFlag)
{
    _mm_maskmoveu_si128(avx_cast<m128i>(x), _mm_setallone_si128(), reinterpret_cast<char *>(mem));
    _mm_maskmoveu_si128(_mm256_extractf128_si256(x, 1), _mm_setallone_si128(), reinterpret_cast<char *>(mem + 4));
}
template<typename T> Vc_ALWAYS_INLINE void VectorHelper<m256i>::store(T *mem, VTArg x, VTArg m, AlignedFlag)
{
    _mm256_maskstore(mem, m, x);
}
template<typename T> Vc_ALWAYS_INLINE void VectorHelper<m256i>::store(T *mem, VTArg x, VTArg m, UnalignedFlag)
{
    _mm256_maskstore(mem, m, x);
}
template<typename T> Vc_ALWAYS_INLINE void VectorHelper<m256i>::store(T *mem, VTArg x, VTArg m, StreamingAndAlignedFlag)
{
    _mm_maskmoveu_si128(lo128(x), lo128(m), reinterpret_cast<char *>(mem));
    _mm_maskmoveu_si128(hi128(x), hi128(m), reinterpret_cast<char *>(mem + 4));
}
template<typename T> Vc_ALWAYS_INLINE void VectorHelper<m256i>::store(T *mem, VTArg x, VTArg m, StreamingAndUnalignedFlag)
{
    _mm_maskmoveu_si128(lo128(x), lo128(m), reinterpret_cast<char *>(mem));
    _mm_maskmoveu_si128(hi128(x), hi128(m), reinterpret_cast<char *>(mem + 4));
}
////////////////////////////////////////////////////////////////////////////////////////////////////
// (u)short_v
////////////////////////////////////////////////////////////////////////////////////////////////////
//// loads
template<typename T> Vc_ALWAYS_INLINE Vc_PURE m128i VectorHelper<m128i>::load(const T *m, AlignedFlag)
{
    return _mm_load_si128(reinterpret_cast<const __m128i *>(m));
}
template<typename T> Vc_ALWAYS_INLINE Vc_PURE m128i VectorHelper<m128i>::load(const T *m, UnalignedFlag)
{
    return _mm_loadu_si128(reinterpret_cast<const __m128i *>(m));
}
template<typename T> Vc_ALWAYS_INLINE Vc_PURE m128i VectorHelper<m128i>::load(const T *m, StreamingAndAlignedFlag)
{
    return _mm_stream_load_si128(reinterpret_cast<__m128i *>(const_cast<T *>(m)));
}
template<typename T> Vc_ALWAYS_INLINE Vc_PURE m128i
    VC_WARN("AVX does not support streaming unaligned loads. Will use non-streaming unaligned load instead.")
VectorHelper<m128i>::load(const T *m, StreamingAndUnalignedFlag)
{
    return _mm_loadu_si128(reinterpret_cast<const __m128i *>(m));
}
////////////////////////////////////////////////////////////////////////////////////////////////////
//// stores
template<typename T> Vc_ALWAYS_INLINE void VectorHelper<m128i>::store(T *mem, VTArg x, AlignedFlag)
{
    _mm_store_si128(reinterpret_cast<__m128i *>(mem), x);
}
template<typename T> Vc_ALWAYS_INLINE void VectorHelper<m128i>::store(T *mem, VTArg x, UnalignedFlag)
{
    _mm_storeu_si128(reinterpret_cast<__m128i *>(mem), x);
}
template<typename T> Vc_ALWAYS_INLINE void VectorHelper<m128i>::store(T *mem, VTArg x, StreamingAndAlignedFlag)
{
    _mm_stream_si128(reinterpret_cast<__m128i *>(mem), x);
}
template<typename T> Vc_ALWAYS_INLINE void VectorHelper<m128i>::store(T *mem, VTArg x, StreamingAndUnalignedFlag)
{
    _mm_maskmoveu_si128(x, _mm_setallone_si128(), reinterpret_cast<char *>(mem));
}
template<typename T> Vc_ALWAYS_INLINE void VectorHelper<m128i>::store(T *mem, VTArg x, VTArg m, AlignedFlag align)
{
    store(mem, _mm_blendv_epi8(load(mem, align), x, m), align);
}
template<typename T> Vc_ALWAYS_INLINE void VectorHelper<m128i>::store(T *mem, VTArg x, VTArg m, UnalignedFlag align)
{
    store(mem, _mm_blendv_epi8(load(mem, align), x, m), align);
}
template<typename T> Vc_ALWAYS_INLINE void VectorHelper<m128i>::store(T *mem, VTArg x, VTArg m, StreamingAndAlignedFlag)
{
    _mm_maskmoveu_si128(x, m, reinterpret_cast<char *>(mem));
}
template<typename T> Vc_ALWAYS_INLINE void VectorHelper<m128i>::store(T *mem, VTArg x, VTArg m, StreamingAndUnalignedFlag)
{
    _mm_maskmoveu_si128(x, m, reinterpret_cast<char *>(mem));
}

Vc_IMPL_NAMESPACE_END
=======
>>>>>>> 78b4f768
<|MERGE_RESOLUTION|>--- conflicted
+++ resolved
@@ -16,252 +16,3 @@
     License along with Vc.  If not, see <http://www.gnu.org/licenses/>.
 
 */
-<<<<<<< HEAD
-
-#include "casts.h"
-#include <cstdlib>
-
-Vc_NAMESPACE_BEGIN(Vc_IMPL_NAMESPACE)
-
-////////////////////////////////////////////////////////////////////////////////////////////////////
-// float_v
-////////////////////////////////////////////////////////////////////////////////////////////////////
-//// loads
-template<> Vc_ALWAYS_INLINE Vc_PURE m256 VectorHelper<m256>::load(const float *m, AlignedFlag)
-{
-    return _mm256_load_ps(m);
-}
-template<> Vc_ALWAYS_INLINE Vc_PURE m256 VectorHelper<m256>::load(const float *m, UnalignedFlag)
-{
-    return _mm256_loadu_ps(m);
-}
-template<> Vc_ALWAYS_INLINE Vc_PURE m256 VectorHelper<m256>::load(const float *m, StreamingAndAlignedFlag)
-{
-    return avx_cast<m256>(concat(_mm_stream_load_si128(reinterpret_cast<__m128i *>(const_cast<float *>(m))),
-                _mm_stream_load_si128(reinterpret_cast<__m128i *>(const_cast<float *>(&m[4])))));
-}
-template<> Vc_ALWAYS_INLINE Vc_PURE m256
-    VC_WARN("AVX does not support streaming unaligned loads. Will use non-streaming unaligned load instead.")
-VectorHelper<m256>::load(const float *m, StreamingAndUnalignedFlag)
-{
-    return _mm256_loadu_ps(m);
-}
-////////////////////////////////////////////////////////////////////////////////////////////////////
-//// stores
-Vc_ALWAYS_INLINE void VectorHelper<m256>::store(float *mem, VTArg x, AlignedFlag)
-{
-    _mm256_store_ps(mem, x);
-}
-Vc_ALWAYS_INLINE void VectorHelper<m256>::store(float *mem, VTArg x, UnalignedFlag)
-{
-    _mm256_storeu_ps(mem, x);
-}
-Vc_ALWAYS_INLINE void VectorHelper<m256>::store(float *mem, VTArg x, StreamingAndAlignedFlag)
-{
-    _mm256_stream_ps(mem, x);
-}
-Vc_ALWAYS_INLINE void VectorHelper<m256>::store(float *mem, VTArg x, StreamingAndUnalignedFlag)
-{
-    _mm_maskmoveu_si128(avx_cast<m128i>(x), _mm_setallone_si128(), reinterpret_cast<char *>(mem));
-    _mm_maskmoveu_si128(_mm256_extractf128_si256(avx_cast<m256i>(x), 1), _mm_setallone_si128(), reinterpret_cast<char *>(mem + 4));
-}
-Vc_ALWAYS_INLINE void VectorHelper<m256>::store(float *mem, VTArg x, VTArg m, AlignedFlag)
-{
-    _mm256_maskstore(mem, m, x);
-}
-Vc_ALWAYS_INLINE void VectorHelper<m256>::store(float *mem, VTArg x, VTArg m, UnalignedFlag)
-{
-    _mm256_maskstore(mem, m, x);
-}
-Vc_ALWAYS_INLINE void VectorHelper<m256>::store(float *mem, VTArg x, VTArg m, StreamingAndAlignedFlag)
-{
-    _mm_maskmoveu_si128(avx_cast<m128i>(x), avx_cast<m128i>(m), reinterpret_cast<char *>(mem));
-    _mm_maskmoveu_si128(_mm256_extractf128_si256(avx_cast<m256i>(x), 1), _mm256_extractf128_si256(avx_cast<m256i>(m), 1), reinterpret_cast<char *>(mem + 4));
-}
-Vc_ALWAYS_INLINE void VectorHelper<m256>::store(float *mem, VTArg x, VTArg m, StreamingAndUnalignedFlag)
-{
-    _mm_maskmoveu_si128(avx_cast<m128i>(x), avx_cast<m128i>(m), reinterpret_cast<char *>(mem));
-    _mm_maskmoveu_si128(_mm256_extractf128_si256(avx_cast<m256i>(x), 1), _mm256_extractf128_si256(avx_cast<m256i>(m), 1), reinterpret_cast<char *>(mem + 4));
-}
-
-////////////////////////////////////////////////////////////////////////////////////////////////////
-// double_v
-////////////////////////////////////////////////////////////////////////////////////////////////////
-//// loads
-template<> Vc_ALWAYS_INLINE Vc_PURE m256d VectorHelper<m256d>::load(const double *m, AlignedFlag)
-{
-    return _mm256_load_pd(m);
-}
-template<> Vc_ALWAYS_INLINE Vc_PURE m256d VectorHelper<m256d>::load(const double *m, UnalignedFlag)
-{
-    return _mm256_loadu_pd(m);
-}
-template<> Vc_ALWAYS_INLINE Vc_PURE m256d VectorHelper<m256d>::load(const double *m, StreamingAndAlignedFlag)
-{
-    return avx_cast<m256d>(concat(
-                _mm_stream_load_si128(reinterpret_cast<__m128i *>(const_cast<double *>(m))),
-                _mm_stream_load_si128(reinterpret_cast<__m128i *>(const_cast<double *>(&m[2])))));
-}
-template<> Vc_ALWAYS_INLINE Vc_PURE m256d
-    VC_WARN("AVX does not support streaming unaligned loads. Will use non-streaming unaligned load instead.")
-VectorHelper<m256d>::load(const double *m, StreamingAndUnalignedFlag)
-{
-    return _mm256_loadu_pd(m);
-}
-////////////////////////////////////////////////////////////////////////////////////////////////////
-//// stores
-Vc_ALWAYS_INLINE void VectorHelper<m256d>::store(double *mem, VTArg x, AlignedFlag)
-{
-    _mm256_store_pd(mem, x);
-}
-Vc_ALWAYS_INLINE void VectorHelper<m256d>::store(double *mem, VTArg x, UnalignedFlag)
-{
-    _mm256_storeu_pd(mem, x);
-}
-Vc_ALWAYS_INLINE void VectorHelper<m256d>::store(double *mem, VTArg x, StreamingAndAlignedFlag)
-{
-    _mm256_stream_pd(mem, x);
-}
-Vc_ALWAYS_INLINE void VectorHelper<m256d>::store(double *mem, VTArg x, StreamingAndUnalignedFlag)
-{
-    _mm_maskmoveu_si128(avx_cast<m128i>(x), _mm_setallone_si128(), reinterpret_cast<char *>(mem));
-    _mm_maskmoveu_si128(avx_cast<m128i>(_mm256_extractf128_pd(x, 1)), _mm_setallone_si128(), reinterpret_cast<char *>(mem + 2));
-}
-Vc_ALWAYS_INLINE void VectorHelper<m256d>::store(double *mem, VTArg x, VTArg m, AlignedFlag)
-{
-    _mm256_maskstore(mem, m, x);
-}
-Vc_ALWAYS_INLINE void VectorHelper<m256d>::store(double *mem, VTArg x, VTArg m, UnalignedFlag)
-{
-    _mm256_maskstore(mem, m, x);
-}
-Vc_ALWAYS_INLINE void VectorHelper<m256d>::store(double *mem, VTArg x, VTArg m, StreamingAndAlignedFlag)
-{
-    _mm_maskmoveu_si128(avx_cast<m128i>(x), avx_cast<m128i>(m), reinterpret_cast<char *>(mem));
-    _mm_maskmoveu_si128(avx_cast<m128i>(_mm256_extractf128_pd(x, 1)), avx_cast<m128i>(_mm256_extractf128_pd(m, 1)), reinterpret_cast<char *>(mem + 2));
-}
-Vc_ALWAYS_INLINE void VectorHelper<m256d>::store(double *mem, VTArg x, VTArg m, StreamingAndUnalignedFlag)
-{
-    _mm_maskmoveu_si128(avx_cast<m128i>(x), avx_cast<m128i>(m), reinterpret_cast<char *>(mem));
-    _mm_maskmoveu_si128(avx_cast<m128i>(_mm256_extractf128_pd(x, 1)), avx_cast<m128i>(_mm256_extractf128_pd(m, 1)), reinterpret_cast<char *>(mem + 2));
-}
-////////////////////////////////////////////////////////////////////////////////////////////////////
-// (u)int_v
-////////////////////////////////////////////////////////////////////////////////////////////////////
-//// loads
-template<typename T> Vc_ALWAYS_INLINE Vc_PURE m256i VectorHelper<m256i>::load(const T *m, AlignedFlag)
-{
-    return _mm256_load_si256(reinterpret_cast<const __m256i *>(m));
-}
-template<typename T> Vc_ALWAYS_INLINE Vc_PURE m256i VectorHelper<m256i>::load(const T *m, UnalignedFlag)
-{
-    return _mm256_loadu_si256(reinterpret_cast<const __m256i *>(m));
-}
-template<typename T> Vc_ALWAYS_INLINE Vc_PURE m256i VectorHelper<m256i>::load(const T *m, StreamingAndAlignedFlag)
-{
-    return concat(_mm_stream_load_si128(reinterpret_cast<__m128i *>(const_cast<T *>(m))),
-            _mm_stream_load_si128(reinterpret_cast<__m128i *>(const_cast<T *>(&m[4]))));
-}
-template<typename T> Vc_ALWAYS_INLINE Vc_PURE m256i
-    VC_WARN("AVX does not support streaming unaligned loads. Will use non-streaming unaligned load instead.")
-VectorHelper<m256i>::load(const T *m, StreamingAndUnalignedFlag)
-{
-    return _mm256_loadu_si256(reinterpret_cast<const __m256i *>(m));
-}
-////////////////////////////////////////////////////////////////////////////////////////////////////
-//// stores
-template<typename T> Vc_ALWAYS_INLINE void VectorHelper<m256i>::store(T *mem, VTArg x, AlignedFlag)
-{
-    _mm256_store_si256(reinterpret_cast<__m256i *>(mem), x);
-}
-template<typename T> Vc_ALWAYS_INLINE void VectorHelper<m256i>::store(T *mem, VTArg x, UnalignedFlag)
-{
-    _mm256_storeu_si256(reinterpret_cast<__m256i *>(mem), x);
-}
-template<typename T> Vc_ALWAYS_INLINE void VectorHelper<m256i>::store(T *mem, VTArg x, StreamingAndAlignedFlag)
-{
-    _mm256_stream_si256(reinterpret_cast<__m256i *>(mem), x);
-}
-template<typename T> Vc_ALWAYS_INLINE void VectorHelper<m256i>::store(T *mem, VTArg x, StreamingAndUnalignedFlag)
-{
-    _mm_maskmoveu_si128(avx_cast<m128i>(x), _mm_setallone_si128(), reinterpret_cast<char *>(mem));
-    _mm_maskmoveu_si128(_mm256_extractf128_si256(x, 1), _mm_setallone_si128(), reinterpret_cast<char *>(mem + 4));
-}
-template<typename T> Vc_ALWAYS_INLINE void VectorHelper<m256i>::store(T *mem, VTArg x, VTArg m, AlignedFlag)
-{
-    _mm256_maskstore(mem, m, x);
-}
-template<typename T> Vc_ALWAYS_INLINE void VectorHelper<m256i>::store(T *mem, VTArg x, VTArg m, UnalignedFlag)
-{
-    _mm256_maskstore(mem, m, x);
-}
-template<typename T> Vc_ALWAYS_INLINE void VectorHelper<m256i>::store(T *mem, VTArg x, VTArg m, StreamingAndAlignedFlag)
-{
-    _mm_maskmoveu_si128(lo128(x), lo128(m), reinterpret_cast<char *>(mem));
-    _mm_maskmoveu_si128(hi128(x), hi128(m), reinterpret_cast<char *>(mem + 4));
-}
-template<typename T> Vc_ALWAYS_INLINE void VectorHelper<m256i>::store(T *mem, VTArg x, VTArg m, StreamingAndUnalignedFlag)
-{
-    _mm_maskmoveu_si128(lo128(x), lo128(m), reinterpret_cast<char *>(mem));
-    _mm_maskmoveu_si128(hi128(x), hi128(m), reinterpret_cast<char *>(mem + 4));
-}
-////////////////////////////////////////////////////////////////////////////////////////////////////
-// (u)short_v
-////////////////////////////////////////////////////////////////////////////////////////////////////
-//// loads
-template<typename T> Vc_ALWAYS_INLINE Vc_PURE m128i VectorHelper<m128i>::load(const T *m, AlignedFlag)
-{
-    return _mm_load_si128(reinterpret_cast<const __m128i *>(m));
-}
-template<typename T> Vc_ALWAYS_INLINE Vc_PURE m128i VectorHelper<m128i>::load(const T *m, UnalignedFlag)
-{
-    return _mm_loadu_si128(reinterpret_cast<const __m128i *>(m));
-}
-template<typename T> Vc_ALWAYS_INLINE Vc_PURE m128i VectorHelper<m128i>::load(const T *m, StreamingAndAlignedFlag)
-{
-    return _mm_stream_load_si128(reinterpret_cast<__m128i *>(const_cast<T *>(m)));
-}
-template<typename T> Vc_ALWAYS_INLINE Vc_PURE m128i
-    VC_WARN("AVX does not support streaming unaligned loads. Will use non-streaming unaligned load instead.")
-VectorHelper<m128i>::load(const T *m, StreamingAndUnalignedFlag)
-{
-    return _mm_loadu_si128(reinterpret_cast<const __m128i *>(m));
-}
-////////////////////////////////////////////////////////////////////////////////////////////////////
-//// stores
-template<typename T> Vc_ALWAYS_INLINE void VectorHelper<m128i>::store(T *mem, VTArg x, AlignedFlag)
-{
-    _mm_store_si128(reinterpret_cast<__m128i *>(mem), x);
-}
-template<typename T> Vc_ALWAYS_INLINE void VectorHelper<m128i>::store(T *mem, VTArg x, UnalignedFlag)
-{
-    _mm_storeu_si128(reinterpret_cast<__m128i *>(mem), x);
-}
-template<typename T> Vc_ALWAYS_INLINE void VectorHelper<m128i>::store(T *mem, VTArg x, StreamingAndAlignedFlag)
-{
-    _mm_stream_si128(reinterpret_cast<__m128i *>(mem), x);
-}
-template<typename T> Vc_ALWAYS_INLINE void VectorHelper<m128i>::store(T *mem, VTArg x, StreamingAndUnalignedFlag)
-{
-    _mm_maskmoveu_si128(x, _mm_setallone_si128(), reinterpret_cast<char *>(mem));
-}
-template<typename T> Vc_ALWAYS_INLINE void VectorHelper<m128i>::store(T *mem, VTArg x, VTArg m, AlignedFlag align)
-{
-    store(mem, _mm_blendv_epi8(load(mem, align), x, m), align);
-}
-template<typename T> Vc_ALWAYS_INLINE void VectorHelper<m128i>::store(T *mem, VTArg x, VTArg m, UnalignedFlag align)
-{
-    store(mem, _mm_blendv_epi8(load(mem, align), x, m), align);
-}
-template<typename T> Vc_ALWAYS_INLINE void VectorHelper<m128i>::store(T *mem, VTArg x, VTArg m, StreamingAndAlignedFlag)
-{
-    _mm_maskmoveu_si128(x, m, reinterpret_cast<char *>(mem));
-}
-template<typename T> Vc_ALWAYS_INLINE void VectorHelper<m128i>::store(T *mem, VTArg x, VTArg m, StreamingAndUnalignedFlag)
-{
-    _mm_maskmoveu_si128(x, m, reinterpret_cast<char *>(mem));
-}
-
-Vc_IMPL_NAMESPACE_END
-=======
->>>>>>> 78b4f768
