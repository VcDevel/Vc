--- conflicted
+++ resolved
@@ -578,11 +578,7 @@
 //X             _mm256_xor_si256(a, _mm256_setmin_epi8 ()), _mm256_xor_si256(b, _mm256_setmin_epi8 ())); }
 //X     static Vc_INTRINSIC m256i _mm256_cmpgt_epu8 (param256i a, param256i b) { return _mm256_cmpgt_epi8 (
 //X             _mm256_xor_si256(a, _mm256_setmin_epi8 ()), _mm256_xor_si256(b, _mm256_setmin_epi8 ())); }
-<<<<<<< HEAD
-#if defined(VC_IMPL_XOP) && (!defined(VC_CLANG) || VC_CLANG > 0x30300)
-=======
 #if defined(VC_IMPL_XOP) && (!defined(VC_CLANG) || VC_CLANG >= 0x30400)
->>>>>>> 78b4f768
     AVX_TO_SSE_2(comlt_epu32)
     AVX_TO_SSE_2(comgt_epu32)
     AVX_TO_SSE_2(comlt_epu16)
@@ -646,8 +642,6 @@
 #undef AVX_TO_SSE_1
 #undef AVX_TO_SSE_1i
 
-<<<<<<< HEAD
-=======
 template<typename R> Vc_INTRINSIC_L R stream_load(const float *mem) Vc_INTRINSIC_R;
 template<> Vc_INTRINSIC m128 stream_load<m128>(const float *mem)
 {
@@ -709,7 +703,6 @@
     stream_store(static_cast<__m128i *>(mem) + 1, _mm256_extractf128_si256(value, 1), _mm256_extractf128_si256(mask, 1));
 }
 
->>>>>>> 78b4f768
 Vc_NAMESPACE_END
 
 Vc_NAMESPACE_BEGIN(AVX)
