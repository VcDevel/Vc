/*  This file is part of the Vc library.

    Copyright (C) 2009-2012 Matthias Kretz <kretz@kde.org>

    Vc is free software: you can redistribute it and/or modify
    it under the terms of the GNU Lesser General Public License as
    published by the Free Software Foundation, either version 3 of
    the License, or (at your option) any later version.

    Vc is distributed in the hope that it will be useful, but
    WITHOUT ANY WARRANTY; without even the implied warranty of
    MERCHANTABILITY or FITNESS FOR A PARTICULAR PURPOSE.  See the
    GNU Lesser General Public License for more details.

    You should have received a copy of the GNU Lesser General Public
    License along with Vc.  If not, see <http://www.gnu.org/licenses/>.

*/

#ifndef VC_AVX_MASK_H
#define VC_AVX_MASK_H

#include <array>

#include "intrinsics.h"
#include "../common/bitscanintrinsics.h"
#include "../common/maskentry.h"
#include "macros.h"

Vc_NAMESPACE_BEGIN(Vc_IMPL_NAMESPACE)

template<unsigned int VectorSize> class Mask<VectorSize, 32u>
{
    friend class Mask<4u, 32u>; // double_v
    friend class Mask<8u, 32u>; // float_v, (u)int_v
    friend class Mask<8u, 16u>; // (u)short_v
    friend class Mask<16u, 16u>; // (u)char_v
    static_assert(VectorSize >= 4, "With AVX there are at least 4 entries in a vector.");
    typedef Common::MaskBool<32 / VectorSize> MaskBool;
    typedef Common::VectorMemoryUnion<m256, MaskBool> Storage;
    public:
        FREE_STORE_OPERATORS_ALIGNED(32)

        static constexpr size_t Size = VectorSize;

        // abstracts the way Masks are passed to functions, it can easily be changed to const ref here
#if defined VC_MSVC && defined _WIN32
        typedef const Mask<VectorSize, 32u> &AsArg;
#else
        typedef Mask<VectorSize, 32u> AsArg;
#endif

        Vc_ALWAYS_INLINE Mask() {}
        Vc_ALWAYS_INLINE Mask(param256  x) : d(x) {}
        Vc_ALWAYS_INLINE Mask(param256d x) : d(_mm256_castpd_ps(x)) {}
        Vc_ALWAYS_INLINE Mask(param256i x) : d(_mm256_castsi256_ps(x)) {}
#ifdef VC_UNCONDITIONAL_AVX2_INTRINSICS
        Vc_ALWAYS_INLINE Mask(__m256  x) : d(x) {}
        Vc_ALWAYS_INLINE Mask(__m256d x) : d(_mm256_castpd_ps(x)) {}
        Vc_ALWAYS_INLINE Mask(__m256i x) : d(_mm256_castsi256_ps(x)) {}
#endif
        Vc_ALWAYS_INLINE explicit Mask(VectorSpecialInitializerZero::ZEnum) : d(_mm256_setzero_ps()) {}
        Vc_ALWAYS_INLINE explicit Mask(VectorSpecialInitializerOne::OEnum) : d(_mm256_setallone_ps()) {}
        Vc_ALWAYS_INLINE explicit Mask(bool b) : d(b ? _mm256_setallone_ps() : m256(_mm256_setzero_ps())) {}
        Vc_ALWAYS_INLINE Mask(const Mask &rhs) : d(rhs.d) {}
        Vc_ALWAYS_INLINE Mask(const Mask<VectorSize, 16u> &rhs) : d(avx_cast<m256>(concat(
                        _mm_unpacklo_epi16(rhs.dataI(), rhs.dataI()),
                        _mm_unpackhi_epi16(rhs.dataI(), rhs.dataI())))) {}
<<<<<<< HEAD
        //Vc_ALWAYS_INLINE_L Mask(const Mask<VectorSize * 2, 32u> &m) Vc_ALWAYS_INLINE_R;
        template<unsigned int Size2>
        Vc_ALWAYS_INLINE_L Mask(const Mask<Size2, 32u> &m) Vc_ALWAYS_INLINE_R;

        Vc_ALWAYS_INLINE Mask &operator=(const Mask &) = default;
        Vc_ALWAYS_INLINE_L Mask &operator=(const std::array<bool, Size> &values) Vc_ALWAYS_INLINE_R;
        Vc_ALWAYS_INLINE_L operator std::array<bool, Size>() const Vc_ALWAYS_INLINE_R;

        Vc_ALWAYS_INLINE bool operator==(const Mask &rhs) const { return 0 != _mm256_testc_ps(d.v(), rhs.d.v()); }
        Vc_ALWAYS_INLINE bool operator!=(const Mask &rhs) const { return 0 == _mm256_testc_ps(d.v(), rhs.d.v()); }

        Vc_ALWAYS_INLINE Mask operator&&(const Mask &rhs) const { return _mm256_and_ps(d.v(), rhs.d.v()); }
        Vc_ALWAYS_INLINE Mask operator& (const Mask &rhs) const { return _mm256_and_ps(d.v(), rhs.d.v()); }
        Vc_ALWAYS_INLINE Mask operator||(const Mask &rhs) const { return _mm256_or_ps (d.v(), rhs.d.v()); }
        Vc_ALWAYS_INLINE Mask operator| (const Mask &rhs) const { return _mm256_or_ps (d.v(), rhs.d.v()); }
        Vc_ALWAYS_INLINE Mask operator^ (const Mask &rhs) const { return _mm256_xor_ps(d.v(), rhs.d.v()); }
=======
        Vc_ALWAYS_INLINE_L Mask(const Mask<VectorSize * 2, 32u> &m) Vc_ALWAYS_INLINE_R;
        Vc_ALWAYS_INLINE_L Mask(const Mask<VectorSize / 2, 32u> &m) Vc_ALWAYS_INLINE_R;

        Vc_ALWAYS_INLINE bool operator==(const Mask &rhs) const { return 0 != _mm256_testc_ps(k, rhs.k); }
        Vc_ALWAYS_INLINE bool operator!=(const Mask &rhs) const { return 0 == _mm256_testc_ps(k, rhs.k); }

>>>>>>> 9ca80b00
        Vc_ALWAYS_INLINE Mask operator!() const { return _mm256_andnot_ps(data(), _mm256_setallone_ps()); }

        Vc_ALWAYS_INLINE Mask &operator&=(const Mask &rhs) { d.v() = _mm256_and_ps(d.v(), rhs.d.v()); return *this; }
        Vc_ALWAYS_INLINE Mask &operator|=(const Mask &rhs) { d.v() = _mm256_or_ps (d.v(), rhs.d.v()); return *this; }
        Vc_ALWAYS_INLINE Mask &operator^=(const Mask &rhs) { d.v() = _mm256_xor_ps(d.v(), rhs.d.v()); return *this; }

        // no need for expression template optimizations because cmp(n)eq for floats are not bitwise
        // compares
        Vc_ALWAYS_INLINE bool isFull () const { return 0 != _mm256_testc_ps(d.v(), _mm256_setallone_ps()); }
        Vc_ALWAYS_INLINE bool isNotEmpty() const { return 0 == _mm256_testz_ps(d.v(), d.v()); }
        Vc_ALWAYS_INLINE bool isEmpty() const { return 0 != _mm256_testz_ps(d.v(), d.v()); }
        Vc_ALWAYS_INLINE bool isMix  () const { return 0 != _mm256_testnzc_ps(d.v(), _mm256_setallone_ps()); }

#ifndef VC_NO_AUTOMATIC_BOOL_FROM_MASK
        Vc_ALWAYS_INLINE operator bool() const { return isFull(); }
#endif

        Vc_ALWAYS_INLINE_L Vc_PURE_L int shiftMask() const Vc_ALWAYS_INLINE_R Vc_PURE_R;
        Vc_ALWAYS_INLINE_L Vc_PURE_L int toInt() const Vc_ALWAYS_INLINE_R Vc_PURE_R;

        Vc_ALWAYS_INLINE m256  data () const { return d.v(); }
        Vc_ALWAYS_INLINE m256i dataI() const { return _mm256_castps_si256(d.v()); }
        Vc_ALWAYS_INLINE m256d dataD() const { return _mm256_castps_pd(d.v()); }

        Vc_ALWAYS_INLINE MaskBool &operator[](size_t index) { return d.m(index); }
        Vc_ALWAYS_INLINE_L Vc_PURE_L bool operator[](size_t index) const Vc_ALWAYS_INLINE_R Vc_PURE_R;

        Vc_ALWAYS_INLINE_L Vc_PURE_L unsigned int count() const Vc_ALWAYS_INLINE_R Vc_PURE_R;
        Vc_ALWAYS_INLINE_L Vc_PURE_L unsigned int firstOne() const Vc_ALWAYS_INLINE_R Vc_PURE_R;

    private:
        friend class Common::MaskEntry<Mask>;
        Vc_ALWAYS_INLINE_L void setEntry(size_t index, bool value) Vc_ALWAYS_INLINE_R;
#ifdef VC_COMPILE_BENCHMARKS
    public:
#endif
        Storage d;
};

template<unsigned int VectorSize> class Mask<VectorSize, 16u>
{
    friend class Mask<4u, 32u>; // double_v
    friend class Mask<8u, 32u>; // float_v, (u)int_v
    friend class Mask<8u, 16u>; // (u)short_v
    friend class Mask<16u, 16u>; // (u)char_v
    typedef Common::MaskBool<16 / VectorSize> MaskBool;
    typedef Common::VectorMemoryUnion<m128, MaskBool> Storage;
    public:
        FREE_STORE_OPERATORS_ALIGNED(16)

        static constexpr size_t Size = VectorSize;

        // abstracts the way Masks are passed to functions, it can easily be changed to const ref here
#if defined VC_MSVC && defined _WIN32
        typedef const Mask<VectorSize, 16u> &AsArg;
#else
        typedef Mask<VectorSize, 16u> AsArg;
#endif

        Vc_ALWAYS_INLINE Mask() {}
        Vc_ALWAYS_INLINE Mask(param128  x) : d(x) {}
        Vc_ALWAYS_INLINE Mask(param128d x) : d(_mm_castpd_ps(x)) {}
        Vc_ALWAYS_INLINE Mask(param128i x) : d(_mm_castsi128_ps(x)) {}
#ifdef VC_UNCONDITIONAL_AVX2_INTRINSICS
        Vc_ALWAYS_INLINE Mask(__m128  x) : d(x) {}
        Vc_ALWAYS_INLINE Mask(__m128d x) : d(_mm_castpd_ps(x)) {}
        Vc_ALWAYS_INLINE Mask(__m128i x) : d(_mm_castsi128_ps(x)) {}
#endif
        Vc_ALWAYS_INLINE explicit Mask(VectorSpecialInitializerZero::ZEnum) : d(_mm_setzero_ps()) {}
        Vc_ALWAYS_INLINE explicit Mask(VectorSpecialInitializerOne::OEnum) : d(_mm_setallone_ps()) {}
        Vc_ALWAYS_INLINE explicit Mask(bool b) : d(b ? _mm_setallone_ps() : m128(_mm_setzero_ps())) {}
        Vc_ALWAYS_INLINE Mask(const Mask &rhs) : d(rhs.d) {}
        Vc_ALWAYS_INLINE Mask(const Mask<VectorSize, 32u> &rhs) : d(avx_cast<m128>(
                _mm_packs_epi32(avx_cast<m128i>(rhs.data()), _mm256_extractf128_si256(rhs.dataI(), 1)))) {}
        Vc_ALWAYS_INLINE Mask(const Mask<VectorSize / 2, 16u> *a) : d(avx_cast<m128>(
                _mm_packs_epi16(a[0].dataI(), a[1].dataI()))) {}

        Vc_ALWAYS_INLINE Mask &operator=(const Mask &) = default;
        Vc_ALWAYS_INLINE_L Mask &operator=(const std::array<bool, Size> &values) Vc_ALWAYS_INLINE_R;
        Vc_ALWAYS_INLINE_L operator std::array<bool, Size>() const Vc_ALWAYS_INLINE_R;

        Vc_ALWAYS_INLINE bool operator==(const Mask &rhs) const { return 0 != _mm_testc_si128(dataI(), rhs.dataI()); }
        Vc_ALWAYS_INLINE bool operator!=(const Mask &rhs) const { return 0 == _mm_testc_si128(dataI(), rhs.dataI()); }

<<<<<<< HEAD
        Vc_ALWAYS_INLINE Mask operator&&(const Mask &rhs) const { return _mm_and_ps(d.v(), rhs.d.v()); }
        Vc_ALWAYS_INLINE Mask operator& (const Mask &rhs) const { return _mm_and_ps(d.v(), rhs.d.v()); }
        Vc_ALWAYS_INLINE Mask operator||(const Mask &rhs) const { return _mm_or_ps (d.v(), rhs.d.v()); }
        Vc_ALWAYS_INLINE Mask operator| (const Mask &rhs) const { return _mm_or_ps (d.v(), rhs.d.v()); }
        Vc_ALWAYS_INLINE Mask operator^ (const Mask &rhs) const { return _mm_xor_ps(d.v(), rhs.d.v()); }
=======
>>>>>>> 9ca80b00
        Vc_ALWAYS_INLINE Mask operator!() const { return _mm_andnot_ps(data(), _mm_setallone_ps()); }

        Vc_ALWAYS_INLINE Mask &operator&=(const Mask &rhs) { d.v() = _mm_and_ps(d.v(), rhs.d.v()); return *this; }
        Vc_ALWAYS_INLINE Mask &operator|=(const Mask &rhs) { d.v() = _mm_or_ps (d.v(), rhs.d.v()); return *this; }
        Vc_ALWAYS_INLINE Mask &operator^=(const Mask &rhs) { d.v() = _mm_xor_ps(d.v(), rhs.d.v()); return *this; }

        // TODO: use expression templates to optimize (v1 == v2).isFull() and friends
        Vc_ALWAYS_INLINE bool isFull () const { return 0 != _mm_testc_si128(dataI(), _mm_setallone_si128()); }
        Vc_ALWAYS_INLINE bool isNotEmpty() const { return 0 == _mm_testz_si128(dataI(), dataI()); }
        Vc_ALWAYS_INLINE bool isEmpty() const { return 0 != _mm_testz_si128(dataI(), dataI()); }
        Vc_ALWAYS_INLINE bool isMix  () const { return 0 != _mm_testnzc_si128(dataI(), _mm_setallone_si128()); }

#ifndef VC_NO_AUTOMATIC_BOOL_FROM_MASK
        Vc_ALWAYS_INLINE operator bool() const { return isFull(); }
#endif

        Vc_ALWAYS_INLINE_L Vc_PURE_L int shiftMask() const Vc_ALWAYS_INLINE_R Vc_PURE_R;
        Vc_ALWAYS_INLINE_L Vc_PURE_L int toInt() const Vc_ALWAYS_INLINE_R Vc_PURE_R;

        Vc_ALWAYS_INLINE m128  data () const { return d.v(); }
        Vc_ALWAYS_INLINE m128i dataI() const { return avx_cast<m128i>(d.v()); }
        Vc_ALWAYS_INLINE m128d dataD() const { return avx_cast<m128d>(d.v()); }

        Vc_ALWAYS_INLINE MaskBool &operator[](size_t index) { return d.m(index); }
        Vc_ALWAYS_INLINE_L Vc_PURE_L bool operator[](size_t index) const Vc_ALWAYS_INLINE_R Vc_PURE_R;

        Vc_ALWAYS_INLINE_L Vc_PURE_L unsigned int count() const Vc_ALWAYS_INLINE_R Vc_PURE_R;
        Vc_ALWAYS_INLINE_L Vc_PURE_L unsigned int firstOne() const Vc_ALWAYS_INLINE_R Vc_PURE_R;

    private:
        friend class Common::MaskEntry<Mask>;
        Vc_ALWAYS_INLINE_L void setEntry(size_t index, bool value) Vc_ALWAYS_INLINE_R;
#ifdef VC_COMPILE_BENCHMARKS
    public:
#endif
        Storage d;
};

struct ForeachHelper
{
    size_t mask;
    bool brk;
    bool outerBreak;
    Vc_ALWAYS_INLINE ForeachHelper(size_t _mask) : mask(_mask), brk(false), outerBreak(false) {}
    Vc_ALWAYS_INLINE bool outer() const { return mask != 0 && !outerBreak; }
    Vc_ALWAYS_INLINE bool inner() { return (brk = !brk); }
    Vc_ALWAYS_INLINE void noBreak() { outerBreak = false; }
    Vc_ALWAYS_INLINE size_t next() {
        outerBreak = true;
#ifdef VC_GNU_ASM
        const size_t bit = __builtin_ctzl(mask);
        __asm__("btr %1,%0" : "+r"(mask) : "r"(bit));
#else
#ifdef VC_MSVC
#pragma warning(suppress : 4267) // conversion from 'size_t' to 'unsigned long', possible loss of data
#endif
        const size_t bit = _bit_scan_forward(mask);
        mask &= ~(1 << bit);
#endif
        return bit;
    }
};

#define Vc_foreach_bit(_it_, _mask_) \
    for (Vc::Vc_IMPL_NAMESPACE::ForeachHelper Vc__make_unique(foreach_bit_obj)((_mask_).toInt()); Vc__make_unique(foreach_bit_obj).outer(); ) \
        for (_it_ = Vc__make_unique(foreach_bit_obj).next(); Vc__make_unique(foreach_bit_obj).inner(); Vc__make_unique(foreach_bit_obj).noBreak())

<<<<<<< HEAD
Vc_IMPL_NAMESPACE_END
=======
// Operators
namespace Intrinsics
{
    static Vc_ALWAYS_INLINE Vc_PURE m256 and_(param256 a, param256 b) { return _mm256_and_ps(a, b); }
    static Vc_ALWAYS_INLINE Vc_PURE m256  or_(param256 a, param256 b) { return _mm256_or_ps(a, b); }
    static Vc_ALWAYS_INLINE Vc_PURE m256 xor_(param256 a, param256 b) { return _mm256_xor_ps(a, b); }

    static Vc_ALWAYS_INLINE Vc_PURE m128 and_(param128 a, param128 b) { return _mm_and_ps(a, b); }
    static Vc_ALWAYS_INLINE Vc_PURE m128  or_(param128 a, param128 b) { return _mm_or_ps(a, b); }
    static Vc_ALWAYS_INLINE Vc_PURE m128 xor_(param128 a, param128 b) { return _mm_xor_ps(a, b); }
} // namespace Intrinsics

// binary and/or/xor cannot work with one operand larger than the other
template<unsigned int LSize, unsigned int RSize, size_t LWidth, size_t RWidth> void operator&(const Mask<LSize, LWidth> &l, const Mask<RSize, RWidth> &r);
template<unsigned int LSize, unsigned int RSize, size_t LWidth, size_t RWidth> void operator|(const Mask<LSize, LWidth> &l, const Mask<RSize, RWidth> &r);
template<unsigned int LSize, unsigned int RSize, size_t LWidth, size_t RWidth> void operator^(const Mask<LSize, LWidth> &l, const Mask<RSize, RWidth> &r);

// let binary and/or/xor work for any combination of masks (as long as they have the same sizeof)
template<unsigned int LSize, unsigned int RSize, size_t Width> Vc_ALWAYS_INLINE Vc_PURE Mask<LSize, Width> operator&(const Mask<LSize, Width> &l, const Mask<RSize, Width> &r) { return Intrinsics::and_(l.data(), r.data()); }
template<unsigned int LSize, unsigned int RSize, size_t Width> Vc_ALWAYS_INLINE Vc_PURE Mask<LSize, Width> operator|(const Mask<LSize, Width> &l, const Mask<RSize, Width> &r) { return Intrinsics:: or_(l.data(), r.data()); }
template<unsigned int LSize, unsigned int RSize, size_t Width> Vc_ALWAYS_INLINE Vc_PURE Mask<LSize, Width> operator^(const Mask<LSize, Width> &l, const Mask<RSize, Width> &r) { return Intrinsics::xor_(l.data(), r.data()); }

// disable logical and/or for incompatible masks
template<unsigned int LSize, unsigned int RSize, size_t LWidth, size_t RWidth> void operator&&(const Mask<LSize, LWidth> &lhs, const Mask<RSize, RWidth> &rhs);
template<unsigned int LSize, unsigned int RSize, size_t LWidth, size_t RWidth> void operator||(const Mask<LSize, LWidth> &lhs, const Mask<RSize, RWidth> &rhs);

// logical and/or for compatible masks
template<unsigned int Size, size_t LWidth, size_t RWidth> Vc_ALWAYS_INLINE Vc_PURE Mask<Size, LWidth> operator&&(const Mask<Size, LWidth> &lhs, const Mask<Size, RWidth> &rhs) { return lhs && static_cast<Mask<Size, LWidth> >(rhs); }
template<unsigned int Size, size_t LWidth, size_t RWidth> Vc_ALWAYS_INLINE Vc_PURE Mask<Size, LWidth> operator||(const Mask<Size, LWidth> &lhs, const Mask<Size, RWidth> &rhs) { return lhs || static_cast<Mask<Size, LWidth> >(rhs); }

template<unsigned int Size, size_t Width> Vc_ALWAYS_INLINE Vc_PURE Mask<Size, Width> operator&&(const Mask<Size, Width> &lhs, const Mask<Size, Width> &rhs) { return Intrinsics::and_(lhs.data(), rhs.data()); }
template<unsigned int Size, size_t Width> Vc_ALWAYS_INLINE Vc_PURE Mask<Size, Width> operator||(const Mask<Size, Width> &lhs, const Mask<Size, Width> &rhs) { return Intrinsics::or_ (lhs.data(), rhs.data()); }

} // namespace AVX
} // namespace Vc
/*OUTER_NAMESPACE_END*/
>>>>>>> 9ca80b00

#include "mask.tcc"
#include "undomacros.h"

#endif // VC_AVX_MASK_H<|MERGE_RESOLUTION|>--- conflicted
+++ resolved
@@ -66,7 +66,6 @@
         Vc_ALWAYS_INLINE Mask(const Mask<VectorSize, 16u> &rhs) : d(avx_cast<m256>(concat(
                         _mm_unpacklo_epi16(rhs.dataI(), rhs.dataI()),
                         _mm_unpackhi_epi16(rhs.dataI(), rhs.dataI())))) {}
-<<<<<<< HEAD
         //Vc_ALWAYS_INLINE_L Mask(const Mask<VectorSize * 2, 32u> &m) Vc_ALWAYS_INLINE_R;
         template<unsigned int Size2>
         Vc_ALWAYS_INLINE_L Mask(const Mask<Size2, 32u> &m) Vc_ALWAYS_INLINE_R;
@@ -78,19 +77,6 @@
         Vc_ALWAYS_INLINE bool operator==(const Mask &rhs) const { return 0 != _mm256_testc_ps(d.v(), rhs.d.v()); }
         Vc_ALWAYS_INLINE bool operator!=(const Mask &rhs) const { return 0 == _mm256_testc_ps(d.v(), rhs.d.v()); }
 
-        Vc_ALWAYS_INLINE Mask operator&&(const Mask &rhs) const { return _mm256_and_ps(d.v(), rhs.d.v()); }
-        Vc_ALWAYS_INLINE Mask operator& (const Mask &rhs) const { return _mm256_and_ps(d.v(), rhs.d.v()); }
-        Vc_ALWAYS_INLINE Mask operator||(const Mask &rhs) const { return _mm256_or_ps (d.v(), rhs.d.v()); }
-        Vc_ALWAYS_INLINE Mask operator| (const Mask &rhs) const { return _mm256_or_ps (d.v(), rhs.d.v()); }
-        Vc_ALWAYS_INLINE Mask operator^ (const Mask &rhs) const { return _mm256_xor_ps(d.v(), rhs.d.v()); }
-=======
-        Vc_ALWAYS_INLINE_L Mask(const Mask<VectorSize * 2, 32u> &m) Vc_ALWAYS_INLINE_R;
-        Vc_ALWAYS_INLINE_L Mask(const Mask<VectorSize / 2, 32u> &m) Vc_ALWAYS_INLINE_R;
-
-        Vc_ALWAYS_INLINE bool operator==(const Mask &rhs) const { return 0 != _mm256_testc_ps(k, rhs.k); }
-        Vc_ALWAYS_INLINE bool operator!=(const Mask &rhs) const { return 0 == _mm256_testc_ps(k, rhs.k); }
-
->>>>>>> 9ca80b00
         Vc_ALWAYS_INLINE Mask operator!() const { return _mm256_andnot_ps(data(), _mm256_setallone_ps()); }
 
         Vc_ALWAYS_INLINE Mask &operator&=(const Mask &rhs) { d.v() = _mm256_and_ps(d.v(), rhs.d.v()); return *this; }
@@ -175,14 +161,6 @@
         Vc_ALWAYS_INLINE bool operator==(const Mask &rhs) const { return 0 != _mm_testc_si128(dataI(), rhs.dataI()); }
         Vc_ALWAYS_INLINE bool operator!=(const Mask &rhs) const { return 0 == _mm_testc_si128(dataI(), rhs.dataI()); }
 
-<<<<<<< HEAD
-        Vc_ALWAYS_INLINE Mask operator&&(const Mask &rhs) const { return _mm_and_ps(d.v(), rhs.d.v()); }
-        Vc_ALWAYS_INLINE Mask operator& (const Mask &rhs) const { return _mm_and_ps(d.v(), rhs.d.v()); }
-        Vc_ALWAYS_INLINE Mask operator||(const Mask &rhs) const { return _mm_or_ps (d.v(), rhs.d.v()); }
-        Vc_ALWAYS_INLINE Mask operator| (const Mask &rhs) const { return _mm_or_ps (d.v(), rhs.d.v()); }
-        Vc_ALWAYS_INLINE Mask operator^ (const Mask &rhs) const { return _mm_xor_ps(d.v(), rhs.d.v()); }
-=======
->>>>>>> 9ca80b00
         Vc_ALWAYS_INLINE Mask operator!() const { return _mm_andnot_ps(data(), _mm_setallone_ps()); }
 
         Vc_ALWAYS_INLINE Mask &operator&=(const Mask &rhs) { d.v() = _mm_and_ps(d.v(), rhs.d.v()); return *this; }
@@ -250,9 +228,6 @@
     for (Vc::Vc_IMPL_NAMESPACE::ForeachHelper Vc__make_unique(foreach_bit_obj)((_mask_).toInt()); Vc__make_unique(foreach_bit_obj).outer(); ) \
         for (_it_ = Vc__make_unique(foreach_bit_obj).next(); Vc__make_unique(foreach_bit_obj).inner(); Vc__make_unique(foreach_bit_obj).noBreak())
 
-<<<<<<< HEAD
-Vc_IMPL_NAMESPACE_END
-=======
 // Operators
 namespace Intrinsics
 {
@@ -286,10 +261,7 @@
 template<unsigned int Size, size_t Width> Vc_ALWAYS_INLINE Vc_PURE Mask<Size, Width> operator&&(const Mask<Size, Width> &lhs, const Mask<Size, Width> &rhs) { return Intrinsics::and_(lhs.data(), rhs.data()); }
 template<unsigned int Size, size_t Width> Vc_ALWAYS_INLINE Vc_PURE Mask<Size, Width> operator||(const Mask<Size, Width> &lhs, const Mask<Size, Width> &rhs) { return Intrinsics::or_ (lhs.data(), rhs.data()); }
 
-} // namespace AVX
-} // namespace Vc
-/*OUTER_NAMESPACE_END*/
->>>>>>> 9ca80b00
+Vc_IMPL_NAMESPACE_END
 
 #include "mask.tcc"
 #include "undomacros.h"
