/*  This file is part of the Vc library.

    Copyright (C) 2011-2012 Matthias Kretz <kretz@kde.org>

    Vc is free software: you can redistribute it and/or modify
    it under the terms of the GNU Lesser General Public License as
    published by the Free Software Foundation, either version 3 of
    the License, or (at your option) any later version.

    Vc is distributed in the hope that it will be useful, but
    WITHOUT ANY WARRANTY; without even the implied warranty of
    MERCHANTABILITY or FITNESS FOR A PARTICULAR PURPOSE.  See the
    GNU Lesser General Public License for more details.

    You should have received a copy of the GNU Lesser General Public
    License along with Vc.  If not, see <http://www.gnu.org/licenses/>.

*/

#ifndef VC_AVX_HELPERIMPL_H
#define VC_AVX_HELPERIMPL_H

#include "macros.h"

Vc_NAMESPACE_BEGIN(Internal)

template<> struct HelperImpl<VC_IMPL>
{
    typedef Vc_IMPL_NAMESPACE::float_v float_v;
<<<<<<< HEAD
    typedef Vc_IMPL_NAMESPACE::sfloat_v sfloat_v;
=======
>>>>>>> 78b4f768
    typedef Vc_IMPL_NAMESPACE::double_v double_v;
    typedef Vc_IMPL_NAMESPACE::int_v int_v;
    typedef Vc_IMPL_NAMESPACE::uint_v uint_v;
    typedef Vc_IMPL_NAMESPACE::short_v short_v;
    typedef Vc_IMPL_NAMESPACE::ushort_v ushort_v;

    template<typename A> static void deinterleave(float_v &, float_v &, const float *, A);
    template<typename A> static void deinterleave(float_v &, float_v &, const short *, A);
    template<typename A> static void deinterleave(float_v &, float_v &, const unsigned short *, A);

    template<typename A> static void deinterleave(double_v &, double_v &, const double *, A);

    template<typename A> static void deinterleave(int_v &, int_v &, const int *, A);
    template<typename A> static void deinterleave(int_v &, int_v &, const short *, A);

    template<typename A> static void deinterleave(uint_v &, uint_v &, const unsigned int *, A);
    template<typename A> static void deinterleave(uint_v &, uint_v &, const unsigned short *, A);

    template<typename A> static void deinterleave(short_v &, short_v &, const short *, A);

    template<typename A> static void deinterleave(ushort_v &, ushort_v &, const unsigned short *, A);

    template<typename V, typename M, typename A>
        static Vc_ALWAYS_INLINE_L void deinterleave(V &VC_RESTRICT a, V &VC_RESTRICT b,
                V &VC_RESTRICT c, const M *VC_RESTRICT memory, A align) Vc_ALWAYS_INLINE_R;

    template<typename V, typename M, typename A>
        static Vc_ALWAYS_INLINE_L void deinterleave(V &VC_RESTRICT a, V &VC_RESTRICT b,
                V &VC_RESTRICT c, V &VC_RESTRICT d,
                const M *VC_RESTRICT memory, A align) Vc_ALWAYS_INLINE_R;

    template<typename V, typename M, typename A>
        static Vc_ALWAYS_INLINE_L void deinterleave(V &VC_RESTRICT a, V &VC_RESTRICT b,
                V &VC_RESTRICT c, V &VC_RESTRICT d, V &VC_RESTRICT e,
                const M *VC_RESTRICT memory, A align) Vc_ALWAYS_INLINE_R;

    template<typename V, typename M, typename A>
        static Vc_ALWAYS_INLINE_L void deinterleave(V &VC_RESTRICT a, V &VC_RESTRICT b,
                V &VC_RESTRICT c, V &VC_RESTRICT d, V &VC_RESTRICT e,
                V &VC_RESTRICT f, const M *VC_RESTRICT memory, A align) Vc_ALWAYS_INLINE_R;

    template<typename V, typename M, typename A>
        static Vc_ALWAYS_INLINE_L void deinterleave(V &VC_RESTRICT a, V &VC_RESTRICT b,
                V &VC_RESTRICT c, V &VC_RESTRICT d, V &VC_RESTRICT e,
                V &VC_RESTRICT f, V &VC_RESTRICT g, V &VC_RESTRICT h,
                const M *VC_RESTRICT memory, A align) Vc_ALWAYS_INLINE_R;

    static Vc_ALWAYS_INLINE_L void prefetchForOneRead(const void *addr) Vc_ALWAYS_INLINE_R;
    static Vc_ALWAYS_INLINE_L void prefetchForModify(const void *addr) Vc_ALWAYS_INLINE_R;
    static Vc_ALWAYS_INLINE_L void prefetchClose(const void *addr) Vc_ALWAYS_INLINE_R;
    static Vc_ALWAYS_INLINE_L void prefetchMid(const void *addr) Vc_ALWAYS_INLINE_R;
    static Vc_ALWAYS_INLINE_L void prefetchFar(const void *addr) Vc_ALWAYS_INLINE_R;

    template<Vc::MallocAlignment A>
    static Vc_ALWAYS_INLINE_L void *malloc(size_t n) Vc_ALWAYS_INLINE_R;
    static Vc_ALWAYS_INLINE_L void free(void *p) Vc_ALWAYS_INLINE_R;
};

Vc_NAMESPACE_END

#include "deinterleave.tcc"
#include "prefetches.tcc"
#include "helperimpl.tcc"
#include "undomacros.h"

#endif // VC_AVX_HELPERIMPL_H<|MERGE_RESOLUTION|>--- conflicted
+++ resolved
@@ -27,10 +27,6 @@
 template<> struct HelperImpl<VC_IMPL>
 {
     typedef Vc_IMPL_NAMESPACE::float_v float_v;
-<<<<<<< HEAD
-    typedef Vc_IMPL_NAMESPACE::sfloat_v sfloat_v;
-=======
->>>>>>> 78b4f768
     typedef Vc_IMPL_NAMESPACE::double_v double_v;
     typedef Vc_IMPL_NAMESPACE::int_v int_v;
     typedef Vc_IMPL_NAMESPACE::uint_v uint_v;
