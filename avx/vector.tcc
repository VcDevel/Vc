--- conflicted
+++ resolved
@@ -1034,7 +1034,6 @@
             _mm256_and_ps(reference.d.v(), _mm256_setsignmask_ps()),
             _mm256_and_ps(d.v(), _mm256_setabsmask_ps())
             );
-<<<<<<< HEAD
 }
 template<> inline Vector<double> INTRINSIC Vector<double>::copySign(Vector<double> reference) const
 {
@@ -1060,34 +1059,6 @@
     __m128i tmp1 = _mm_srli_epi64(avx_cast<__m128i>(hi128(d.v())), 52);
     tmp0 = _mm_sub_epi32(tmp0, _mm_set1_epi32(0x3ff));
     tmp1 = _mm_sub_epi32(tmp1, _mm_set1_epi32(0x3ff));
-    return _mm256_cvtepi32_pd(avx_cast<__m128i>(shuffle<X0, X2, Y0, Y2>(avx_cast<__m128>(emm0lo), avx_cast<__m128>(emm0hi))));
-}
-=======
-}
-template<> inline Vector<double> INTRINSIC Vector<double>::copySign(Vector<double> reference) const
-{
-    return _mm256_or_pd(
-            _mm256_and_pd(reference.d.v(), _mm256_setsignmask_pd()),
-            _mm256_and_pd(d.v(), _mm256_setabsmask_pd())
-            );
-}//}}}1
-// exponent {{{1
-template<> inline Vector<float> INTRINSIC Vector<float>::exponent() const
-{
-    VC_ASSERT((*this > 0.f).isFull());
-    __m128i tmp0 = _mm_srli_epi32(avx_cast<__m128i>(d.v()), 23);
-    __m128i tmp1 = _mm_srli_epi32(avx_cast<__m128i>(hi128(d.v())), 23);
-    tmp0 = _mm_sub_epi32(tmp0, _mm_set1_epi32(0x7f));
-    tmp1 = _mm_sub_epi32(tmp1, _mm_set1_epi32(0x7f));
-    return _mm256_cvtepi32_ps(concat(tmp0, tmp1));
-}
-template<> inline Vector<double> INTRINSIC Vector<double>::exponent() const
-{
-    VC_ASSERT((*this > 0.).isFull());
-    __m128i tmp0 = _mm_srli_epi64(avx_cast<__m128i>(d.v()), 52);
-    __m128i tmp1 = _mm_srli_epi64(avx_cast<__m128i>(hi128(d.v())), 52);
-    tmp0 = _mm_sub_epi32(tmp0, _mm_set1_epi32(0x3ff));
-    tmp1 = _mm_sub_epi32(tmp1, _mm_set1_epi32(0x3ff));
     return _mm256_cvtepi32_pd(avx_cast<__m128i>(Mem::shuffle<X0, X2, Y0, Y2>(avx_cast<__m128>(tmp0), avx_cast<__m128>(tmp1))));
 }
 // }}}1
@@ -1126,7 +1097,6 @@
     }
     return (Vector<double>(_cast(_mm256_srli_epi64(state, 12))) | One()) - One();
 }
->>>>>>> 932dcdae
 // }}}1
 } // namespace AVX
 } // namespace Vc
