--- conflicted
+++ resolved
@@ -1225,18 +1225,12 @@
 // Random {{{1
 static Vc_ALWAYS_INLINE uint_v _doRandomStep()
 {
-<<<<<<< HEAD
-=======
     Vector<unsigned int> state0, state1;
->>>>>>> 78b4f768
     state0.load(&Common::RandomState[0]);
     state1.load(&Common::RandomState[uint_v::Size]);
     (state1 * 0xdeece66du + 11).store(&Common::RandomState[uint_v::Size]);
     uint_v(_mm256_xor_si256((state0 * 0xdeece66du + 11).data(), _mm256_srli_epi32(state1.data(), 16))).store(&Common::RandomState[0]);
-<<<<<<< HEAD
-=======
     return state0;
->>>>>>> 78b4f768
 }
 
 template<typename T> Vc_ALWAYS_INLINE Vector<T> Vector<T>::Random()
@@ -1253,11 +1247,7 @@
 
 template<> Vc_ALWAYS_INLINE Vector<double> Vector<double>::Random()
 {
-<<<<<<< HEAD
-    const m256i state = VectorHelper<m256i>::load(&Common::RandomState[0], Vc::Aligned);
-=======
     const m256i state = VectorHelper<m256i>::load<AlignedT>(&Common::RandomState[0]);
->>>>>>> 78b4f768
     for (size_t k = 0; k < 8; k += 2) {
         typedef unsigned long long uint64 Vc_MAY_ALIAS;
         const uint64 stateX = *reinterpret_cast<const uint64 *>(&Common::RandomState[k]);
