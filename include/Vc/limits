/*  This file is part of the Vc library.

    Copyright (C) 2009 Matthias Kretz <kretz@kde.org>

    Vc is free software: you can redistribute it and/or modify
    it under the terms of the GNU Lesser General Public License as
    published by the Free Software Foundation, either version 3 of
    the License, or (at your option) any later version.

    Vc is distributed in the hope that it will be useful, but
    WITHOUT ANY WARRANTY; without even the implied warranty of
    MERCHANTABILITY or FITNESS FOR A PARTICULAR PURPOSE.  See the
    GNU Lesser General Public License for more details.

    You should have received a copy of the GNU Lesser General Public
    License along with Vc.  If not, see <http://www.gnu.org/licenses/>.

*/

#ifndef INCLUDE_VC_LIMITS
#define INCLUDE_VC_LIMITS

#include "vector.h"

#if VC_IMPL_LRBni
# include "larrabee/limits.h"
#elif VC_IMPL_Scalar
<<<<<<< HEAD
# include "simple/limits.h"
#elif VC_IMPL_AVX
# include "avx/limits.h"
#elif VC_IMPL_SSE
=======
# include "scalar/limits.h"
#else
>>>>>>> 0349a168
# include "sse/limits.h"
#endif

#endif // INCLUDE_VC_LIMITS<|MERGE_RESOLUTION|>--- conflicted
+++ resolved
@@ -25,15 +25,10 @@
 #if VC_IMPL_LRBni
 # include "larrabee/limits.h"
 #elif VC_IMPL_Scalar
-<<<<<<< HEAD
-# include "simple/limits.h"
+# include "scalar/limits.h"
 #elif VC_IMPL_AVX
 # include "avx/limits.h"
 #elif VC_IMPL_SSE
-=======
-# include "scalar/limits.h"
-#else
->>>>>>> 0349a168
 # include "sse/limits.h"
 #endif
 
