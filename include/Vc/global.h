/*  This file is part of the Vc library. {{{
Copyright © 2009-2014 Matthias Kretz <kretz@kde.org>
All rights reserved.

Redistribution and use in source and binary forms, with or without
modification, are permitted provided that the following conditions are met:
    * Redistributions of source code must retain the above copyright
      notice, this list of conditions and the following disclaimer.
    * Redistributions in binary form must reproduce the above copyright
      notice, this list of conditions and the following disclaimer in the
      documentation and/or other materials provided with the distribution.
    * Neither the names of contributing organizations nor the
      names of its contributors may be used to endorse or promote products
      derived from this software without specific prior written permission.

THIS SOFTWARE IS PROVIDED BY THE COPYRIGHT HOLDERS AND CONTRIBUTORS "AS IS" AND
ANY EXPRESS OR IMPLIED WARRANTIES, INCLUDING, BUT NOT LIMITED TO, THE IMPLIED
WARRANTIES OF MERCHANTABILITY AND FITNESS FOR A PARTICULAR PURPOSE ARE
DISCLAIMED. IN NO EVENT SHALL THE COPYRIGHT HOLDER BE LIABLE FOR ANY
DIRECT, INDIRECT, INCIDENTAL, SPECIAL, EXEMPLARY, OR CONSEQUENTIAL DAMAGES
(INCLUDING, BUT NOT LIMITED TO, PROCUREMENT OF SUBSTITUTE GOODS OR SERVICES;
LOSS OF USE, DATA, OR PROFITS; OR BUSINESS INTERRUPTION) HOWEVER CAUSED AND
ON ANY THEORY OF LIABILITY, WHETHER IN CONTRACT, STRICT LIABILITY, OR TORT
(INCLUDING NEGLIGENCE OR OTHERWISE) ARISING IN ANY WAY OUT OF THE USE OF THIS
SOFTWARE, EVEN IF ADVISED OF THE POSSIBILITY OF SUCH DAMAGE.

}}}*/

#ifndef VC_GLOBAL_H
#define VC_GLOBAL_H

#ifndef DOXYGEN

// Compiler defines
#ifdef __INTEL_COMPILER
#define VC_ICC __INTEL_COMPILER_BUILD_DATE
#elif defined(__NVCC__)
#define VC_NVCC 1
#elif defined(__OPENCC__)
#define VC_OPEN64 1
#elif defined(__clang__)
#define VC_CLANG (__clang_major__ * 0x10000 + __clang_minor__ * 0x100 + __clang_patchlevel__)
#elif defined(__GNUC__)
#define VC_GCC (__GNUC__ * 0x10000 + __GNUC_MINOR__ * 0x100 + __GNUC_PATCHLEVEL__)
#elif defined(_MSC_VER)
#define VC_MSVC _MSC_FULL_VER
#else
#define VC_UNSUPPORTED_COMPILER 1
#endif

#if __cplusplus < 201103
#if (defined VC_MSVC && VC_MSVC >= 160000000) || (defined VC_GCC && VC_GCC >= 0x40600) || (defined VC_ICC && VC_ICC >= 20120731)
// these compilers still work, even if they don't define __cplusplus as expected
#else
#error "Vc requires support for C++11."
#endif
#elif __cplusplus >= 201402L
# define VC_CXX14 1
#endif

// Features/Quirks defines
#if defined VC_MSVC && defined _WIN32
// the Win32 ABI can't handle function parameters with alignment >= 16
#define VC_PASSING_VECTOR_BY_VALUE_IS_BROKEN 1
#endif
#if defined(__GNUC__) && !defined(VC_NO_INLINE_ASM)
#define VC_GNU_ASM 1
#endif
#if defined(VC_GCC) && (VC_GCC <= 0x40405 || (VC_GCC >= 0x40500 && VC_GCC <= 0x40502)) && !(VC_GCC == 0x40502 && defined(__GNUC_UBUNTU_VERSION__) && __GNUC_UBUNTU_VERSION__ == 0xb0408)
// GCC 4.6.0 / 4.5.3 / 4.4.6 switched to the interface as defined by ICC
// (Ubuntu 11.04 ships a GCC 4.5.2 with the new interface)
#define VC_MM256_MASKSTORE_WRONG_MASK_TYPE 1
#endif
#if defined(VC_GCC) && VC_GCC >= 0x40300
#define VC_HAVE_ATTRIBUTE_ERROR 1
#define VC_HAVE_ATTRIBUTE_WARNING 1
#endif

#if defined(VC_MSVC) && VC_MSVC < 180000000
// MSVC doesn't know constexpr and noexcept
// first include the check that forbids macroizing keywords >:)
#include <xkeycheck.h>
#ifndef constexpr
#define constexpr inline __forceinline
#endif
#define Vc__NO_NOEXCEPT 1
#endif

#if defined(VC_ICC)
#define __POPCNT__
#if VC_ICC <= 20130728
// ICC doesn't know noexcept, alignof, and move ctors
#define Vc__NO_NOEXCEPT 1
#ifndef alignof
#define alignof(x) __alignof(x)
#endif
#endif
#endif

#ifdef VC_GCC
#  if VC_GCC >= 0x40700 // && VC_GCC < 0x408000)
//     ::max_align_t was introduced with GCC 4.7. std::max_align_t took a bit longer.
#    define VC_HAVE_MAX_ALIGN_T 1
#  endif
#elif !defined(VC_CLANG) && !defined(VC_ICC)
//   Clang/ICC don't provide max_align_t at all
#  define VC_HAVE_STD_MAX_ALIGN_T 1
#endif

#if defined(VC_GCC) || defined(VC_CLANG)
#define VC_USE_BUILTIN_VECTOR_TYPES 1
#endif

/* Define the following strings to a unique integer, which is the only type the preprocessor can
 * compare. This allows to use -DVC_IMPL=SSE3. The preprocessor will then consider VC_IMPL and SSE3
 * to be equal. Of course, it is important to undefine the strings later on!
 */
#define Scalar 0x00100000
#define SSE    0x00200000
#define SSE2   0x00300000
#define SSE3   0x00400000
#define SSSE3  0x00500000
#define SSE4_1 0x00600000
#define SSE4_2 0x00700000
#define AVX    0x00800000
#define AVX2   0x00900000
#define MIC    0x00A00000
#define CUDA   0x00B00000

#define XOP    0x00000001
#define FMA4   0x00000002
#define F16C   0x00000004
#define POPCNT 0x00000008
#define SSE4a  0x00000010
#define FMA    0x00000020

#define IMPL_MASK 0xFFF00000
#define EXT_MASK  0x000FFFFF

#ifdef VC_MSVC
# ifdef _M_IX86_FP
#  if _M_IX86_FP >= 1
#   ifndef __SSE__
#    define __SSE__ 1
#   endif
#  endif
#  if _M_IX86_FP >= 2
#   ifndef __SSE2__
#    define __SSE2__ 1
#   endif
#  endif
# elif defined(_M_AMD64)
// If the target is x86_64 then SSE2 is guaranteed
#  ifndef __SSE__
#   define __SSE__ 1
#  endif
#  ifndef __SSE2__
#   define __SSE2__ 1
#  endif
# endif
#endif

#ifndef VC_IMPL

#  if defined(__MIC__)
#    define VC_IMPL_MIC 1
#  elif defined(__NVCC__)
#    define VC_IMPL_CUDA 1
#  elif defined(__AVX2__)
#    define VC_IMPL_AVX2 1
#    define VC_IMPL_AVX 1
#  elif defined(__AVX__)
#    define VC_IMPL_AVX 1
#  else
#    if defined(__SSE4_2__)
#      define VC_IMPL_SSE 1
#      define VC_IMPL_SSE4_2 1
#    endif
#    if defined(__SSE4_1__)
#      define VC_IMPL_SSE 1
#      define VC_IMPL_SSE4_1 1
#    endif
#    if defined(__SSE3__)
#      define VC_IMPL_SSE 1
#      define VC_IMPL_SSE3 1
#    endif
#    if defined(__SSSE3__)
#      define VC_IMPL_SSE 1
#      define VC_IMPL_SSSE3 1
#    endif
#    if defined(__SSE2__)
#      define VC_IMPL_SSE 1
#      define VC_IMPL_SSE2 1
#    endif

#    if defined(VC_IMPL_SSE)
       // nothing
#    else
#      define VC_IMPL_Scalar 1
#    endif
#  endif
#  if !defined(VC_IMPL_Scalar)
#    ifdef __FMA4__
#      define VC_IMPL_FMA4 1
#    endif
#    ifdef __XOP__
#      define VC_IMPL_XOP 1
#    endif
#    ifdef __F16C__
#      define VC_IMPL_F16C 1
#    endif
#    ifdef __POPCNT__
#      define VC_IMPL_POPCNT 1
#    endif
#    ifdef __SSE4A__
#      define VC_IMPL_SSE4a 1
#    endif
#    ifdef __FMA__
#      define VC_IMPL_FMA 1
#    endif
#  endif

#else // VC_IMPL

#  if (VC_IMPL & IMPL_MASK) == MIC // MIC supersedes everything else
#    define VC_IMPL_MIC 1
#    ifdef __POPCNT__
#      define VC_IMPL_POPCNT 1
#    endif
#  elif (VC_IMPL & IMPL_MASK) == CUDA // CUDA superseded AVX2
#    define VC_IMPL_CUDA 1
#  elif (VC_IMPL & IMPL_MASK) == AVX2 // AVX2 supersedes SSE
#    define VC_IMPL_AVX2 1
#    define VC_IMPL_AVX 1
#  elif (VC_IMPL & IMPL_MASK) == AVX // AVX supersedes SSE
#    define VC_IMPL_AVX 1
#  elif (VC_IMPL & IMPL_MASK) == Scalar
#    define VC_IMPL_Scalar 1
#  elif (VC_IMPL & IMPL_MASK) == SSE4_2
#    define VC_IMPL_SSE4_2 1
#    define VC_IMPL_SSE4_1 1
#    define VC_IMPL_SSSE3 1
#    define VC_IMPL_SSE3 1
#    define VC_IMPL_SSE2 1
#    define VC_IMPL_SSE 1
#  elif (VC_IMPL & IMPL_MASK) == SSE4_1
#    define VC_IMPL_SSE4_1 1
#    define VC_IMPL_SSSE3 1
#    define VC_IMPL_SSE3 1
#    define VC_IMPL_SSE2 1
#    define VC_IMPL_SSE 1
#  elif (VC_IMPL & IMPL_MASK) == SSSE3
#    define VC_IMPL_SSSE3 1
#    define VC_IMPL_SSE3 1
#    define VC_IMPL_SSE2 1
#    define VC_IMPL_SSE 1
#  elif (VC_IMPL & IMPL_MASK) == SSE3
#    define VC_IMPL_SSE3 1
#    define VC_IMPL_SSE2 1
#    define VC_IMPL_SSE 1
#  elif (VC_IMPL & IMPL_MASK) == SSE2
#    define VC_IMPL_SSE2 1
#    define VC_IMPL_SSE 1
#  elif (VC_IMPL & IMPL_MASK) == SSE
#    define VC_IMPL_SSE 1
#    if defined(__SSE4_2__)
#      define VC_IMPL_SSE4_2 1
#    endif
#    if defined(__SSE4_1__)
#      define VC_IMPL_SSE4_1 1
#    endif
#    if defined(__SSE3__)
#      define VC_IMPL_SSE3 1
#    endif
#    if defined(__SSSE3__)
#      define VC_IMPL_SSSE3 1
#    endif
#    if defined(__SSE2__)
#      define VC_IMPL_SSE2 1
#    endif
#  elif (VC_IMPL & IMPL_MASK) == 0 && (VC_IMPL & SSE4a)
     // this is for backward compatibility only where SSE4a was included in the main
     // line of available SIMD instruction sets
#    define VC_IMPL_SSE3 1
#    define VC_IMPL_SSE2 1
#    define VC_IMPL_SSE 1
#  endif
#  if (VC_IMPL & XOP)
#    define VC_IMPL_XOP 1
#  endif
#  if (VC_IMPL & FMA4)
#    define VC_IMPL_FMA4 1
#  endif
#  if (VC_IMPL & F16C)
#    define VC_IMPL_F16C 1
#  endif
#  if (!defined(VC_IMPL_Scalar) && defined(__POPCNT__)) || (VC_IMPL & POPCNT)
#    define VC_IMPL_POPCNT 1
#  endif
#  if (VC_IMPL & SSE4a)
#    define VC_IMPL_SSE4a 1
#  endif
#  if (VC_IMPL & FMA)
#    define VC_IMPL_FMA 1
#  endif
#  undef VC_IMPL

#endif // VC_IMPL

// If AVX is enabled in the compiler it will use VEX coding for the SIMD instructions.
#ifdef __AVX__
#  define VC_USE_VEX_CODING 1
#endif

#ifdef VC_IMPL_AVX
// if we have AVX then we also have all SSE intrinsics
#    define VC_IMPL_SSE4_2 1
#    define VC_IMPL_SSE4_1 1
#    define VC_IMPL_SSSE3 1
#    define VC_IMPL_SSE3 1
#    define VC_IMPL_SSE2 1
#    define VC_IMPL_SSE 1
#endif

<<<<<<< HEAD
# if !defined(VC_IMPL_Scalar) && !defined(VC_IMPL_SSE) && !defined(VC_IMPL_AVX) && !defined(VC_IMPL_MIC) && !defined(VC_IMPL_CUDA)
=======
#if defined(VC_CLANG) && VC_CLANG >= 0x30600 && VC_CLANG < 0x30700
#    if defined(VC_IMPL_AVX)
#        warning "clang 3.6.x miscompiles AVX code, frequently losing 50% of the data. Vc will fall back to SSE4 instead."
#        undef VC_IMPL_AVX
#        if defined(VC_IMPL_AVX2)
#            undef VC_IMPL_AVX2
#        endif
#    endif
#endif

# if !defined(VC_IMPL_Scalar) && !defined(VC_IMPL_SSE) && !defined(VC_IMPL_AVX) && !defined(VC_IMPL_MIC)
>>>>>>> 6f6d128f
#  error "No suitable Vc implementation was selected! Probably VC_IMPL was set to an invalid value."
# elif defined(VC_IMPL_SSE) && !defined(VC_IMPL_SSE2)
#  error "SSE requested but no SSE2 support. Vc needs at least SSE2!"
# endif

#undef Scalar
#undef SSE
#undef SSE2
#undef SSE3
#undef SSSE3
#undef SSE4_1
#undef SSE4_2
#undef AVX
#undef AVX2
#undef MIC
#undef CUDA

#undef XOP
#undef FMA4
#undef F16C
#undef POPCNT
#undef SSE4a
#undef FMA

#undef IMPL_MASK
#undef EXT_MASK

#ifdef VC_IMPL_MIC
#define VC_DEFAULT_IMPL_MIC
#elif defined VC_IMPL_CUDA
#define VC_DEFAULT_IMPL_CUDA
#elif defined VC_IMPL_AVX2
#define VC_DEFAULT_IMPL_AVX2
#elif defined VC_IMPL_AVX
#define VC_DEFAULT_IMPL_AVX
#elif defined VC_IMPL_SSE
#define VC_DEFAULT_IMPL_SSE
#elif defined VC_IMPL_Scalar
#define VC_DEFAULT_IMPL_Scalar
#else
#error "Preprocessor logic broken. Please report a bug."
#endif

/* ICC includes intrinsics unconditionally - not checking whether __SSE2__ or such is defined.
 * Now that <random> includes <ia32intrin.h> with latest libstdc++ ICC will declare all possible
 * intrinsics. The only workaround is to fool ICC into thinking it already included the intrinsics
 * headers by defining their include guards. :'(
 */
#if defined(VC_ICC) && !(defined(VC_IMPL_AVX) || defined(VC_IMPL_MIC))
#  ifndef VC_IMPL_SSE4_2
#    define _INCLUDED_NMM 1
// also disable wmmintrin.h because it requires SSE4.2
#    define _INCLUDED_WMM 1
// also disable immintrin.h because it requires SSE4.2
#    define _INCLUDED_IMM 1
#    ifdef VC_IMPL_AVX2
#      error "AA"
#    endif
#  endif
#  ifndef VC_IMPL_SSE4_1
#    define _INCLUDED_SMM 1
#  endif
#  ifndef VC_IMPL_SSSE3
#    define _TMMINTRIN_H 1
#  endif
#  ifndef VC_IMPL_SSE3
#    define _INCLUDED_PMM 1
#  endif
#endif

#define Vc_VERSIONED_NAMESPACE Vc_0

namespace Vc_VERSIONED_NAMESPACE {}
namespace Vc = Vc_VERSIONED_NAMESPACE;

namespace Vc_VERSIONED_NAMESPACE
{

typedef   signed char        int8_t;
typedef unsigned char       uint8_t;
typedef   signed short      int16_t;
typedef unsigned short     uint16_t;
typedef   signed int        int32_t;
typedef unsigned int       uint32_t;
typedef   signed long long  int64_t;
typedef unsigned long long uint64_t;

#endif // DOXYGEN

/**
 * \ingroup Utilities
 *
 * Enum that specifies the alignment and padding restrictions to use for memory allocation with
 * Vc::malloc.
 */
enum MallocAlignment {
    /**
     * Align on boundary of vector sizes (e.g. 16 Bytes on SSE platforms) and pad to allow
     * vector access to the end. Thus the allocated memory contains a multiple of
     * VectorAlignment bytes.
     */
    AlignOnVector,
    /**
     * Align on boundary of cache line sizes (e.g. 64 Bytes on x86) and pad to allow
     * full cache line access to the end. Thus the allocated memory contains a multiple of
     * 64 bytes.
     */
    AlignOnCacheline,
    /**
     * Align on boundary of page sizes (e.g. 4096 Bytes on x86) and pad to allow
     * full page access to the end. Thus the allocated memory contains a multiple of
     * 4096 bytes.
     */
    AlignOnPage
};

/**
 * \ingroup Utilities
 *
 * Enum to identify a certain SIMD instruction set.
 *
 * You can use \ref VC_IMPL for the currently active implementation.
 *
 * \see ExtraInstructions
 */
enum Implementation { // TODO: make enum class of uint32_t
    /// uses only fundamental types
    ScalarImpl,
    /// x86 SSE + SSE2
    SSE2Impl,
    /// x86 SSE + SSE2 + SSE3
    SSE3Impl,
    /// x86 SSE + SSE2 + SSE3 + SSSE3
    SSSE3Impl,
    /// x86 SSE + SSE2 + SSE3 + SSSE3 + SSE4.1
    SSE41Impl,
    /// x86 SSE + SSE2 + SSE3 + SSSE3 + SSE4.1 + SSE4.2
    SSE42Impl,
    /// x86 AVX
    AVXImpl,
    /// x86 AVX + AVX2
    AVX2Impl,
    /// Intel Xeon Phi
    MICImpl,
    /// NVIDIA CUDA
    CUDAImpl,
    ImplementationMask = 0xfff
};

/**
 * \ingroup Utilities
 *
 * The list of available instructions is not easily described by a linear list of instruction sets.
 * On x86 the following instruction sets always include their predecessors:
 * SSE2, SSE3, SSSE3, SSE4.1, SSE4.2, AVX, AVX2
 *
 * But there are additional instructions that are not necessarily required by this list. These are
 * covered in this enum.
 */
enum ExtraInstructions { // TODO: make enum class of uint32_t
    //! Support for float16 conversions in hardware
    Float16cInstructions  = 0x01000,
    //! Support for FMA4 instructions
    Fma4Instructions      = 0x02000,
    //! Support for XOP instructions
    XopInstructions       = 0x04000,
    //! Support for the population count instruction
    PopcntInstructions    = 0x08000,
    //! Support for SSE4a instructions
    Sse4aInstructions     = 0x10000,
    //! Support for FMA instructions (3 operand variant)
    FmaInstructions       = 0x20000,
    // PclmulqdqInstructions,
    // AesInstructions,
    // RdrandInstructions
    ExtraInstructionsMask = 0xfffff000u
};

#ifndef DOXYGEN

#ifdef VC_IMPL_Scalar
#define VC_IMPL ::Vc::ScalarImpl
#define Vc_IMPL_NAMESPACE Scalar
#elif defined(VC_IMPL_MIC)
#define VC_IMPL ::Vc::MICImpl
#define Vc_IMPL_NAMESPACE MIC
#elif defined(VC_IMPL_CUDA)
#define VC_IMPL ::Vc::CUDAImpl
#define Vc_IMPL_NAMESPACE CUDA
#elif defined(VC_IMPL_AVX2)
#define VC_IMPL ::Vc::AVX2Impl
#define Vc_IMPL_NAMESPACE AVX2
#elif defined(VC_IMPL_AVX)
#define VC_IMPL ::Vc::AVXImpl
#define Vc_IMPL_NAMESPACE AVX
#elif defined(VC_IMPL_SSE4_2)
#define VC_IMPL ::Vc::SSE42Impl
#define Vc_IMPL_NAMESPACE SSE
#elif defined(VC_IMPL_SSE4_1)
#define VC_IMPL ::Vc::SSE41Impl
#define Vc_IMPL_NAMESPACE SSE
#elif defined(VC_IMPL_SSSE3)
#define VC_IMPL ::Vc::SSSE3Impl
#define Vc_IMPL_NAMESPACE SSE
#elif defined(VC_IMPL_SSE3)
#define VC_IMPL ::Vc::SSE3Impl
#define Vc_IMPL_NAMESPACE SSE
#elif defined(VC_IMPL_SSE2)
#define VC_IMPL ::Vc::SSE2Impl
#define Vc_IMPL_NAMESPACE SSE
#endif

template<unsigned int Features> struct ImplementationT { enum _Value {
    Value = Features,
    Implementation = Features & ImplementationMask,
    ExtraInstructions = Features & ExtraInstructionsMask
}; };

typedef ImplementationT<
#ifdef VC_USE_VEX_CODING
    // everything will use VEX coding, so the system has to support AVX even if VC_IMPL_AVX is not set
    // but AFAIU the OSXSAVE and xgetbv tests do not have to positive (unless, of course, the
    // compiler decides to insert an instruction that uses the full register size - so better be on
    // the safe side)
#ifdef VC_IMPL_AVX2
    AVX2Impl
#else
    AVXImpl
#endif
#else
    VC_IMPL
#endif
#ifdef VC_IMPL_SSE4a
    + Vc::Sse4aInstructions
#ifdef VC_IMPL_XOP
    + Vc::XopInstructions
#ifdef VC_IMPL_FMA4
    + Vc::Fma4Instructions
#endif
#endif
#endif
#ifdef VC_IMPL_POPCNT
    + Vc::PopcntInstructions
#endif
#ifdef VC_IMPL_FMA
    + Vc::FmaInstructions
#endif
    > CurrentImplementation;

namespace Error
{
    template<typename L, typename R> struct invalid_operands_of_types {};
} // namespace Error

#endif // DOXYGEN

namespace Internal
{
    // TODO (refactor): get rid of this abstraction:
    template<Implementation Impl> struct HelperImpl;
    typedef HelperImpl<VC_IMPL> Helper;
}
}

// TODO: clean up headers (e.g. math.h) to remove the following:
#ifndef VC_ENABLE_FLOAT_BIT_OPERATORS
#define VC_ENABLE_FLOAT_BIT_OPERATORS 1
#endif

#include "version.h"

#endif // VC_GLOBAL_H

// vim: foldmethod=marker<|MERGE_RESOLUTION|>--- conflicted
+++ resolved
@@ -322,9 +322,6 @@
 #    define VC_IMPL_SSE 1
 #endif
 
-<<<<<<< HEAD
-# if !defined(VC_IMPL_Scalar) && !defined(VC_IMPL_SSE) && !defined(VC_IMPL_AVX) && !defined(VC_IMPL_MIC) && !defined(VC_IMPL_CUDA)
-=======
 #if defined(VC_CLANG) && VC_CLANG >= 0x30600 && VC_CLANG < 0x30700
 #    if defined(VC_IMPL_AVX)
 #        warning "clang 3.6.x miscompiles AVX code, frequently losing 50% of the data. Vc will fall back to SSE4 instead."
@@ -335,8 +332,7 @@
 #    endif
 #endif
 
-# if !defined(VC_IMPL_Scalar) && !defined(VC_IMPL_SSE) && !defined(VC_IMPL_AVX) && !defined(VC_IMPL_MIC)
->>>>>>> 6f6d128f
+# if !defined(VC_IMPL_Scalar) && !defined(VC_IMPL_SSE) && !defined(VC_IMPL_AVX) && !defined(VC_IMPL_MIC) && !defined(VC_IMPL_CUDA)
 #  error "No suitable Vc implementation was selected! Probably VC_IMPL was set to an invalid value."
 # elif defined(VC_IMPL_SSE) && !defined(VC_IMPL_SSE2)
 #  error "SSE requested but no SSE2 support. Vc needs at least SSE2!"
