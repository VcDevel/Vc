/*  This file is part of the Vc library.

    Copyright (C) 2009-2012 Matthias Kretz <kretz@kde.org>

    Vc is free software: you can redistribute it and/or modify
    it under the terms of the GNU Lesser General Public License as
    published by the Free Software Foundation, either version 3 of
    the License, or (at your option) any later version.

    Vc is distributed in the hope that it will be useful, but
    WITHOUT ANY WARRANTY; without even the implied warranty of
    MERCHANTABILITY or FITNESS FOR A PARTICULAR PURPOSE.  See the
    GNU Lesser General Public License for more details.

    You should have received a copy of the GNU Lesser General Public
    License along with Vc.  If not, see <http://www.gnu.org/licenses/>.

*/

#ifndef VC_GLOBAL_H
#define VC_GLOBAL_H

#ifndef DOXYGEN

// Compiler defines
#ifdef __INTEL_COMPILER
#define VC_ICC __INTEL_COMPILER_BUILD_DATE
#elif defined(__OPENCC__)
#define VC_OPEN64 1
#elif defined(__clang__)
#define VC_CLANG (__clang_major__ * 0x10000 + __clang_minor__ * 0x100 + __clang_patchlevel__)
#elif defined(__GNUC__)
#define VC_GCC (__GNUC__ * 0x10000 + __GNUC_MINOR__ * 0x100 + __GNUC_PATCHLEVEL__)
#elif defined(_MSC_VER)
#define VC_MSVC _MSC_FULL_VER
#else
#define VC_UNSUPPORTED_COMPILER 1
#endif

#if __cplusplus < 201103
#if (defined VC_MSVC && VC_MSVC >= 160000000) || (defined VC_GCC && VC_GCC >= 0x40600) || (defined VC_ICC && VC_ICC >= 20120731)
// these compilers still work, even if they don't define __cplusplus as expected
#else
#error "Vc requires support for C++11."
#endif
#endif

// Features/Quirks defines
#if defined VC_MSVC && defined _WIN32
// the Win32 ABI can't handle function parameters with alignment >= 16
#define VC_PASSING_VECTOR_BY_VALUE_IS_BROKEN 1
#endif
#if defined(__GNUC__) && !defined(VC_NO_INLINE_ASM)
#define VC_GNU_ASM 1
#endif
#if defined(VC_GCC) && (VC_GCC <= 0x40405 || (VC_GCC >= 0x40500 && VC_GCC <= 0x40502)) && !(VC_GCC == 0x40502 && defined(__GNUC_UBUNTU_VERSION__) && __GNUC_UBUNTU_VERSION__ == 0xb0408)
// GCC 4.6.0 / 4.5.3 / 4.4.6 switched to the interface as defined by ICC
// (Ubuntu 11.04 ships a GCC 4.5.2 with the new interface)
#define VC_MM256_MASKSTORE_WRONG_MASK_TYPE 1
#endif
#if defined(VC_GCC) && VC_GCC >= 0x40300
#define VC_HAVE_ATTRIBUTE_ERROR 1
#define VC_HAVE_ATTRIBUTE_WARNING 1
#endif

#if defined(VC_MSVC) && VC_MSVC < 180000000
// MSVC doesn't know constexpr and noexcept
// first include the check that forbids macroizing keywords >:)
#include <xkeycheck.h>
#ifndef constexpr
#define constexpr inline __forceinline
#endif
#define Vc__NO_NOEXCEPT 1
#endif

#if defined(VC_ICC)
#if VC_ICC <= 20130728
// ICC doesn't know noexcept, alignof, and move ctors
#define Vc__NO_NOEXCEPT 1
#ifndef alignof
#define alignof(x) __alignof(x)
#endif
#define VC_NO_MOVE_CTOR 1
#else
#warning "Please check whether ICC now understands: noexcept, alignof, &&"
#endif
#endif

#ifdef VC_GCC
#  if VC_GCC >= 0x40700 // && VC_GCC < 0x408000)
//     ::max_align_t was introduced with GCC 4.7. std::max_align_t took a bit longer.
#    define VC_HAVE_MAX_ALIGN_T 1
#  endif
#elif !defined(VC_CLANG) && !defined(VC_ICC)
//   Clang/ICC don't provide max_align_t at all
#  define VC_HAVE_STD_MAX_ALIGN_T 1
#endif

#if defined(VC_GCC) || defined(VC_CLANG)
#define VC_USE_BUILTIN_VECTOR_TYPES
#endif

// ICC ships the AVX2 intrinsics inside the AVX1 header.
// FIXME: the number 20120731 is too large, but I don't know which one is the right one
#if (defined(VC_ICC) && VC_ICC >= 20120731) || (defined(VC_MSVC) && VC_MSVC >= 170000000)
#define VC_UNCONDITIONAL_AVX2_INTRINSICS 1
#endif

/* Define the following strings to a unique integer, which is the only type the preprocessor can
 * compare. This allows to use -DVC_IMPL=SSE3. The preprocessor will then consider VC_IMPL and SSE3
 * to be equal. Of course, it is important to undefine the strings later on!
 */
#define Scalar 0x00100000
#define SSE    0x00200000
#define SSE2   0x00300000
#define SSE3   0x00400000
#define SSSE3  0x00500000
#define SSE4_1 0x00600000
#define SSE4_2 0x00700000
#define AVX    0x00800000
#define AVX2   0x00900000
<<<<<<< HEAD
=======
#define MIC    0x00A00000
>>>>>>> 78b4f768

#define XOP    0x00000001
#define FMA4   0x00000002
#define F16C   0x00000004
#define POPCNT 0x00000008
#define SSE4a  0x00000010
#define FMA    0x00000020

#define IMPL_MASK 0xFFF00000
#define EXT_MASK  0x000FFFFF

#ifdef VC_MSVC
# ifdef _M_IX86_FP
#  if _M_IX86_FP >= 1
#   ifndef __SSE__
#    define __SSE__ 1
#   endif
#  endif
#  if _M_IX86_FP >= 2
#   ifndef __SSE2__
#    define __SSE2__ 1
#   endif
#  endif
# elif defined(_M_AMD64)
// If the target is x86_64 then SSE2 is guaranteed
#  ifndef __SSE__
#   define __SSE__ 1
#  endif
#  ifndef __SSE2__
#   define __SSE2__ 1
#  endif
# endif
#endif

#ifndef VC_IMPL

<<<<<<< HEAD
#  if defined(__AVX2__)
=======
#  if defined(__MIC__)
#    define VC_IMPL_MIC 1
#  elif defined(__AVX2__)
>>>>>>> 78b4f768
#    define VC_IMPL_AVX2 1
#    define VC_IMPL_AVX 1
#  elif defined(__AVX__)
#    define VC_IMPL_AVX 1
#  else
#    if defined(__SSE4_2__)
#      define VC_IMPL_SSE 1
#      define VC_IMPL_SSE4_2 1
#    endif
#    if defined(__SSE4_1__)
#      define VC_IMPL_SSE 1
#      define VC_IMPL_SSE4_1 1
#    endif
#    if defined(__SSE3__)
#      define VC_IMPL_SSE 1
#      define VC_IMPL_SSE3 1
#    endif
#    if defined(__SSSE3__)
#      define VC_IMPL_SSE 1
#      define VC_IMPL_SSSE3 1
#    endif
#    if defined(__SSE2__)
#      define VC_IMPL_SSE 1
#      define VC_IMPL_SSE2 1
#    endif

#    if defined(VC_IMPL_SSE)
       // nothing
#    else
#      define VC_IMPL_Scalar 1
#    endif
#  endif
<<<<<<< HEAD
#  if defined(VC_IMPL_AVX2) || defined(VC_IMPL_AVX) || defined(VC_IMPL_SSE)
=======
#  if defined(VC_IMPL_AVX2) || defined(VC_IMPL_AVX) || defined(VC_IMPL_SSE) || defined(VC_IMPL_MIC)
>>>>>>> 78b4f768
#    ifdef __FMA4__
#      define VC_IMPL_FMA4 1
#    endif
#    ifdef __XOP__
#      define VC_IMPL_XOP 1
#    endif
#    ifdef __F16C__
#      define VC_IMPL_F16C 1
#    endif
#    ifdef __POPCNT__
#      define VC_IMPL_POPCNT 1
#    endif
#    ifdef __SSE4A__
#      define VC_IMPL_SSE4a 1
#    endif
#    ifdef __FMA__
#      define VC_IMPL_FMA 1
#    endif
#  endif

#else // VC_IMPL

<<<<<<< HEAD
#  if (VC_IMPL & IMPL_MASK) == AVX2 // AVX2 supersedes SSE
=======
#  if (VC_IMPL & IMPL_MASK) == MIC // MIC supersedes everything else
#    define VC_IMPL_MIC 1
#    ifdef __POPCNT__
#      define VC_IMPL_POPCNT 1
#    endif
#  elif (VC_IMPL & IMPL_MASK) == AVX2 // AVX2 supersedes SSE
>>>>>>> 78b4f768
#    define VC_IMPL_AVX2 1
#    define VC_IMPL_AVX 1
#  elif (VC_IMPL & IMPL_MASK) == AVX // AVX supersedes SSE
#    define VC_IMPL_AVX 1
#  elif (VC_IMPL & IMPL_MASK) == Scalar
#    define VC_IMPL_Scalar 1
#  elif (VC_IMPL & IMPL_MASK) == SSE4_2
#    define VC_IMPL_SSE4_2 1
#    define VC_IMPL_SSE4_1 1
#    define VC_IMPL_SSSE3 1
#    define VC_IMPL_SSE3 1
#    define VC_IMPL_SSE2 1
#    define VC_IMPL_SSE 1
#  elif (VC_IMPL & IMPL_MASK) == SSE4_1
#    define VC_IMPL_SSE4_1 1
#    define VC_IMPL_SSSE3 1
#    define VC_IMPL_SSE3 1
#    define VC_IMPL_SSE2 1
#    define VC_IMPL_SSE 1
#  elif (VC_IMPL & IMPL_MASK) == SSSE3
#    define VC_IMPL_SSSE3 1
#    define VC_IMPL_SSE3 1
#    define VC_IMPL_SSE2 1
#    define VC_IMPL_SSE 1
#  elif (VC_IMPL & IMPL_MASK) == SSE3
#    define VC_IMPL_SSE3 1
#    define VC_IMPL_SSE2 1
#    define VC_IMPL_SSE 1
#  elif (VC_IMPL & IMPL_MASK) == SSE2
#    define VC_IMPL_SSE2 1
#    define VC_IMPL_SSE 1
#  elif (VC_IMPL & IMPL_MASK) == SSE
#    define VC_IMPL_SSE 1
#    if defined(__SSE4_2__)
#      define VC_IMPL_SSE4_2 1
#    endif
#    if defined(__SSE4_1__)
#      define VC_IMPL_SSE4_1 1
#    endif
#    if defined(__SSE3__)
#      define VC_IMPL_SSE3 1
#    endif
#    if defined(__SSSE3__)
#      define VC_IMPL_SSSE3 1
#    endif
#    if defined(__SSE2__)
#      define VC_IMPL_SSE2 1
#    endif
#  elif (VC_IMPL & IMPL_MASK) == 0 && (VC_IMPL & SSE4a)
     // this is for backward compatibility only where SSE4a was included in the main
     // line of available SIMD instruction sets
#    define VC_IMPL_SSE3 1
#    define VC_IMPL_SSE2 1
#    define VC_IMPL_SSE 1
#  endif
#  if (VC_IMPL & XOP)
#    define VC_IMPL_XOP 1
#  endif
#  if (VC_IMPL & FMA4)
#    define VC_IMPL_FMA4 1
#  endif
#  if (VC_IMPL & F16C)
#    define VC_IMPL_F16C 1
#  endif
#  if (VC_IMPL & POPCNT)
#    define VC_IMPL_POPCNT 1
#  endif
#  if (VC_IMPL & SSE4a)
#    define VC_IMPL_SSE4a 1
#  endif
#  if (VC_IMPL & FMA)
#    define VC_IMPL_FMA 1
#  endif
#  undef VC_IMPL

#endif // VC_IMPL

// If AVX is enabled in the compiler it will use VEX coding for the SIMD instructions.
#ifdef __AVX__
#  define VC_USE_VEX_CODING 1
#endif

#if defined(VC_GCC) && VC_GCC < 0x40300 && !defined(VC_IMPL_Scalar)
#    ifndef VC_DONT_WARN_OLD_GCC
#      warning "GCC < 4.3 does not have full support for SSE2 intrinsics. Using scalar types/operations only. Define VC_DONT_WARN_OLD_GCC to silence this warning."
#    endif
#    undef VC_IMPL_SSE
#    undef VC_IMPL_SSE2
#    undef VC_IMPL_SSE3
#    undef VC_IMPL_SSE4_1
#    undef VC_IMPL_SSE4_2
#    undef VC_IMPL_SSSE3
#    undef VC_IMPL_AVX
#    undef VC_IMPL_AVX2
<<<<<<< HEAD
=======
#    undef VC_IMPL_MIC
>>>>>>> 78b4f768
#    undef VC_IMPL_FMA4
#    undef VC_IMPL_XOP
#    undef VC_IMPL_F16C
#    undef VC_IMPL_POPCNT
#    undef VC_IMPL_SSE4a
#    undef VC_IMPL_FMA
#    undef VC_USE_VEX_CODING
#    define VC_IMPL_Scalar 1
#endif

# if !defined(VC_IMPL_Scalar) && !defined(VC_IMPL_SSE) && !defined(VC_IMPL_AVX) && !defined(VC_IMPL_MIC)
#  error "No suitable Vc implementation was selected! Probably VC_IMPL was set to an invalid value."
# elif defined(VC_IMPL_SSE) && !defined(VC_IMPL_SSE2)
#  error "SSE requested but no SSE2 support. Vc needs at least SSE2!"
# endif

#undef Scalar
#undef SSE
#undef SSE2
#undef SSE3
#undef SSSE3
#undef SSE4_1
#undef SSE4_2
#undef AVX
#undef AVX2
<<<<<<< HEAD
=======
#undef MIC
>>>>>>> 78b4f768

#undef XOP
#undef FMA4
#undef F16C
#undef POPCNT
#undef SSE4a
#undef FMA

#undef IMPL_MASK
#undef EXT_MASK

#ifndef Vc__SYMBOL_VERSION
#define Vc__SYMBOL_VERSION v0
#endif

#define Vc_NAMESPACE_BEGIN(NAME) \
    namespace Vc { \
        inline namespace Vc__SYMBOL_VERSION { \
            namespace NAME {

#define Vc_PUBLIC_NAMESPACE_BEGIN \
    namespace Vc { \
        inline namespace Vc__SYMBOL_VERSION { \
            inline namespace Public {

#define Vc_NAMESPACE_END }}}
#define Vc_IMPL_NAMESPACE_END Vc_NAMESPACE_END

Vc_PUBLIC_NAMESPACE_BEGIN
Vc_NAMESPACE_END

Vc_PUBLIC_NAMESPACE_BEGIN

typedef   signed char        int8_t;
typedef unsigned char       uint8_t;
typedef   signed short      int16_t;
typedef unsigned short     uint16_t;
typedef   signed int        int32_t;
typedef unsigned int       uint32_t;
typedef   signed long long  int64_t;
typedef unsigned long long uint64_t;

#endif // DOXYGEN

/**
 * \ingroup Utilities
 *
 * Enum that specifies the alignment and padding restrictions to use for memory allocation with
 * Vc::malloc.
 */
enum MallocAlignment {
    /**
     * Align on boundary of vector sizes (e.g. 16 Bytes on SSE platforms) and pad to allow
     * vector access to the end. Thus the allocated memory contains a multiple of
     * VectorAlignment bytes.
     */
    AlignOnVector,
    /**
     * Align on boundary of cache line sizes (e.g. 64 Bytes on x86) and pad to allow
     * full cache line access to the end. Thus the allocated memory contains a multiple of
     * 64 bytes.
     */
    AlignOnCacheline,
    /**
     * Align on boundary of page sizes (e.g. 4096 Bytes on x86) and pad to allow
     * full page access to the end. Thus the allocated memory contains a multiple of
     * 4096 bytes.
     */
    AlignOnPage
};

/**
 * \ingroup Utilities
 *
 * Enum to identify a certain SIMD instruction set.
 *
 * You can use \ref VC_IMPL for the currently active implementation.
 *
 * \see ExtraInstructions
 */
enum Implementation { // TODO: make enum class of uint32_t
    /// uses only fundamental types
    ScalarImpl,
    /// x86 SSE + SSE2
    SSE2Impl,
    /// x86 SSE + SSE2 + SSE3
    SSE3Impl,
    /// x86 SSE + SSE2 + SSE3 + SSSE3
    SSSE3Impl,
    /// x86 SSE + SSE2 + SSE3 + SSSE3 + SSE4.1
    SSE41Impl,
    /// x86 SSE + SSE2 + SSE3 + SSSE3 + SSE4.1 + SSE4.2
    SSE42Impl,
    /// x86 AVX
    AVXImpl,
    /// x86 AVX + AVX2
    AVX2Impl,
    /// Intel Xeon Phi
    MICImpl,
    ImplementationMask = 0xfff
};

/**
 * \ingroup Utilities
 *
 * The list of available instructions is not easily described by a linear list of instruction sets.
 * On x86 the following instruction sets always include their predecessors:
 * SSE2, SSE3, SSSE3, SSE4.1, SSE4.2, AVX, AVX2
 *
 * But there are additional instructions that are not necessarily required by this list. These are
 * covered in this enum.
 */
enum ExtraInstructions { // TODO: make enum class of uint32_t
    //! Support for float16 conversions in hardware
    Float16cInstructions  = 0x01000,
    //! Support for FMA4 instructions
    Fma4Instructions      = 0x02000,
    //! Support for XOP instructions
    XopInstructions       = 0x04000,
    //! Support for the population count instruction
    PopcntInstructions    = 0x08000,
    //! Support for SSE4a instructions
    Sse4aInstructions     = 0x10000,
    //! Support for FMA instructions (3 operand variant)
    FmaInstructions       = 0x20000,
    // PclmulqdqInstructions,
    // AesInstructions,
    // RdrandInstructions
    ExtraInstructionsMask = 0xfffff000u
};

#ifndef DOXYGEN

#ifdef VC_IMPL_Scalar
#define VC_IMPL ::Vc::ScalarImpl
#define Vc_IMPL_NAMESPACE Scalar
<<<<<<< HEAD
=======
#elif defined(VC_IMPL_MIC)
#define VC_IMPL ::Vc::MICImpl
#define Vc_IMPL_NAMESPACE MIC
>>>>>>> 78b4f768
#elif defined(VC_IMPL_AVX2)
#define VC_IMPL ::Vc::AVX2Impl
#define Vc_IMPL_NAMESPACE AVX2
#elif defined(VC_IMPL_AVX)
#define VC_IMPL ::Vc::AVXImpl
#define Vc_IMPL_NAMESPACE AVX
#elif defined(VC_IMPL_SSE4_2)
#define VC_IMPL ::Vc::SSE42Impl
#define Vc_IMPL_NAMESPACE SSE
#elif defined(VC_IMPL_SSE4_1)
#define VC_IMPL ::Vc::SSE41Impl
#define Vc_IMPL_NAMESPACE SSE
#elif defined(VC_IMPL_SSSE3)
#define VC_IMPL ::Vc::SSSE3Impl
#define Vc_IMPL_NAMESPACE SSE
#elif defined(VC_IMPL_SSE3)
#define VC_IMPL ::Vc::SSE3Impl
#define Vc_IMPL_NAMESPACE SSE
#elif defined(VC_IMPL_SSE2)
#define VC_IMPL ::Vc::SSE2Impl
#define Vc_IMPL_NAMESPACE SSE
#endif

template<unsigned int Features> struct ImplementationT { enum _Value {
    Value = Features,
    Implementation = Features & ImplementationMask,
    ExtraInstructions = Features & ExtraInstructionsMask
}; };

typedef ImplementationT<
#ifdef VC_USE_VEX_CODING
    // everything will use VEX coding, so the system has to support AVX even if VC_IMPL_AVX is not set
    // but AFAIU the OSXSAVE and xgetbv tests do not have to positive (unless, of course, the
    // compiler decides to insert an instruction that uses the full register size - so better be on
    // the safe side)
#ifdef VC_IMPL_AVX2
    AVX2Impl
#else
    AVXImpl
#endif
#else
    VC_IMPL
#endif
#ifdef VC_IMPL_SSE4a
    + Vc::Sse4aInstructions
#ifdef VC_IMPL_XOP
    + Vc::XopInstructions
#ifdef VC_IMPL_FMA4
    + Vc::Fma4Instructions
#endif
#endif
#endif
#ifdef VC_IMPL_POPCNT
    + Vc::PopcntInstructions
#endif
#ifdef VC_IMPL_FMA
    + Vc::FmaInstructions
#endif
    > CurrentImplementation;

<<<<<<< HEAD
#ifndef Vc__SYMBOL_VERSION
#define Vc__SYMBOL_VERSION v0
#endif

#define Vc_NAMESPACE_BEGIN(NAME) \
    namespace Vc { \
        inline namespace Vc__SYMBOL_VERSION { \
            namespace NAME {

#define Vc_PUBLIC_NAMESPACE_BEGIN \
    namespace Vc { \
        inline namespace Vc__SYMBOL_VERSION { \
            inline namespace Public {

#define Vc_NAMESPACE_END }}}
#define Vc_IMPL_NAMESPACE_END Vc_NAMESPACE_END

=======
>>>>>>> 78b4f768
namespace Warnings
{
    void _operator_bracket_warning()
#ifdef VC_HAVE_ATTRIBUTE_WARNING
        __attribute__((warning("\n\tUse of Vc::Vector::operator[] to modify scalar entries is known to miscompile with GCC 4.3.x.\n\tPlease upgrade to a more recent GCC or avoid operator[] altogether.\n\t(This warning adds an unnecessary function call to operator[] which should work around the problem at a little extra cost.)")))
#endif
        ;
} // namespace Warnings

namespace Error
{
    template<typename L, typename R> struct invalid_operands_of_types {};
} // namespace Error

#endif // DOXYGEN
Vc_NAMESPACE_END

Vc_NAMESPACE_BEGIN(Internal)
    // TODO (refactor): get rid of this abstraction:
    template<Implementation Impl> struct HelperImpl;
    typedef HelperImpl<VC_IMPL> Helper;
Vc_NAMESPACE_END

Vc_NAMESPACE_BEGIN(Internal)
    template<Implementation Impl> struct HelperImpl;
    typedef HelperImpl<VC_IMPL> Helper;

    template<typename A> struct FlagObject;
    template<> struct FlagObject<AlignedFlag> { static constexpr AlignedFlag the() { return Aligned; } };
    template<> struct FlagObject<UnalignedFlag> { static constexpr UnalignedFlag the() { return Unaligned; } };
    template<> struct FlagObject<StreamingAndAlignedFlag> { static constexpr StreamingAndAlignedFlag the() { return Streaming; } };
    template<> struct FlagObject<StreamingAndUnalignedFlag> { static constexpr StreamingAndUnalignedFlag the() { return StreamingAndUnaligned; } };
Vc_NAMESPACE_END

#include "version.h"

#endif // VC_GLOBAL_H

// vim: foldmethod=marker<|MERGE_RESOLUTION|>--- conflicted
+++ resolved
@@ -119,10 +119,7 @@
 #define SSE4_2 0x00700000
 #define AVX    0x00800000
 #define AVX2   0x00900000
-<<<<<<< HEAD
-=======
 #define MIC    0x00A00000
->>>>>>> 78b4f768
 
 #define XOP    0x00000001
 #define FMA4   0x00000002
@@ -159,13 +156,9 @@
 
 #ifndef VC_IMPL
 
-<<<<<<< HEAD
-#  if defined(__AVX2__)
-=======
 #  if defined(__MIC__)
 #    define VC_IMPL_MIC 1
 #  elif defined(__AVX2__)
->>>>>>> 78b4f768
 #    define VC_IMPL_AVX2 1
 #    define VC_IMPL_AVX 1
 #  elif defined(__AVX__)
@@ -198,11 +191,7 @@
 #      define VC_IMPL_Scalar 1
 #    endif
 #  endif
-<<<<<<< HEAD
-#  if defined(VC_IMPL_AVX2) || defined(VC_IMPL_AVX) || defined(VC_IMPL_SSE)
-=======
 #  if defined(VC_IMPL_AVX2) || defined(VC_IMPL_AVX) || defined(VC_IMPL_SSE) || defined(VC_IMPL_MIC)
->>>>>>> 78b4f768
 #    ifdef __FMA4__
 #      define VC_IMPL_FMA4 1
 #    endif
@@ -225,16 +214,12 @@
 
 #else // VC_IMPL
 
-<<<<<<< HEAD
-#  if (VC_IMPL & IMPL_MASK) == AVX2 // AVX2 supersedes SSE
-=======
 #  if (VC_IMPL & IMPL_MASK) == MIC // MIC supersedes everything else
 #    define VC_IMPL_MIC 1
 #    ifdef __POPCNT__
 #      define VC_IMPL_POPCNT 1
 #    endif
 #  elif (VC_IMPL & IMPL_MASK) == AVX2 // AVX2 supersedes SSE
->>>>>>> 78b4f768
 #    define VC_IMPL_AVX2 1
 #    define VC_IMPL_AVX 1
 #  elif (VC_IMPL & IMPL_MASK) == AVX // AVX supersedes SSE
@@ -329,10 +314,7 @@
 #    undef VC_IMPL_SSSE3
 #    undef VC_IMPL_AVX
 #    undef VC_IMPL_AVX2
-<<<<<<< HEAD
-=======
 #    undef VC_IMPL_MIC
->>>>>>> 78b4f768
 #    undef VC_IMPL_FMA4
 #    undef VC_IMPL_XOP
 #    undef VC_IMPL_F16C
@@ -358,10 +340,7 @@
 #undef SSE4_2
 #undef AVX
 #undef AVX2
-<<<<<<< HEAD
-=======
 #undef MIC
->>>>>>> 78b4f768
 
 #undef XOP
 #undef FMA4
@@ -498,12 +477,9 @@
 #ifdef VC_IMPL_Scalar
 #define VC_IMPL ::Vc::ScalarImpl
 #define Vc_IMPL_NAMESPACE Scalar
-<<<<<<< HEAD
-=======
 #elif defined(VC_IMPL_MIC)
 #define VC_IMPL ::Vc::MICImpl
 #define Vc_IMPL_NAMESPACE MIC
->>>>>>> 78b4f768
 #elif defined(VC_IMPL_AVX2)
 #define VC_IMPL ::Vc::AVX2Impl
 #define Vc_IMPL_NAMESPACE AVX2
@@ -564,26 +540,6 @@
 #endif
     > CurrentImplementation;
 
-<<<<<<< HEAD
-#ifndef Vc__SYMBOL_VERSION
-#define Vc__SYMBOL_VERSION v0
-#endif
-
-#define Vc_NAMESPACE_BEGIN(NAME) \
-    namespace Vc { \
-        inline namespace Vc__SYMBOL_VERSION { \
-            namespace NAME {
-
-#define Vc_PUBLIC_NAMESPACE_BEGIN \
-    namespace Vc { \
-        inline namespace Vc__SYMBOL_VERSION { \
-            inline namespace Public {
-
-#define Vc_NAMESPACE_END }}}
-#define Vc_IMPL_NAMESPACE_END Vc_NAMESPACE_END
-
-=======
->>>>>>> 78b4f768
 namespace Warnings
 {
     void _operator_bracket_warning()
@@ -607,17 +563,6 @@
     typedef HelperImpl<VC_IMPL> Helper;
 Vc_NAMESPACE_END
 
-Vc_NAMESPACE_BEGIN(Internal)
-    template<Implementation Impl> struct HelperImpl;
-    typedef HelperImpl<VC_IMPL> Helper;
-
-    template<typename A> struct FlagObject;
-    template<> struct FlagObject<AlignedFlag> { static constexpr AlignedFlag the() { return Aligned; } };
-    template<> struct FlagObject<UnalignedFlag> { static constexpr UnalignedFlag the() { return Unaligned; } };
-    template<> struct FlagObject<StreamingAndAlignedFlag> { static constexpr StreamingAndAlignedFlag the() { return Streaming; } };
-    template<> struct FlagObject<StreamingAndUnalignedFlag> { static constexpr StreamingAndUnalignedFlag the() { return StreamingAndUnaligned; } };
-Vc_NAMESPACE_END
-
 #include "version.h"
 
 #endif // VC_GLOBAL_H
