--- conflicted
+++ resolved
@@ -118,35 +118,8 @@
 }
 #endif
 
-<<<<<<< HEAD
-#ifdef VC_IMPL_AVX
-template<unsigned int VectorSize, size_t RegisterWidth>
-static std::ostream &operator<<(std::ostream &out, const Vc::Vc_IMPL_NAMESPACE::Mask<VectorSize, RegisterWidth> &m)
-#else
-template<unsigned int VectorSize>
-static std::ostream &operator<<(std::ostream &out, const Vc::Vc_IMPL_NAMESPACE::Mask<VectorSize> &m)
-#endif
-{
-    out << AnsiColor::blue << "m[";
-    for (unsigned int i = 0; i < VectorSize; ++i) {
-        if (i > 0 && (i % 4) == 0) {
-            out << " ";
-        }
-        if ( m[i] ) {
-          out << AnsiColor::yellow << '1';
-        } else {
-          out << AnsiColor::blue << '0';
-        }
-    }
-    out << AnsiColor::blue << "]" << AnsiColor::normal;
-    return out;
-}
-#ifdef VC_IMPL_SSE
-static std::ostream &operator<<(std::ostream &out, const Vc::Vc_IMPL_NAMESPACE::Float8Mask &m)
-=======
 template<typename T>
 static std::ostream &operator<<(std::ostream &out, const Vc::Vc_IMPL_NAMESPACE::Mask<T> &m)
->>>>>>> 78b4f768
 {
     out << AnsiColor::blue << "m[";
     for (unsigned int i = 0; i < m.Size; ++i) {
