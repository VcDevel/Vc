/*  This file is part of the Vc library. {{{
Copyright © 2009-2014 Matthias Kretz <kretz@kde.org>
All rights reserved.

Redistribution and use in source and binary forms, with or without
modification, are permitted provided that the following conditions are met:
    * Redistributions of source code must retain the above copyright
      notice, this list of conditions and the following disclaimer.
    * Redistributions in binary form must reproduce the above copyright
      notice, this list of conditions and the following disclaimer in the
      documentation and/or other materials provided with the distribution.
    * Neither the names of contributing organizations nor the
      names of its contributors may be used to endorse or promote products
      derived from this software without specific prior written permission.

THIS SOFTWARE IS PROVIDED BY THE COPYRIGHT HOLDERS AND CONTRIBUTORS "AS IS" AND
ANY EXPRESS OR IMPLIED WARRANTIES, INCLUDING, BUT NOT LIMITED TO, THE IMPLIED
WARRANTIES OF MERCHANTABILITY AND FITNESS FOR A PARTICULAR PURPOSE ARE
DISCLAIMED. IN NO EVENT SHALL THE COPYRIGHT HOLDER BE LIABLE FOR ANY
DIRECT, INDIRECT, INCIDENTAL, SPECIAL, EXEMPLARY, OR CONSEQUENTIAL DAMAGES
(INCLUDING, BUT NOT LIMITED TO, PROCUREMENT OF SUBSTITUTE GOODS OR SERVICES;
LOSS OF USE, DATA, OR PROFITS; OR BUSINESS INTERRUPTION) HOWEVER CAUSED AND
ON ANY THEORY OF LIABILITY, WHETHER IN CONTRACT, STRICT LIABILITY, OR TORT
(INCLUDING NEGLIGENCE OR OTHERWISE) ARISING IN ANY WAY OUT OF THE USE OF THIS
SOFTWARE, EVEN IF ADVISED OF THE POSSIBILITY OF SUCH DAMAGE.

}}}*/

#ifndef VECTOR_H
#define VECTOR_H

<<<<<<< HEAD
#include "global.h"

// 1. forward declare all possible SIMD impl types
#include "common/types.h"
#include "scalar/types.h"
#include "sse/types.h"
#include "avx/types.h"
#include "mic/types.h"
#include "cuda/types.h"

// 2. forward declare SimdArray types
#include "common/simdarrayfwd.h"

// 3. define all of Vc::Scalar - this one is always present, so it makes sense to put it first
=======
// 1. define all of Vc::Scalar - this one is always present, so it makes sense to put it first
>>>>>>> 4673be61
#include "scalar/vector.h"

#ifdef VC_IMPL_AVX
# include "avx/vector.h"
#elif defined(VC_IMPL_SSE)
# include "sse/vector.h"
#endif

#if defined(VC_IMPL_MIC)
# include "mic/vector.h"
#endif

#if defined(VC_IMPL_CUDA)
# include "cuda/vector.h"
# include "cuda/simd_cast.h"
#endif

namespace Vc_VERSIONED_NAMESPACE
{
  using Vc_IMPL_NAMESPACE::Vector;
  using Vc_IMPL_NAMESPACE::Mask;

  typedef Vc_IMPL_NAMESPACE::double_v double_v;
  typedef Vc_IMPL_NAMESPACE:: float_v  float_v;
  typedef Vc_IMPL_NAMESPACE::   int_v    int_v;
  typedef Vc_IMPL_NAMESPACE::  uint_v   uint_v;
  typedef Vc_IMPL_NAMESPACE:: short_v  short_v;
  typedef Vc_IMPL_NAMESPACE::ushort_v ushort_v;

  typedef Vc_IMPL_NAMESPACE::double_m double_m;
  typedef Vc_IMPL_NAMESPACE:: float_m  float_m;
  typedef Vc_IMPL_NAMESPACE::   int_m    int_m;
  typedef Vc_IMPL_NAMESPACE::  uint_m   uint_m;
  typedef Vc_IMPL_NAMESPACE:: short_m  short_m;
  typedef Vc_IMPL_NAMESPACE::ushort_m ushort_m;

  typedef Vector<std:: int_least64_t>  int_least64_v;
  typedef Vector<std::uint_least64_t> uint_least64_v;
  typedef Vector<std:: int_least32_t>  int_least32_v;
  typedef Vector<std::uint_least32_t> uint_least32_v;
  typedef Vector<std:: int_least16_t>  int_least16_v;
  typedef Vector<std::uint_least16_t> uint_least16_v;
  typedef Vector<std::  int_least8_t>   int_least8_v;
  typedef Vector<std:: uint_least8_t>  uint_least8_v;

  typedef Mask<std:: int_least64_t>  int_least64_m;
  typedef Mask<std::uint_least64_t> uint_least64_m;
  typedef Mask<std:: int_least32_t>  int_least32_m;
  typedef Mask<std::uint_least32_t> uint_least32_m;
  typedef Mask<std:: int_least16_t>  int_least16_m;
  typedef Mask<std::uint_least16_t> uint_least16_m;
  typedef Mask<std::  int_least8_t>   int_least8_m;
  typedef Mask<std:: uint_least8_t>  uint_least8_m;

  typedef Vector<std:: int_fast64_t>  int_fast64_v;
  typedef Vector<std::uint_fast64_t> uint_fast64_v;
  typedef Vector<std:: int_fast32_t>  int_fast32_v;
  typedef Vector<std::uint_fast32_t> uint_fast32_v;
  typedef Vector<std:: int_fast16_t>  int_fast16_v;
  typedef Vector<std::uint_fast16_t> uint_fast16_v;
  typedef Vector<std::  int_fast8_t>   int_fast8_v;
  typedef Vector<std:: uint_fast8_t>  uint_fast8_v;

  typedef Mask<std:: int_fast64_t>  int_fast64_m;
  typedef Mask<std::uint_fast64_t> uint_fast64_m;
  typedef Mask<std:: int_fast32_t>  int_fast32_m;
  typedef Mask<std::uint_fast32_t> uint_fast32_m;
  typedef Mask<std:: int_fast16_t>  int_fast16_m;
  typedef Mask<std::uint_fast16_t> uint_fast16_m;
  typedef Mask<std::  int_fast8_t>   int_fast8_m;
  typedef Mask<std:: uint_fast8_t>  uint_fast8_m;

#if defined INT64_MAX && defined UINT64_MAX
  typedef Vector<std:: int64_t>  int64_v;
  typedef Vector<std::uint64_t> uint64_v;
  typedef Mask<std:: int64_t>  int64_m;
  typedef Mask<std::uint64_t> uint64_m;
#endif
#if defined INT32_MAX && defined UINT32_MAX
  typedef Vector<std:: int32_t>  int32_v;
  typedef Vector<std::uint32_t> uint32_v;
  typedef Mask<std:: int32_t>  int32_m;
  typedef Mask<std::uint32_t> uint32_m;
#endif
#if defined INT16_MAX && defined UINT16_MAX
  typedef Vector<std:: int16_t>  int16_v;
  typedef Vector<std::uint16_t> uint16_v;
  typedef Mask<std:: int16_t>  int16_m;
  typedef Mask<std::uint16_t> uint16_m;
#endif
#if defined INT8_MAX && defined UINT8_MAX
  typedef Vector<std:: int8_t>  int8_v;
  typedef Vector<std::uint8_t> uint8_v;
  typedef Mask<std:: int8_t>  int8_m;
  typedef Mask<std::uint8_t> uint8_m;
#endif

  namespace {
    static_assert(double_v::Size == VC_DOUBLE_V_SIZE, "VC_DOUBLE_V_SIZE macro defined to an incorrect value");
    static_assert(float_v::Size  == VC_FLOAT_V_SIZE , "VC_FLOAT_V_SIZE macro defined to an incorrect value ");
    static_assert(int_v::Size    == VC_INT_V_SIZE   , "VC_INT_V_SIZE macro defined to an incorrect value   ");
    static_assert(uint_v::Size   == VC_UINT_V_SIZE  , "VC_UINT_V_SIZE macro defined to an incorrect value  ");
    static_assert(short_v::Size  == VC_SHORT_V_SIZE , "VC_SHORT_V_SIZE macro defined to an incorrect value ");
    static_assert(ushort_v::Size == VC_USHORT_V_SIZE, "VC_USHORT_V_SIZE macro defined to an incorrect value");
  }
}


// finally define the non-member operators
#include "common/operators.h"

#include "common/simdarray.h"
// XXX See bottom of common/simdmaskarray.h:
//#include "common/simd_cast_caller.tcc"

namespace Vc_VERSIONED_NAMESPACE {
  using Vc_IMPL_NAMESPACE::VectorAlignment;
} // namespace Vc_VERSIONED_NAMESPACE

#define VC_VECTOR_DECLARED__ 1

#include "scalar/helperimpl.h"
#include "scalar/math.h"
#include "scalar/simd_cast_caller.tcc"
#if defined(VC_IMPL_SSE)
# include "sse/helperimpl.h"
# include "sse/math.h"
# include "sse/simd_cast_caller.tcc"
#endif
#if defined(VC_IMPL_AVX)
# include "avx/helperimpl.h"
# include "avx/math.h"
# include "avx/simd_cast_caller.tcc"
#endif
#if defined(VC_IMPL_MIC)
# include "mic/helperimpl.h"
# include "mic/math.h"
# include "mic/simd_cast_caller.tcc"
#endif
#if defined(VC_IMPL_CUDA)
# include "cuda/helperimpl.h"
# include "cuda/math.h"
# include "cuda/simd_cast_caller.tcc"
#endif

#include "common/math.h"

#ifdef isfinite
#undef isfinite
#endif
#ifdef isnan
#undef isnan
#endif

namespace Vc_VERSIONED_NAMESPACE
{
  using Vc_IMPL_NAMESPACE::VectorAlignedBaseT;
  typedef VectorAlignedBaseT<> VectorAlignedBase;
  using namespace VectorSpecialInitializerZero;
  using namespace VectorSpecialInitializerOne;
  using namespace VectorSpecialInitializerIndexesFromZero;
  using Vc_IMPL_NAMESPACE::min;
  using Vc_IMPL_NAMESPACE::max;
  using Vc_IMPL_NAMESPACE::sqrt;
  using Vc_IMPL_NAMESPACE::rsqrt;
  using Vc_IMPL_NAMESPACE::abs;
  using Vc_IMPL_NAMESPACE::sin;
  using Vc_IMPL_NAMESPACE::asin;
  using Vc_IMPL_NAMESPACE::cos;
  using Vc_IMPL_NAMESPACE::sincos;
  using Vc_IMPL_NAMESPACE::trunc;
  using Vc_IMPL_NAMESPACE::floor;
  using Vc_IMPL_NAMESPACE::ceil;
  using Vc_IMPL_NAMESPACE::exp;
  using Vc_IMPL_NAMESPACE::log;
  using Vc_IMPL_NAMESPACE::log2;
  using Vc_IMPL_NAMESPACE::log10;
  using Vc_IMPL_NAMESPACE::reciprocal;
  using Vc_IMPL_NAMESPACE::atan;
  using Vc_IMPL_NAMESPACE::atan2;
  using Vc_IMPL_NAMESPACE::frexp;
  using Vc_IMPL_NAMESPACE::ldexp;
  using Vc_IMPL_NAMESPACE::round;
  using Vc_IMPL_NAMESPACE::isfinite;
  using Vc_IMPL_NAMESPACE::isinf;
  using Vc_IMPL_NAMESPACE::isnan;
}

#include "common/vectortuple.h"
#include "common/algorithms.h"
#include "common/where.h"
#include "common/iif.h"

#ifndef VC_NO_STD_FUNCTIONS
namespace std
{
  using Vc::min;
  using Vc::max;

  using Vc::abs;
  using Vc::asin;
  using Vc::atan;
  using Vc::atan2;
  using Vc::ceil;
  using Vc::cos;
  using Vc::exp;
  using Vc::trunc;
  using Vc::floor;
  using Vc::frexp;
  using Vc::ldexp;
  using Vc::log;
  using Vc::log10;
  using Vc::log2;
  using Vc::round;
  using Vc::sin;
  using Vc::sqrt;

  using Vc::isfinite;
  using Vc::isnan;
} // namespace std
#endif

#endif // VECTOR_H<|MERGE_RESOLUTION|>--- conflicted
+++ resolved
@@ -29,24 +29,7 @@
 #ifndef VECTOR_H
 #define VECTOR_H
 
-<<<<<<< HEAD
-#include "global.h"
-
-// 1. forward declare all possible SIMD impl types
-#include "common/types.h"
-#include "scalar/types.h"
-#include "sse/types.h"
-#include "avx/types.h"
-#include "mic/types.h"
-#include "cuda/types.h"
-
-// 2. forward declare SimdArray types
-#include "common/simdarrayfwd.h"
-
-// 3. define all of Vc::Scalar - this one is always present, so it makes sense to put it first
-=======
 // 1. define all of Vc::Scalar - this one is always present, so it makes sense to put it first
->>>>>>> 4673be61
 #include "scalar/vector.h"
 
 #ifdef VC_IMPL_AVX
